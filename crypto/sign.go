--- conflicted
+++ resolved
@@ -86,11 +86,7 @@
 func GeneratePrivateKey(algo SigningAlgorithm, seed []byte) (PrivateKey, error) {
 	signer, err := newSigner(algo)
 	if err != nil {
-<<<<<<< HEAD
-		return nil, fmt.Errorf("key generation failed: %w", err)
-=======
 		return nil, invalidInputsErrorf("key generation failed: %s", err)
->>>>>>> efdac57d
 	}
 	return signer.generatePrivateKey(seed)
 }
@@ -99,11 +95,7 @@
 func DecodePrivateKey(algo SigningAlgorithm, data []byte) (PrivateKey, error) {
 	signer, err := newSigner(algo)
 	if err != nil {
-<<<<<<< HEAD
-		return nil, fmt.Errorf("decode private key failed: %w", err)
-=======
 		return nil, invalidInputsErrorf("decode private key failed: %s", err)
->>>>>>> efdac57d
 	}
 	return signer.decodePrivateKey(data)
 }
@@ -112,11 +104,7 @@
 func DecodePublicKey(algo SigningAlgorithm, data []byte) (PublicKey, error) {
 	signer, err := newSigner(algo)
 	if err != nil {
-<<<<<<< HEAD
-		return nil, fmt.Errorf("decode public key failed: %w", err)
-=======
 		return nil, invalidInputsErrorf("decode public key failed: %s", err)
->>>>>>> efdac57d
 	}
 	return signer.decodePublicKey(data)
 }
@@ -125,11 +113,7 @@
 func DecodePublicKeyCompressed(algo SigningAlgorithm, data []byte) (PublicKey, error) {
 	signer, err := newSigner(algo)
 	if err != nil {
-<<<<<<< HEAD
-		return nil, fmt.Errorf("decode public key failed: %w", err)
-=======
 		return nil, invalidInputsErrorf("decode public key failed: %s", err)
->>>>>>> efdac57d
 	}
 	return signer.decodePublicKeyCompressed(data)
 }

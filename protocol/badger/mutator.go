--- conflicted
+++ resolved
@@ -122,7 +122,7 @@
 		// each header, we reconstruct the block and then apply the related
 		// changes to the protocol state
 		var identities flow.IdentityList
-		var collections []*flow.CollectionGuarantee
+		var guarantees []*flow.CollectionGuarantee
 		for i := len(steps) - 1; i >= 0; i-- {
 
 			// get the identities
@@ -132,21 +132,17 @@
 				return fmt.Errorf("could not retrieve identities (%x): %w", s.hash, err)
 			}
 
-			// get the guaranteed collections
-<<<<<<< HEAD
-			err = operation.RetrieveCollectionGuarantees(s.hash, &collections)(tx)
-=======
-			err = operation.RetrieveGuaranteedCollections(s.hash, &collections)(tx)
->>>>>>> 8d6eb26d
+			// get the collection guarantees
+			err = operation.RetrieveCollectionGuarantees(s.hash, &guarantees)(tx)
 			if err != nil {
-				return fmt.Errorf("could not retrieve collections (%x): %w", s.hash, err)
+				return fmt.Errorf("could not retrieve guarantees (%x): %w", s.hash, err)
 			}
 
 			// reconstruct block
 			block := flow.Block{
 				Header:               header,
 				NewIdentities:        identities,
-				CollectionGuarantees: collections,
+				CollectionGuarantees: guarantees,
 			}
 
 			// insert the deltas
@@ -312,12 +308,8 @@
 		return fmt.Errorf("could not insert identities: %w", err)
 	}
 
-	// insert the guaranteed collections into the DB
-<<<<<<< HEAD
+	// insert the collection guarantees into the DB
 	err = operation.InsertCollectionGuarantees(block.Hash(), block.CollectionGuarantees)(tx)
-=======
-	err = operation.InsertGuaranteedCollections(block.Hash(), block.GuaranteedCollections)(tx)
->>>>>>> 8d6eb26d
 	if err != nil {
 		return fmt.Errorf("could not insert collections: %w", err)
 	}

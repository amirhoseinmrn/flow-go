--- conflicted
+++ resolved
@@ -50,11 +50,7 @@
 		submit:   n.submit,
 		handle:   n.handle,
 	}
-<<<<<<< HEAD
-	msgType := fmt.Sprint(engineID)
-=======
-	msgType := registry.MessageType(code)
->>>>>>> c74f3e0c
+	msgType := registry.MessageType(engineID)
 	err := n.node.RegisterFunc(msgType, conduit.Handle)
 	if err != nil {
 		return nil, errors.Wrap(err, "could not register handler")
@@ -78,15 +74,9 @@
 		return errors.Wrap(err, "could not encode event")
 	}
 
-<<<<<<< HEAD
-	// gossip the message using the engine engineID as message type
-	msgType := fmt.Sprint(engineID)
-	_, err = n.node.AsyncGossip(context.Background(), payload, recipients, msgType)
-=======
 	// gossip the message using the engine code as message type
-	msgType := registry.MessageType(code)
+	msgType := registry.MessageType(engineID)
 	_, err = n.node.Gossip(context.Background(), payload, recipients, msgType)
->>>>>>> c74f3e0c
 	if err != nil {
 		return errors.Wrap(err, "could not gossip event")
 	}

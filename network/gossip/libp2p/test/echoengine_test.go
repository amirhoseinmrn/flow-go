--- conflicted
+++ resolved
@@ -43,11 +43,7 @@
 	require.NoError(s.Suite.T(), err)
 	s.mws = mws
 
-<<<<<<< HEAD
 	nets, _, err := CreateNetworks(s.mws, s.ids, 100, false)
-=======
-	nets, err := CreateNetworks(logger, s.mws, s.ids, 100, false)
->>>>>>> 5eb68501
 	require.NoError(s.Suite.T(), err)
 	s.nets = nets
 }

--- conflicted
+++ resolved
@@ -35,12 +35,10 @@
 	OneToK
 )
 
-<<<<<<< HEAD
+const DefaultMaxPubSubMsgSize = 1 << 21 //2mb
+
 // the inbound message queue size for One to One and One to K messages (each)
-const InboundMessageQueueSize = 1000
-=======
-const DefaultMaxPubSubMsgSize = 1 << 21 //2mb
->>>>>>> be7f5ad3
+const InboundMessageQueueSize = 100
 
 // Middleware handles the input & output on the direct connections we have to
 // our neighbours on the peer-to-peer network.

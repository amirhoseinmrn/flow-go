package libp2p

import (
	"fmt"

	"github.com/dapperlabs/flow-go/crypto/hash"
	"github.com/dapperlabs/flow-go/crypto/random"
	"github.com/dapperlabs/flow-go/model/flow"
	"github.com/dapperlabs/flow-go/model/flow/filter"
	"github.com/dapperlabs/flow-go/network/gossip/libp2p/middleware"
)

var _ middleware.Topology = &RandPermTopology{}

// RandPermTopology generates a deterministic random topology from a given set of nodes and for a given role
// The topology generated is a union of three sets:
// 1. a random subset of the given size
// 2. one node of each of the flow role from the remaining ids
// 3. half of the nodes of the same role as this node from the remaining ids
type RandPermTopology struct {
	myRole flow.Role
}

func NewRandPermTopology(role flow.Role) middleware.Topology {
	return &RandPermTopology{
		myRole: role,
	}
}

func (r RandPermTopology) Subset(idList flow.IdentityList, size int, seed string) (map[flow.Identifier]flow.Identity, error) {

	if len(idList) < size {
		return nil, fmt.Errorf("cannot sample topology idList %d smaller than desired fanout %d", len(idList), size)
	}

	// computing hash of node's identifier
	hasher := hash.NewSHA3_256()
	hash := hasher.ComputeHash([]byte(seed))

	// creates a new random generator based on the hash as a seed
	rng, err := random.NewRand(hash)
	if err != nil {
		return nil, fmt.Errorf("cannot parse hash: %w", err)
	}

<<<<<<< HEAD
	// NOTE: this will never error as size>len(idList)>=0
	topListInd, err := rng.SubPermutation(len(idList), size)
=======
	// find a random subset of the given size from the list
	fanoutIDs, err := randomSubset(idList, size, rng)
>>>>>>> ef97b658
	if err != nil {
		return nil, fmt.Errorf("cannot sample topology: %w", err)
	}

	remainder := idList.Filter(filter.Not(filter.In(fanoutIDs)))

	// find one id for each role from the remaining list
	oneOfEachRoleIDs := make(flow.IdentityList, 0)
	for _, r := range flow.Roles() {
		ids := remainder.Filter(filter.HasRole(r))
		selectedID, err := randomSubset(ids, 1, rng)
		if err != nil {
			return nil, fmt.Errorf("cannot sample topology: %w", err)
		}
		if len(selectedID) == 0 {
			continue
		}
		oneOfEachRoleIDs = append(oneOfEachRoleIDs, selectedID[0])
	}

	remainder = remainder.Filter(filter.Not(filter.In(oneOfEachRoleIDs)))

	// find a n/2 random subset of nodes of the given role from the remaining list
	ids := remainder.Filter(filter.HasRole(r.myRole))
	sameRoleIDs := len(ids) / 2
	selfRoleIDs, err := randomSubset(ids, sameRoleIDs, rng)
	if err != nil {
		return nil, fmt.Errorf("cannot sample topology: %w", err)
	}

	// combine all three subsets
	finalIDs := append(fanoutIDs, oneOfEachRoleIDs...)
	finalIDs = append(finalIDs, selfRoleIDs...)

	// creates a map of all the selected ids
	topMap := make(map[flow.Identifier]flow.Identity)
	for _, id := range finalIDs {
		topMap[id.NodeID] = *id
	}

	return topMap, nil

}

func randomSubset(ids flow.IdentityList, size int, rnd random.Rand) (flow.IdentityList, error) {

	result := make(flow.IdentityList, 0)

	if size == 0 || len(ids) < size {
		return result, nil
	}

	indices, err := rnd.SubPermutation(len(ids), size)
	if err != nil {
		return nil, err
	}

	for _, index := range indices {
		id := ids[index]
		result = append(result, id)
	}

	return result, nil
}<|MERGE_RESOLUTION|>--- conflicted
+++ resolved
@@ -43,13 +43,8 @@
 		return nil, fmt.Errorf("cannot parse hash: %w", err)
 	}
 
-<<<<<<< HEAD
-	// NOTE: this will never error as size>len(idList)>=0
-	topListInd, err := rng.SubPermutation(len(idList), size)
-=======
 	// find a random subset of the given size from the list
 	fanoutIDs, err := randomSubset(idList, size, rng)
->>>>>>> ef97b658
 	if err != nil {
 		return nil, fmt.Errorf("cannot sample topology: %w", err)
 	}

package test

import (
	"context"
	"fmt"
	"math/rand"
	"os"
	"reflect"
	"runtime"
	"sync"
	"testing"
	"time"

	"github.com/ipfs/go-log"
	"github.com/rs/zerolog"
	"github.com/stretchr/testify/assert"
	"github.com/stretchr/testify/mock"
	"github.com/stretchr/testify/require"
	"github.com/stretchr/testify/suite"

	"github.com/onflow/flow-go/model/flow"
	"github.com/onflow/flow-go/model/flow/filter"
	"github.com/onflow/flow-go/model/libp2p/message"
	"github.com/onflow/flow-go/network"
	"github.com/onflow/flow-go/network/mocknetwork"
	mockprotocol "github.com/onflow/flow-go/state/protocol/mock"
	"github.com/onflow/flow-go/utils/unittest"
)

// MutableIdentityTableSuite tests that the networking layer responds correctly
// to changes to the identity table. When nodes are added, we should update our
// topology and accept connections from these new nodes. When nodes are removed
// or ejected we should update our topology and restrict connections from these
// nodes.
type MutableIdentityTableSuite struct {
	suite.Suite
	ConduitWrapper
	testNodes        testNodeList
	removedTestNodes testNodeList // test nodes which might have been removed from the mesh
	state            *mockprotocol.State
	snapshot         *mockprotocol.Snapshot
	logger           zerolog.Logger
	cancels          []context.CancelFunc
}

// testNode encapsulates the node state which includes its identity, middleware, network,
// mesh engine and the id refresher
type testNode struct {
	id     *flow.Identity
	mw     network.Middleware
	net    network.Network
	engine *MeshEngine
}

// testNodeList encapsulates a list of test node and
// has functions to retrieve the different elements of the test nodes in a concurrency safe manner
type testNodeList struct {
	sync.RWMutex
	nodes []testNode
}

func newTestNodeList() testNodeList {
	return testNodeList{}
}

func (t *testNodeList) append(node testNode) {
	t.Lock()
	defer t.Unlock()
	t.nodes = append(t.nodes, node)
}

func (t *testNodeList) remove() testNode {
	t.Lock()
	defer t.Unlock()
	// choose a random node to remove
	i := rand.Intn(len(t.nodes))
	removedNode := t.nodes[i]
	t.nodes = append(t.nodes[:i], t.nodes[i+1:]...)
	return removedNode
}

func (t *testNodeList) ids() flow.IdentityList {
	t.RLock()
	defer t.RUnlock()
	ids := make(flow.IdentityList, len(t.nodes))
	for i, node := range t.nodes {
		ids[i] = node.id
	}
	return ids
}

func (t *testNodeList) lastAdded() (testNode, error) {
	t.RLock()
	defer t.RUnlock()
	if len(t.nodes) > 0 {
		return t.nodes[len(t.nodes)-1], nil
	}
	return testNode{}, fmt.Errorf("node list empty")
}

func (t *testNodeList) engines() []*MeshEngine {
	t.RLock()
	defer t.RUnlock()
	engs := make([]*MeshEngine, len(t.nodes))
	for i, node := range t.nodes {
		engs[i] = node.engine
	}
	return engs
}

func (t *testNodeList) networks() []network.Network {
	t.RLock()
	defer t.RUnlock()
	nets := make([]network.Network, len(t.nodes))
	for i, node := range t.nodes {
		nets[i] = node.net
	}
	return nets
}

func TestMutableIdentityTable(t *testing.T) {
	unittest.SkipUnless(t, unittest.TEST_TODO, "broken test")
	suite.Run(t, new(MutableIdentityTableSuite))
}

// signalIdentityChanged update IDs for all the current set of nodes (simulating an epoch)
func (suite *MutableIdentityTableSuite) signalIdentityChanged() {
	for _, n := range suite.testNodes.nodes {
		n.mw.UpdateNodeAddresses()
	}
}

func (suite *MutableIdentityTableSuite) SetupTest() {
	suite.testNodes = newTestNodeList()
	suite.removedTestNodes = newTestNodeList()
	rand.Seed(time.Now().UnixNano())
	nodeCount := 10
	suite.logger = zerolog.New(os.Stderr).Level(zerolog.ErrorLevel)
	log.SetAllLoggers(log.LevelError)

	suite.setupStateMock()
	suite.addNodes(nodeCount)

	// simulate a start of an epoch by signaling a change in the identity table
	suite.signalIdentityChanged()

	// wait for two lip2p heatbeats for the nodes to discover each other and form the mesh
	time.Sleep(2 * time.Second)
}

// TearDownTest closes all the networks within a specified timeout
func (suite *MutableIdentityTableSuite) TearDownTest() {
	for _, cancel := range suite.cancels {
		cancel()
	}
	networks := append(suite.testNodes.networks(), suite.removedTestNodes.networks()...)
	stopNetworks(suite.T(), networks, 3*time.Second)
}

// setupStateMock setup state related mocks (all networks share the same state mock)
func (suite *MutableIdentityTableSuite) setupStateMock() {
	final := unittest.BlockHeaderFixture()
	suite.state = new(mockprotocol.State)
	suite.snapshot = new(mockprotocol.Snapshot)
	suite.snapshot.On("Head").Return(&final, nil)
	suite.snapshot.On("Phase").Return(flow.EpochPhaseCommitted, nil)
	// return all the current list of ids for the state.Final.Identities call made by the network
	suite.snapshot.On("Identities", mock.Anything).Return(
		func(flow.IdentityFilter) flow.IdentityList {
			return suite.testNodes.ids()
		},
		func(flow.IdentityFilter) error { return nil })
	suite.state.On("Final").Return(suite.snapshot, nil)
}

// addNodes creates count many new nodes and appends them to the suite state variables
func (suite *MutableIdentityTableSuite) addNodes(count int) {
	ctx, cancel := context.WithCancel(context.Background())

	// create the ids, middlewares and networks
	ids, mws, nets, _ := GenerateIDsMiddlewaresNetworks(
		ctx,
		suite.T(),
		count,
		suite.logger,
<<<<<<< HEAD
		nil,
		unittest.NetworkCodec(),
=======
		unittest.NetworkCodec(),
		mocknetwork.NewViolationsConsumer(suite.T()),
>>>>>>> 138e1c32
	)
	suite.cancels = append(suite.cancels, cancel)

	// create the engines for the new nodes
	engines := GenerateEngines(suite.T(), nets)

	// create the test engines
	for i := 0; i < count; i++ {
		node := testNode{
			id:     ids[i],
			mw:     mws[i],
			net:    nets[i],
			engine: engines[i],
		}
		suite.testNodes.append(node)
	}
}

// removeNode removes a randomly chosen test node from suite.testNodes and adds it to suite.removedTestNodes
func (suite *MutableIdentityTableSuite) removeNode() testNode {
	removedNode := suite.testNodes.remove()
	suite.removedTestNodes.append(removedNode)
	return removedNode
}

// TestNewNodeAdded tests that when a new node is added to the identity list e.g. on an epoch,
// then it can connect to the network.
func (suite *MutableIdentityTableSuite) TestNewNodeAdded() {

	// add a new node the current list of nodes
	suite.addNodes(1)

	newNode, err := suite.testNodes.lastAdded()
	require.NoError(suite.T(), err)
	newID := newNode.id
	newMiddleware := newNode.mw

	suite.logger.Debug().
		Str("new_node", newID.NodeID.String()).
		Msg("added one node")

	// update IDs for all the networks (simulating an epoch)
	suite.signalIdentityChanged()

	ids := suite.testNodes.ids()
	engs := suite.testNodes.engines()

	// check if the new node has sufficient connections with the existing nodes
	// if it does, then it has been inducted successfully in the network
	suite.assertConnected(newMiddleware, ids.Filter(filter.Not(filter.HasNodeID(newID.NodeID))))

	// check that all the engines on this new epoch can talk to each other using any of the three networking primitives
	suite.assertNetworkPrimitives(ids, engs, nil, nil)
}

// TestNodeRemoved tests that when an existing node is removed from the identity
// list (ie. as a result of an ejection or transition into an epoch where that node
// has un-staked) then it cannot connect to the network.
func (suite *MutableIdentityTableSuite) TestNodeRemoved() {

	// removed a node
	removedNode := suite.removeNode()
	removedID := removedNode.id
	removedMiddleware := removedNode.mw
	removedEngine := removedNode.engine

	// update IDs for all the remaining nodes
	// the removed node continues with the old identity list as we don't want to rely on it updating its ids list
	suite.signalIdentityChanged()

	remainingIDs := suite.testNodes.ids()
	remainingEngs := suite.testNodes.engines()

	// assert that the removed node has no connections with any of the other nodes
	suite.assertDisconnected(removedMiddleware, remainingIDs)

	// check that all remaining engines can still talk to each other while the ones removed can't
	// using any of the three networking primitives
	removedIDs := []*flow.Identity{removedID}
	removedEngines := []*MeshEngine{removedEngine}

	// assert that all three network primitives still work
	suite.assertNetworkPrimitives(remainingIDs, remainingEngs, removedIDs, removedEngines)
}

// TestNodesAddedAndRemoved tests that:
// a. a newly added node can exchange messages with the existing nodes
// b. a node that has has been removed cannot exchange messages with the existing nodes
func (suite *MutableIdentityTableSuite) TestNodesAddedAndRemoved() {

	// remove a node
	removedNode := suite.removeNode()
	removedID := removedNode.id
	removedMiddleware := removedNode.mw
	removedEngine := removedNode.engine

	// add a node
	suite.addNodes(1)
	newNode, err := suite.testNodes.lastAdded()
	require.NoError(suite.T(), err)
	newID := newNode.id
	newMiddleware := newNode.mw

	// update all current nodes
	suite.signalIdentityChanged()

	remainingIDs := suite.testNodes.ids()
	remainingEngs := suite.testNodes.engines()

	// check if the new node has sufficient connections with the existing nodes
	suite.assertConnected(newMiddleware, remainingIDs.Filter(filter.Not(filter.HasNodeID(newID.NodeID))))

	// assert that the removed node has no connections with any of the other nodes
	suite.assertDisconnected(removedMiddleware, remainingIDs)

	// check that all remaining engines can still talk to each other while the ones removed can't
	// using any of the three networking primitives
	removedIDs := []*flow.Identity{removedID}
	removedEngines := []*MeshEngine{removedEngine}

	// assert that all three network primitives still work
	suite.assertNetworkPrimitives(remainingIDs, remainingEngs, removedIDs, removedEngines)
}

// assertConnected checks that the middleware of a node is directly connected
// to at least half of the other nodes.
func (suite *MutableIdentityTableSuite) assertConnected(mw network.Middleware, ids flow.IdentityList) {
	t := suite.T()
	threshold := len(ids) / 2
	require.Eventuallyf(t, func() bool {
		connections := 0
		for _, id := range ids {
			connected, err := mw.IsConnected(id.NodeID)
			require.NoError(t, err)
			if connected {
				connections++
			}
		}
		suite.logger.Debug().
			Int("threshold", threshold).
			Int("connections", connections).
			Msg("current connection count")
		return connections >= threshold
	}, 5*time.Second, 100*time.Millisecond, "node is not connected to enough nodes")
}

// assertDisconnected checks that the middleware of a node is not connected to any of the other nodes specified in the
// ids list
func (suite *MutableIdentityTableSuite) assertDisconnected(mw network.Middleware, ids flow.IdentityList) {
	t := suite.T()
	require.Eventuallyf(t, func() bool {
		for _, id := range ids {
			connected, err := mw.IsConnected(id.NodeID)
			require.NoError(t, err)
			if connected {
				return false
			}
		}
		return true
	}, 5*time.Second, 100*time.Millisecond, "node is still connected")
}

// assertNetworkPrimitives asserts that allowed engines can exchange messages between themselves but not with the
// disallowed engines using each of the three network primitives
func (suite *MutableIdentityTableSuite) assertNetworkPrimitives(
	allowedIDs flow.IdentityList,
	allowedEngs []*MeshEngine,
	disallowedIDs flow.IdentityList,
	disallowedEngs []*MeshEngine) {
	suite.Run("Publish", func() {
		suite.exchangeMessages(allowedIDs, allowedEngs, disallowedIDs, disallowedEngs, suite.Publish, false)
	})
	suite.Run("Multicast", func() {
		suite.exchangeMessages(allowedIDs, allowedEngs, disallowedIDs, disallowedEngs, suite.Multicast, false)
	})
	suite.Run("Unicast", func() {
		// unicast send from or to a node that has been evicted should fail with an error
		suite.exchangeMessages(allowedIDs, allowedEngs, disallowedIDs, disallowedEngs, suite.Unicast, true)
	})
}

// exchangeMessages verifies that allowed engines can successfully exchange messages between them while disallowed
// engines can't using the ConduitSendWrapperFunc network primitive
func (suite *MutableIdentityTableSuite) exchangeMessages(
	allowedIDs flow.IdentityList,
	allowedEngs []*MeshEngine,
	disallowedIDs flow.IdentityList,
	disallowedEngs []*MeshEngine,
	send ConduitSendWrapperFunc,
	expectSendErrorForDisallowedIDs bool) {

	// send a message from each of the allowed engine to the other allowed engines
	for i, allowedEng := range allowedEngs {

		fromID := allowedIDs[i].NodeID
		targetIDs := allowedIDs.Filter(filter.Not(filter.HasNodeID(allowedIDs[i].NodeID)))

		err := suite.sendMessage(fromID, allowedEng, targetIDs, send)
		require.NoError(suite.T(), err)
	}

	// send a message from each of the allowed engine to all of the disallowed engines
	if len(disallowedEngs) > 0 {
		for i, fromEng := range allowedEngs {

			fromID := allowedIDs[i].NodeID
			targetIDs := disallowedIDs

			err := suite.sendMessage(fromID, fromEng, targetIDs, send)
			if expectSendErrorForDisallowedIDs {
				require.Error(suite.T(), err)
			}
		}
	}

	// send a message from each of the disallowed engine to each of the allowed engines
	for i, fromEng := range disallowedEngs {

		fromID := disallowedIDs[i].NodeID
		targetIDs := allowedIDs

		err := suite.sendMessage(fromID, fromEng, targetIDs, send)
		if expectSendErrorForDisallowedIDs {
			require.Error(suite.T(), err)
		}
	}

	count := len(allowedEngs)
	expectedMsgCnt := count - 1
	wg := sync.WaitGroup{}
	// fires a goroutine for each of the allowed engine to listen for incoming messages
	for i := range allowedEngs {
		wg.Add(expectedMsgCnt)
		go func(e *MeshEngine) {
			for x := 0; x < expectedMsgCnt; x++ {
				<-e.received
				wg.Done()
			}
		}(allowedEngs[i])
	}

	// assert that all allowed engines received expectedMsgCnt number of messages
	unittest.AssertReturnsBefore(suite.T(), wg.Wait, 5*time.Second)
	// assert that all allowed engines received no other messages
	for i := range allowedEngs {
		assert.Empty(suite.T(), allowedEngs[i].received)
	}

	// assert that the disallowed engines didn't receive any message
	for i, eng := range disallowedEngs {
		unittest.RequireNeverClosedWithin(suite.T(), eng.received, time.Millisecond,
			fmt.Sprintf("%s engine should not have recevied message", disallowedIDs[i]))
	}
}

func (suite *MutableIdentityTableSuite) sendMessage(fromID flow.Identifier,
	fromEngine *MeshEngine,
	toIDs flow.IdentityList,
	send ConduitSendWrapperFunc) error {

	primitive := runtime.FuncForPC(reflect.ValueOf(send).Pointer()).Name()
	event := &message.TestMessage{
		Text: fmt.Sprintf("hello from node %s using %s", fromID.String(), primitive),
	}

	return send(event, fromEngine.con, toIDs.NodeIDs()...)
}<|MERGE_RESOLUTION|>--- conflicted
+++ resolved
@@ -183,13 +183,8 @@
 		suite.T(),
 		count,
 		suite.logger,
-<<<<<<< HEAD
-		nil,
-		unittest.NetworkCodec(),
-=======
 		unittest.NetworkCodec(),
 		mocknetwork.NewViolationsConsumer(suite.T()),
->>>>>>> 138e1c32
 	)
 	suite.cancels = append(suite.cancels, cancel)
 

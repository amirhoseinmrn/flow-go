--- conflicted
+++ resolved
@@ -148,11 +148,7 @@
 			p2p.DefaultUnicastTimeout,
 			true,
 			true,
-<<<<<<< HEAD
-			p2p.NewIdentityProviderIdentityTranslator(idProviders[i]),
-=======
 			p2p.NewIdentityProviderIDTranslator(idProviders[i]),
->>>>>>> b22f4db7
 			p2p.WithIdentifierProvider(
 				idProviders[i],
 			),

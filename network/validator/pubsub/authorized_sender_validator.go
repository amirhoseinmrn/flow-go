--- conflicted
+++ resolved
@@ -99,26 +99,8 @@
 		return flow.Roles(), nil
 	}
 
-<<<<<<< HEAD
-	// cluster channels have a dynamic channel name
-	if msgTypeCode == codec.CodeClusterBlockProposal ||
-		msgTypeCode == codec.CodeClusterBlockVote ||
-		msgTypeCode == codec.CodeClusterBlockResponse {
-		return channels.ClusterChannelRoles(channel), nil
-	}
-
-	// check if msg is cluster sync request. The sync request message is used on
-	// sync-cluster prefixed channels as well as the SyncCommittee channel.
-	if msgTypeCode == codec.CodeSyncRequest && channels.IsClusterChannel(channel) {
-		return channels.ClusterChannelRoles(channel), nil
-	}
-
-	// get message type codes for all messages communicated on the channel
-	codes, ok := codec.MsgCodesByChannel(channel)
-=======
 	// get message type codes for all messages communicated on the channel
 	codes, ok := getCodes(channel)
->>>>>>> 8efc1a62
 	if !ok {
 		return nil, fmt.Errorf("could not get message codes for unknown channel: %s", channel)
 	}
@@ -135,28 +117,15 @@
 	}
 
 	return roles, nil
-<<<<<<< HEAD
-=======
 }
 
 // getCodes checks if channel is a cluster prefixed channel before returning msg codes
-func getCodes(channel network.Channel) ([]uint8, bool) {
+func getCodes(channel network.Channel) (codec.MsgCodeList, bool) {
 	if prefix, ok := channels.ClusterChannelPrefix(channel); ok {
-		codes, ok := cborcodec.ChannelToMsgCodes[network.Channel(prefix)]
+		codes, ok := codec.MsgCodesByChannel(network.Channel(prefix))
 		return codes, ok
 	}
 
-	codes, ok := cborcodec.ChannelToMsgCodes[channel]
+	codes, ok := codec.MsgCodesByChannel(channel)
 	return codes, ok
-}
-
-func containsCode(codes []uint8, code uint8) bool {
-	for _, c := range codes {
-		if c == code {
-			return true
-		}
-	}
-
-	return false
->>>>>>> 8efc1a62
 }
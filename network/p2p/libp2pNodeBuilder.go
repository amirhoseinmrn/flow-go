package p2p

import (
	"context"
	"errors"
	"fmt"
	"net"

	"github.com/libp2p/go-libp2p"
	"github.com/libp2p/go-libp2p-core/connmgr"
	"github.com/libp2p/go-libp2p-core/host"
	"github.com/libp2p/go-libp2p-core/peer"
	"github.com/libp2p/go-libp2p-core/routing"
	discovery "github.com/libp2p/go-libp2p-discovery"
	pubsub "github.com/libp2p/go-libp2p-pubsub"
	pb "github.com/libp2p/go-libp2p-pubsub/pb"
	stream "github.com/libp2p/go-libp2p-transport-upgrader"
	"github.com/libp2p/go-libp2p/config"
	"github.com/libp2p/go-tcp-transport"
	"github.com/multiformats/go-multiaddr"
	madns "github.com/multiformats/go-multiaddr-dns"
	"github.com/rs/zerolog"

	fcrypto "github.com/onflow/flow-go/crypto"
	"github.com/onflow/flow-go/crypto/hash"
	"github.com/onflow/flow-go/model/flow"
	"github.com/onflow/flow-go/module"
	"github.com/onflow/flow-go/module/id"
	flownet "github.com/onflow/flow-go/network"
	"github.com/onflow/flow-go/network/p2p/keyutils"
	"github.com/onflow/flow-go/network/p2p/unicast"
)

// LibP2PFactoryFunc is a factory function type for generating libp2p Node instances.
type LibP2PFactoryFunc func(context.Context) (*Node, error)

// DefaultLibP2PNodeFactory returns a LibP2PFactoryFunc which generates the libp2p host initialized with the
// default options for the host, the pubsub and the ping service.
func DefaultLibP2PNodeFactory(
	log zerolog.Logger,
	address string,
	flowKey fcrypto.PrivateKey,
	sporkId flow.Identifier,
	idProvider id.IdentityProvider,
	metrics module.NetworkMetrics,
	resolver madns.BasicResolver,
	role string,
) LibP2PFactoryFunc {

	return func(ctx context.Context) (*Node, error) {
		connManager := NewConnManager(log, metrics)
		connGater := NewConnGater(log, func(pid peer.ID) bool {
			_, found := idProvider.ByPeerID(pid)
<<<<<<< HEAD

			return found
		})

		builder := NewNodeBuilder(log, address, flowKey, sporkId).
			SetBasicResolver(resolver).
			SetConnectionManager(connManager).
			SetConnectionGater(connGater).
			SetRoutingSystem(func(ctx context.Context, host host.Host) (routing.Routing, error) {
				return NewDHT(ctx, host, unicast.FlowDHTProtocolID(sporkId), AsServer())
			}).
			SetPubSub(pubsub.NewGossipSub)

		if role != "ghost" {
			r, _ := flow.ParseRole(role)
			builder.SetSubscriptionFilter(NewRoleBasedFilter(r, idProvider))
		}

		return builder.Build(ctx)
	}
=======

			return found
		})

		builder := NewNodeBuilder(log, address, flowKey, sporkId).
			SetBasicResolver(resolver).
			SetConnectionManager(connManager).
			SetConnectionGater(connGater).
			SetRoutingSystem(func(ctx context.Context, host host.Host) (routing.Routing, error) {
				return NewDHT(ctx, host, unicast.FlowDHTProtocolID(sporkId), AsServer())
			}).
			SetPubSub(pubsub.NewGossipSub)

		if role != "ghost" {
			r, _ := flow.ParseRole(role)
			builder.SetSubscriptionFilter(NewRoleBasedFilter(r, idProvider))
		}

		return builder.Build(ctx)
	}
}

// DefaultMessageIDFunction returns a default message ID function based on the message's data
func DefaultMessageIDFunction(msg *pb.Message) string {
	h := hash.NewSHA3_384()
	_, _ = h.Write(msg.Data)
	return h.SumHash().Hex()
>>>>>>> f16dabef
}

type NodeBuilder interface {
	SetBasicResolver(madns.BasicResolver) NodeBuilder
	SetSubscriptionFilter(pubsub.SubscriptionFilter) NodeBuilder
	SetConnectionManager(connmgr.ConnManager) NodeBuilder
	SetConnectionGater(connmgr.ConnectionGater) NodeBuilder
	SetRoutingSystem(func(context.Context, host.Host) (routing.Routing, error)) NodeBuilder
	SetPubSub(func(context.Context, host.Host, ...pubsub.Option) (*pubsub.PubSub, error)) NodeBuilder
	Build(context.Context) (*Node, error)
}

type LibP2PNodeBuilder struct {
	sporkID            flow.Identifier
	addr               string
	networkKey         fcrypto.PrivateKey
	logger             zerolog.Logger
	basicResolver      madns.BasicResolver
	subscriptionFilter pubsub.SubscriptionFilter
	connManager        connmgr.ConnManager
	connGater          connmgr.ConnectionGater
	routingFactory     func(context.Context, host.Host) (routing.Routing, error)
	pubsubFactory      func(context.Context, host.Host, ...pubsub.Option) (*pubsub.PubSub, error)
}

func NewNodeBuilder(
	logger zerolog.Logger,
	addr string,
	networkKey fcrypto.PrivateKey,
	sporkID flow.Identifier,
) *LibP2PNodeBuilder {
	return &LibP2PNodeBuilder{
		logger:     logger,
		sporkID:    sporkID,
		addr:       addr,
		networkKey: networkKey,
	}
}

func (builder *LibP2PNodeBuilder) SetBasicResolver(br madns.BasicResolver) NodeBuilder {
	builder.basicResolver = br
	return builder
}

func (builder *LibP2PNodeBuilder) SetSubscriptionFilter(filter pubsub.SubscriptionFilter) NodeBuilder {
	builder.subscriptionFilter = filter
	return builder
}

func (builder *LibP2PNodeBuilder) SetConnectionManager(manager connmgr.ConnManager) NodeBuilder {
	builder.connManager = manager
	return builder
}

func (builder *LibP2PNodeBuilder) SetConnectionGater(gater connmgr.ConnectionGater) NodeBuilder {
	builder.connGater = gater
	return builder
}

func (builder *LibP2PNodeBuilder) SetRoutingSystem(f func(context.Context, host.Host) (routing.Routing, error)) NodeBuilder {
	builder.routingFactory = f
	return builder
}

func (builder *LibP2PNodeBuilder) SetPubSub(f func(context.Context, host.Host, ...pubsub.Option) (*pubsub.PubSub, error)) NodeBuilder {
	builder.pubsubFactory = f
	return builder
}

func (builder *LibP2PNodeBuilder) Build(ctx context.Context) (*Node, error) {
	if builder.routingFactory == nil {
		return nil, errors.New("routing factory is not set")
	}

	if builder.pubsubFactory == nil {
		return nil, errors.New("pubsub factory is not set")
	}

	var opts []libp2p.Option

	if builder.basicResolver != nil {
		resolver, err := madns.NewResolver(madns.WithDefaultResolver(builder.basicResolver))

		if err != nil {
			return nil, fmt.Errorf("could not create resolver: %w", err)
		}

		opts = append(opts, libp2p.MultiaddrResolver(resolver))
	}

	if builder.connManager != nil {
		opts = append(opts, libp2p.ConnectionManager(builder.connManager))
	}

	if builder.connGater != nil {
		opts = append(opts, libp2p.ConnectionGater(builder.connGater))
	}

	host, err := DefaultLibP2PHost(ctx, builder.addr, builder.networkKey, opts...)

	if err != nil {
		return nil, err
	}

	rsys, err := builder.routingFactory(ctx, host)

	if err != nil {
		return nil, err
	}

	psOpts := append(
		DefaultPubsubOptions(DefaultMaxPubSubMsgSize),
		pubsub.WithDiscovery(discovery.NewRoutingDiscovery(rsys)),
<<<<<<< HEAD
=======
		pubsub.WithMessageIdFn(DefaultMessageIDFunction),
>>>>>>> f16dabef
	)

	if builder.subscriptionFilter != nil {
		psOpts = append(psOpts, pubsub.WithSubscriptionFilter(builder.subscriptionFilter))
	}

	pubSub, err := builder.pubsubFactory(ctx, host, psOpts...)

	if err != nil {
		return nil, err
	}

	pCache, err := newProtocolPeerCache(builder.logger, host)

	if err != nil {
		return nil, err
	}

	node := &Node{
		topics:  make(map[flownet.Topic]*pubsub.Topic),
		subs:    make(map[flownet.Topic]*pubsub.Subscription),
		logger:  builder.logger,
		routing: rsys,
		host:    host,
		unicastManager: unicast.NewUnicastManager(
			builder.logger,
			unicast.NewLibP2PStreamFactory(host),
			builder.sporkID,
		),
		pCache: pCache,
		pubSub: pubSub,
	}

	return node, nil
}

// DefaultLibP2PHost returns a libp2p host initialized to listen on the given address and using the given private key and
// customized with options
func DefaultLibP2PHost(ctx context.Context, address string, key fcrypto.PrivateKey, options ...config.Option) (host.Host,
	error) {
	defaultOptions, err := defaultLibP2POptions(address, key)
	if err != nil {
		return nil, err
	}

	allOptions := append(defaultOptions, options...)

	// create the libp2p host
	libP2PHost, err := libp2p.New(allOptions...)
	if err != nil {
		return nil, fmt.Errorf("could not create libp2p host: %w", err)
	}

	return libP2PHost, nil
}

// defaultLibP2POptions creates and returns the standard LibP2P host options that are used for the Flow Libp2p network
func defaultLibP2POptions(address string, key fcrypto.PrivateKey) ([]config.Option, error) {

	libp2pKey, err := keyutils.LibP2PPrivKeyFromFlow(key)
	if err != nil {
		return nil, fmt.Errorf("could not generate libp2p key: %w", err)
	}

	ip, port, err := net.SplitHostPort(address)
	if err != nil {
		return nil, fmt.Errorf("could not split node address %s:%w", address, err)
	}

	sourceMultiAddr, err := multiaddr.NewMultiaddr(MultiAddressStr(ip, port))
	if err != nil {
		return nil, fmt.Errorf("failed to translate Flow address to Libp2p multiaddress: %w", err)
	}

	// create a transport which disables port reuse and web socket.
	// Port reuse enables listening and dialing from the same TCP port (https://github.com/libp2p/go-reuseport)
	// While this sounds great, it intermittently causes a 'broken pipe' error
	// as the 1-k discovery process and the 1-1 messaging both sometimes attempt to open connection to the same target
	// As of now there is no requirement of client sockets to be a well-known port, so disabling port reuse all together.
	transport := libp2p.Transport(func(u *stream.Upgrader) (*tcp.TcpTransport, error) {
		return tcp.NewTCPTransport(u, tcp.DisableReuseport())
	})

	// gather all the options for the libp2p node
	options := []config.Option{
		libp2p.ListenAddrs(sourceMultiAddr), // set the listen address
		libp2p.Identity(libp2pKey),          // pass in the networking key
		transport,                           // set the protocol
	}

	return options, nil
}

func DefaultPubsubOptions(maxPubSubMsgSize int) []pubsub.Option {
	return []pubsub.Option{
		// skip message signing
		pubsub.WithMessageSigning(true),
		// skip message signature
		pubsub.WithStrictSignatureVerification(true),
		// set max message size limit for 1-k PubSub messaging
		pubsub.WithMaxMessageSize(maxPubSubMsgSize),
		// no discovery
	}
}<|MERGE_RESOLUTION|>--- conflicted
+++ resolved
@@ -51,7 +51,6 @@
 		connManager := NewConnManager(log, metrics)
 		connGater := NewConnGater(log, func(pid peer.ID) bool {
 			_, found := idProvider.ByPeerID(pid)
-<<<<<<< HEAD
 
 			return found
 		})
@@ -72,27 +71,6 @@
 
 		return builder.Build(ctx)
 	}
-=======
-
-			return found
-		})
-
-		builder := NewNodeBuilder(log, address, flowKey, sporkId).
-			SetBasicResolver(resolver).
-			SetConnectionManager(connManager).
-			SetConnectionGater(connGater).
-			SetRoutingSystem(func(ctx context.Context, host host.Host) (routing.Routing, error) {
-				return NewDHT(ctx, host, unicast.FlowDHTProtocolID(sporkId), AsServer())
-			}).
-			SetPubSub(pubsub.NewGossipSub)
-
-		if role != "ghost" {
-			r, _ := flow.ParseRole(role)
-			builder.SetSubscriptionFilter(NewRoleBasedFilter(r, idProvider))
-		}
-
-		return builder.Build(ctx)
-	}
 }
 
 // DefaultMessageIDFunction returns a default message ID function based on the message's data
@@ -100,7 +78,6 @@
 	h := hash.NewSHA3_384()
 	_, _ = h.Write(msg.Data)
 	return h.SumHash().Hex()
->>>>>>> f16dabef
 }
 
 type NodeBuilder interface {
@@ -214,10 +191,7 @@
 	psOpts := append(
 		DefaultPubsubOptions(DefaultMaxPubSubMsgSize),
 		pubsub.WithDiscovery(discovery.NewRoutingDiscovery(rsys)),
-<<<<<<< HEAD
-=======
 		pubsub.WithMessageIdFn(DefaultMessageIDFunction),
->>>>>>> f16dabef
 	)
 
 	if builder.subscriptionFilter != nil {

--- conflicted
+++ resolved
@@ -146,15 +146,13 @@
 	return builder
 }
 
-<<<<<<< HEAD
-// SetConnectionManager sets the connection manager for the node.
-=======
+// SetResourceManager sets the resource manager for the node.
 func (builder *LibP2PNodeBuilder) SetResourceManager(manager network.ResourceManager) NodeBuilder {
 	builder.resourceManager = manager
 	return builder
 }
 
->>>>>>> c3d5cb11
+// SetConnectionManager sets the connection manager for the node.
 func (builder *LibP2PNodeBuilder) SetConnectionManager(manager connmgr.ConnManager) NodeBuilder {
 	builder.connManager = manager
 	return builder
@@ -218,33 +216,7 @@
 		opts = append(opts, libp2p.ConnectionGater(builder.connGater))
 	}
 
-<<<<<<< HEAD
 	host, err := DefaultLibP2PHost(builder.addr, builder.networkKey, opts...)
-=======
-	host, err := DefaultLibP2PHost(ctx, builder.addr, builder.networkKey, opts...)
-
-	if err != nil {
-		return nil, err
-	}
-
-	rsys, err := builder.routingFactory(ctx, host)
-
-	if err != nil {
-		return nil, err
-	}
-
-	psOpts := append(
-		DefaultPubsubOptions(DefaultMaxPubSubMsgSize),
-		pubsub.WithDiscovery(discoveryRouting.NewRoutingDiscovery(rsys)),
-		pubsub.WithMessageIdFn(DefaultMessageIDFunction),
-	)
-
-	if builder.subscriptionFilter != nil {
-		psOpts = append(psOpts, pubsub.WithSubscriptionFilter(builder.subscriptionFilter))
-	}
-
-	pubSub, err := builder.pubsubFactory(ctx, host, psOpts...)
->>>>>>> c3d5cb11
 
 	if err != nil {
 		return nil, err
@@ -281,7 +253,7 @@
 
 			psOpts := append(
 				DefaultPubsubOptions(DefaultMaxPubSubMsgSize),
-				pubsub.WithDiscovery(discovery.NewRoutingDiscovery(node.routing)),
+				pubsub.WithDiscovery(discoveryRouting.NewRoutingDiscovery(node.routing)),
 				pubsub.WithMessageIdFn(DefaultMessageIDFunction),
 			)
 

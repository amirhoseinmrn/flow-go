package p2pfixtures

import (
	"bufio"
	"bytes"
	"context"
	"fmt"
	"net"
	"testing"
	"time"

	addrutil "github.com/libp2p/go-addr-util"
	pubsub "github.com/libp2p/go-libp2p-pubsub"
	"github.com/libp2p/go-libp2p/core/host"
	"github.com/libp2p/go-libp2p/core/peer"
	"github.com/libp2p/go-libp2p/core/peerstore"
	"github.com/libp2p/go-libp2p/core/routing"
	"github.com/multiformats/go-multiaddr"
	manet "github.com/multiformats/go-multiaddr/net"
	"github.com/rs/zerolog"
	"github.com/stretchr/testify/require"

	"github.com/onflow/flow-go/crypto"
	"github.com/onflow/flow-go/model/flow"
	"github.com/onflow/flow-go/module/metrics"
	flownet "github.com/onflow/flow-go/network"
	"github.com/onflow/flow-go/network/channels"
	"github.com/onflow/flow-go/network/internal/p2putils"
	"github.com/onflow/flow-go/network/internal/testutils"
	"github.com/onflow/flow-go/network/message"
	"github.com/onflow/flow-go/network/p2p"
	p2pdht "github.com/onflow/flow-go/network/p2p/dht"
	"github.com/onflow/flow-go/network/p2p/keyutils"
	"github.com/onflow/flow-go/network/p2p/p2pbuilder"
	validator "github.com/onflow/flow-go/network/validator/pubsub"

	"github.com/onflow/flow-go/network/p2p/unicast"
	"github.com/onflow/flow-go/network/p2p/utils"
	"github.com/onflow/flow-go/utils/unittest"
)

// NetworkingKeyFixtures is a test helper that generates a ECDSA flow key pair.
func NetworkingKeyFixtures(t *testing.T) crypto.PrivateKey {
	seed := unittest.SeedFixture(48)
	key, err := crypto.GeneratePrivateKey(crypto.ECDSASecp256k1, seed)
	require.NoError(t, err)
	return key
}

<<<<<<< HEAD
=======
// NodeFixture is a test fixture that creates a single libp2p node with the given key, spork id, and options.
// It returns the node and its identity.
func NodeFixture(
	t *testing.T,
	sporkID flow.Identifier,
	dhtPrefix string,
	opts ...NodeFixtureParameterOption,
) (p2p.LibP2PNode, flow.Identity) {
	// default parameters
	parameters := &NodeFixtureParameters{
		HandlerFunc: func(network.Stream) {},
		Unicasts:    nil,
		Key:         NetworkingKeyFixtures(t),
		Address:     defaultAddress,
		Logger:      unittest.Logger().Level(zerolog.ErrorLevel),
		Role:        flow.RoleCollection,
	}

	for _, opt := range opts {
		opt(parameters)
	}

	identity := unittest.IdentityFixture(
		unittest.WithNetworkingKey(parameters.Key.PublicKey()),
		unittest.WithAddress(parameters.Address),
		unittest.WithRole(parameters.Role))

	logger := parameters.Logger.With().Hex("node_id", logging.ID(identity.NodeID)).Logger()

	noopMetrics := metrics.NewNoopCollector()
	connManager := connection.NewConnManager(logger, noopMetrics)
	resourceManager := testutils.NewResourceManager(t)

	builder := p2pbuilder.NewNodeBuilder(
		logger,
		metrics.NewNoopCollector(),
		parameters.Address,
		parameters.Key,
		sporkID).
		SetConnectionManager(connManager).
		SetRoutingSystem(func(c context.Context, h host.Host) (routing.Routing, error) {
			return p2pdht.NewDHT(c, h,
				protocol.ID(unicast.FlowDHTProtocolIDPrefix+sporkID.String()+"/"+dhtPrefix),
				logger,
				noopMetrics,
				parameters.DhtOptions...,
			)
		}).
		SetResourceManager(resourceManager).
		SetCreateNode(p2pbuilder.DefaultCreateNodeFunc)

	if parameters.ConnGater != nil {
		builder.SetConnectionGater(parameters.ConnGater)
	}

	if parameters.PeerScoringEnabled {
		scoreOptionParams := make([]scoring.PeerScoreParamsOption, 0)
		if parameters.AppSpecificScore != nil {
			scoreOptionParams = append(scoreOptionParams, scoring.WithAppSpecificScoreFunction(parameters.AppSpecificScore))
		}
		builder.EnableGossipSubPeerScoring(parameters.IdProvider, scoreOptionParams...)
	}

	if parameters.UpdateInterval != 0 {
		require.NotNil(t, parameters.PeerProvider)
		builder.SetPeerManagerOptions(parameters.ConnectionPruning, parameters.UpdateInterval)
	}

	n, err := builder.Build()
	require.NoError(t, err)

	err = n.WithDefaultUnicastProtocol(parameters.HandlerFunc, parameters.Unicasts)
	require.NoError(t, err)

	// get the actual IP and port that have been assigned by the subsystem
	ip, port, err := n.GetIPPort()
	require.NoError(t, err)
	identity.Address = ip + ":" + port

	if parameters.PeerProvider != nil {
		n.WithPeersProvider(parameters.PeerProvider)
	}
	return n, *identity
}

type NodeFixtureParameters struct {
	HandlerFunc        network.StreamHandler
	Unicasts           []unicast.ProtocolName
	Key                crypto.PrivateKey
	Address            string
	DhtOptions         []dht.Option
	Role               flow.Role
	Logger             zerolog.Logger
	PeerScoringEnabled bool
	IdProvider         module.IdentityProvider
	AppSpecificScore   func(peer.ID) float64 // overrides GossipSub scoring for sake of testing.
	ConnectionPruning  bool                  // peer manager parameter
	UpdateInterval     time.Duration         // peer manager parameter
	PeerProvider       p2p.PeersProvider     // peer manager parameter
	ConnGater          connmgr.ConnectionGater
}

type NodeFixtureParameterOption func(*NodeFixtureParameters)

func WithPeerScoringEnabled(idProvider module.IdentityProvider) NodeFixtureParameterOption {
	return func(p *NodeFixtureParameters) {
		p.PeerScoringEnabled = true
		p.IdProvider = idProvider
	}
}

func WithDefaultStreamHandler(handler network.StreamHandler) NodeFixtureParameterOption {
	return func(p *NodeFixtureParameters) {
		p.HandlerFunc = handler
	}
}

func WithPeerManagerEnabled(connectionPruning bool, updateInterval time.Duration, peerProvider p2p.PeersProvider) NodeFixtureParameterOption {
	return func(p *NodeFixtureParameters) {
		p.ConnectionPruning = connectionPruning
		p.UpdateInterval = updateInterval
		p.PeerProvider = peerProvider
	}
}

func WithPreferredUnicasts(unicasts []unicast.ProtocolName) NodeFixtureParameterOption {
	return func(p *NodeFixtureParameters) {
		p.Unicasts = unicasts
	}
}

func WithNetworkingPrivateKey(key crypto.PrivateKey) NodeFixtureParameterOption {
	return func(p *NodeFixtureParameters) {
		p.Key = key
	}
}

func WithNetworkingAddress(address string) NodeFixtureParameterOption {
	return func(p *NodeFixtureParameters) {
		p.Address = address
	}
}

func WithDHTOptions(opts ...dht.Option) NodeFixtureParameterOption {
	return func(p *NodeFixtureParameters) {
		p.DhtOptions = opts
	}
}

func WithConnectionGater(connGater connmgr.ConnectionGater) NodeFixtureParameterOption {
	return func(p *NodeFixtureParameters) {
		p.ConnGater = connGater
	}
}

func WithRole(role flow.Role) NodeFixtureParameterOption {
	return func(p *NodeFixtureParameters) {
		p.Role = role
	}
}

func WithAppSpecificScore(score func(peer.ID) float64) NodeFixtureParameterOption {
	return func(p *NodeFixtureParameters) {
		p.AppSpecificScore = score
	}
}

func WithLogger(logger zerolog.Logger) NodeFixtureParameterOption {
	return func(p *NodeFixtureParameters) {
		p.Logger = logger
	}
}

// StartNodes start all nodes in the input slice using the provided context, timing out if nodes are
// not all Ready() before duration expires
func StartNodes(t *testing.T, ctx irrecoverable.SignalerContext, nodes []p2p.LibP2PNode, timeout time.Duration) {
	rdas := make([]module.ReadyDoneAware, 0, len(nodes))
	for _, node := range nodes {
		node.Start(ctx)
		rdas = append(rdas, node)

		if peerManager := node.PeerManagerComponent(); peerManager != (*connection.PeerManager)(nil) {
			// we need to start the peer manager post the node startup (if such component exists).
			peerManager.Start(ctx)
			rdas = append(rdas, peerManager)
		}
	}
	unittest.RequireComponentsReadyBefore(t, timeout, rdas...)
}

// StartNode start a single node using the provided context, timing out if nodes are not all Ready()
// before duration expires
func StartNode(t *testing.T, ctx irrecoverable.SignalerContext, node p2p.LibP2PNode, timeout time.Duration) {
	node.Start(ctx)
	unittest.RequireComponentsReadyBefore(t, timeout, node)
}

// StopNodes stops all nodes in the input slice using the provided cancel func, timing out if nodes are
// not all Done() before duration expires
func StopNodes(t *testing.T, nodes []p2p.LibP2PNode, cancel context.CancelFunc, timeout time.Duration) {
	cancel()
	for _, node := range nodes {
		unittest.RequireComponentsDoneBefore(t, timeout, node)
	}
}

// StopNode stops a single node using the provided cancel func, timing out if nodes are not all Done()
// before duration expires
func StopNode(t *testing.T, node p2p.LibP2PNode, cancel context.CancelFunc, timeout time.Duration) {
	cancel()
	unittest.RequireComponentsDoneBefore(t, timeout, node)
}

>>>>>>> dce8dda0
// SilentNodeFixture returns a TCP listener and a node which never replies
func SilentNodeFixture(t *testing.T) (net.Listener, flow.Identity) {
	key := NetworkingKeyFixtures(t)

	lst, err := net.Listen("tcp4", ":0")
	require.NoError(t, err)

	addr, err := manet.FromNetAddr(lst.Addr())
	require.NoError(t, err)

	addrs := []multiaddr.Multiaddr{addr}
	addrs, err = addrutil.ResolveUnspecifiedAddresses(addrs, nil)
	require.NoError(t, err)

	go acceptAndHang(t, lst)

	ip, port, err := p2putils.IPPortFromMultiAddress(addrs...)
	require.NoError(t, err)

	identity := unittest.IdentityFixture(unittest.WithNetworkingKey(key.PublicKey()), unittest.WithAddress(ip+":"+port))
	return lst, *identity
}

func acceptAndHang(t *testing.T, l net.Listener) {
	conns := make([]net.Conn, 0, 10)
	for {
		c, err := l.Accept()
		if err != nil {
			break
		}
		if c != nil {
			conns = append(conns, c)
		}
	}
	for _, c := range conns {
		require.NoError(t, c.Close())
	}
}

type nodeOpt func(p2pbuilder.NodeBuilder)

func WithSubscriptionFilter(filter pubsub.SubscriptionFilter) nodeOpt {
	return func(builder p2pbuilder.NodeBuilder) {
		builder.SetSubscriptionFilter(filter)
	}
}

func CreateNode(t *testing.T, nodeID flow.Identifier, networkKey crypto.PrivateKey, sporkID flow.Identifier, logger zerolog.Logger, opts ...nodeOpt) p2p.LibP2PNode {
	builder := p2pbuilder.NewNodeBuilder(
		logger,
		metrics.NewNoopCollector(),
		"0.0.0.0:0",
		networkKey,
		sporkID).
		SetRoutingSystem(func(c context.Context, h host.Host) (routing.Routing, error) {
			return p2pdht.NewDHT(c, h, unicast.FlowDHTProtocolID(sporkID), zerolog.Nop(), metrics.NewNoopCollector())
		}).
		SetResourceManager(testutils.NewResourceManager(t))

	for _, opt := range opts {
		opt(builder)
	}

	libp2pNode, err := builder.Build()
	require.NoError(t, err)

	return libp2pNode
}

// PeerIdFixture creates a random and unique peer ID (libp2p node ID).
func PeerIdFixture(t *testing.T) peer.ID {
	key, err := generateNetworkingKey(unittest.IdentifierFixture())
	require.NoError(t, err)

	pubKey, err := keyutils.LibP2PPublicKeyFromFlow(key.PublicKey())
	require.NoError(t, err)

	peerID, err := peer.IDFromPublicKey(pubKey)
	require.NoError(t, err)

	return peerID
}

// generateNetworkingKey generates a Flow ECDSA key using the given seed
func generateNetworkingKey(s flow.Identifier) (crypto.PrivateKey, error) {
	seed := make([]byte, crypto.KeyGenSeedMinLenECDSASecp256k1)
	copy(seed, s[:])
	return crypto.GeneratePrivateKey(crypto.ECDSASecp256k1, seed)
}

// PeerIdsFixture creates random and unique peer IDs (libp2p node IDs).
func PeerIdsFixture(t *testing.T, n int) []peer.ID {
	peerIDs := make([]peer.ID, n)
	for i := 0; i < n; i++ {
		peerIDs[i] = PeerIdFixture(t)
	}
	return peerIDs
}

// MustEncodeEvent encodes and returns the given event and fails the test if it faces any issue while encoding.
func MustEncodeEvent(t *testing.T, v interface{}, channel channels.Channel) []byte {
	bz, err := unittest.NetworkCodec().Encode(v)
	require.NoError(t, err)

	msg := message.Message{
		ChannelID: channel.String(),
		Payload:   bz,
	}
	data, err := msg.Marshal()
	require.NoError(t, err)

	return data
}

// SubMustReceiveMessage checks that the subscription have received the given message within the given timeout by the context.
func SubMustReceiveMessage(t *testing.T, ctx context.Context, expectedMessage []byte, sub p2p.Subscription) {
	received := make(chan struct{})
	go func() {
		msg, err := sub.Next(ctx)
		require.NoError(t, err)
		require.Equal(t, expectedMessage, msg.Data)
		close(received)
	}()

	select {
	case <-received:
		return
	case <-ctx.Done():
		require.Fail(t, "timeout on receiving expected pubsub message")
	}
}

// SubsMustReceiveMessage checks that all subscriptions receive the given message within the given timeout by the context.
func SubsMustReceiveMessage(t *testing.T, ctx context.Context, expectedMessage []byte, subs []p2p.Subscription) {
	for _, sub := range subs {
		SubMustReceiveMessage(t, ctx, expectedMessage, sub)
	}
}

// SubMustNeverReceiveAnyMessage checks that the subscription never receives any message within the given timeout by the context.
func SubMustNeverReceiveAnyMessage(t *testing.T, ctx context.Context, sub p2p.Subscription) {
	timeouted := make(chan struct{})
	go func() {
		_, err := sub.Next(ctx)
		require.Error(t, err)
		require.ErrorIs(t, err, context.DeadlineExceeded)
		close(timeouted)
	}()

	// wait for the timeout, we choose the timeout to be long enough to make sure that
	// on a happy path the timeout never happens, and short enough to make sure that
	// the test doesn't take too long in case of a failure.
	unittest.RequireCloseBefore(t, timeouted, 10*time.Second, "timeout did not happen on receiving expected pubsub message")
}

// HasSubReceivedMessage checks that the subscription have received the given message within the given timeout by the context.
// It returns true if the subscription has received the message, false otherwise.
func HasSubReceivedMessage(t *testing.T, ctx context.Context, expectedMessage []byte, sub p2p.Subscription) bool {
	received := make(chan struct{})
	go func() {
		msg, err := sub.Next(ctx)
		if err != nil {
			require.ErrorIs(t, err, context.DeadlineExceeded)
			return
		}
		if !bytes.Equal(expectedMessage, msg.Data) {
			return
		}
		close(received)
	}()

	select {
	case <-received:
		return true
	case <-ctx.Done():
		return false
	}
}

// SubsMustNeverReceiveAnyMessage checks that all subscriptions never receive any message within the given timeout by the context.
func SubsMustNeverReceiveAnyMessage(t *testing.T, ctx context.Context, subs []p2p.Subscription) {
	for _, sub := range subs {
		SubMustNeverReceiveAnyMessage(t, ctx, sub)
	}
}

// AddNodesToEachOthersPeerStore adds the dialing address of all nodes to the peer store of all other nodes.
// However, it does not connect them to each other.
func AddNodesToEachOthersPeerStore(t *testing.T, nodes []p2p.LibP2PNode, ids flow.IdentityList) {
	for _, node := range nodes {
		for i, other := range nodes {
			if node == other {
				continue
			}
			otherPInfo, err := utils.PeerAddressInfo(*ids[i])
			require.NoError(t, err)
			node.Host().Peerstore().AddAddrs(otherPInfo.ID, otherPInfo.Addrs, peerstore.AddressTTL)
		}
	}
}

// EnsureConnected ensures that the given nodes are connected to each other.
// It fails the test if any of the nodes is not connected to any other node.
func EnsureConnected(t *testing.T, ctx context.Context, nodes []p2p.LibP2PNode) {
	for _, node := range nodes {
		for _, other := range nodes {
			if node == other {
				continue
			}
			require.NoError(t, node.Host().Connect(ctx, other.Host().Peerstore().PeerInfo(other.Host().ID())))
		}
	}
}

// EnsureNotConnected ensures that no connection exists from "from" nodes to "to" nodes.
func EnsureNotConnected(t *testing.T, ctx context.Context, from []p2p.LibP2PNode, to []p2p.LibP2PNode) {
	for _, node := range from {
		for _, other := range to {
			if node == other {
				require.Fail(t, "overlapping nodes in from and to lists")
			}
			require.Error(t, node.Host().Connect(ctx, other.Host().Peerstore().PeerInfo(other.Host().ID())))
		}
	}
}

// EnsureNotConnectedBetweenGroups ensures no connection exists between the given groups of nodes.
func EnsureNotConnectedBetweenGroups(t *testing.T, ctx context.Context, groupA []p2p.LibP2PNode, groupB []p2p.LibP2PNode) {
	// ensure no connection from group A to group B
	EnsureNotConnected(t, ctx, groupA, groupB)
	// ensure no connection from group B to group A
	EnsureNotConnected(t, ctx, groupB, groupA)
}

// EnsurePubsubMessageExchange ensures that the given nodes exchange the given message on the given channel through pubsub.
func EnsurePubsubMessageExchange(t *testing.T, ctx context.Context, nodes []p2p.LibP2PNode, messageFactory func() (interface{}, channels.Topic)) {
	_, topic := messageFactory()

	subs := make([]p2p.Subscription, len(nodes))
	slashingViolationsConsumer := unittest.NetworkSlashingViolationsConsumer(unittest.Logger(), metrics.NewNoopCollector())
	for i, node := range nodes {
		ps, err := node.Subscribe(
			topic,
			validator.TopicValidator(
				unittest.Logger(),
				unittest.NetworkCodec(),
				slashingViolationsConsumer,
				unittest.AllowAllPeerFilter()))
		require.NoError(t, err)
		subs[i] = ps
	}

	// let subscriptions propagate
	time.Sleep(1 * time.Second)

	channel, ok := channels.ChannelFromTopic(topic)
	require.True(t, ok)

	for _, node := range nodes {
		// creates a unique message to be published by the node
		msg, _ := messageFactory()
		data := MustEncodeEvent(t, msg, channel)
		require.NoError(t, node.Publish(ctx, topic, data))

		// wait for the message to be received by all nodes
		ctx, cancel := context.WithTimeout(ctx, 5*time.Second)
		SubsMustReceiveMessage(t, ctx, data, subs)
		cancel()
	}
}

// EnsureNoPubsubMessageExchange ensures that the no pubsub message is exchanged "from" the given nodes "to" the given nodes.
func EnsureNoPubsubMessageExchange(t *testing.T, ctx context.Context, from []p2p.LibP2PNode, to []p2p.LibP2PNode, messageFactory func() (interface{}, channels.Topic)) {
	_, topic := messageFactory()

	subs := make([]p2p.Subscription, len(to))
	svc := unittest.NetworkSlashingViolationsConsumer(unittest.Logger(), metrics.NewNoopCollector())
	tv := validator.TopicValidator(
		unittest.Logger(),
		unittest.NetworkCodec(),
		svc,
		unittest.AllowAllPeerFilter())
	var err error
	for _, node := range from {
		_, err = node.Subscribe(topic, tv)
		require.NoError(t, err)
	}

	for i, node := range to {
		s, err := node.Subscribe(topic, tv)
		require.NoError(t, err)
		subs[i] = s
	}

	// let subscriptions propagate
	time.Sleep(1 * time.Second)

	for _, node := range from {
		// creates a unique message to be published by the node.
		msg, _ := messageFactory()
		channel, ok := channels.ChannelFromTopic(topic)
		require.True(t, ok)
		data := MustEncodeEvent(t, msg, channel)

		// ensure the message is NOT received by any of the nodes.
		require.NoError(t, node.Publish(ctx, topic, data))
		ctx, cancel := context.WithTimeout(ctx, 5*time.Second)
		SubsMustNeverReceiveAnyMessage(t, ctx, subs)
		cancel()
	}
}

// EnsureNoPubsubExchangeBetweenGroups ensures that no pubsub message is exchanged between the given groups of nodes.
func EnsureNoPubsubExchangeBetweenGroups(t *testing.T, ctx context.Context, groupA []p2p.LibP2PNode, groupB []p2p.LibP2PNode, messageFactory func() (interface{}, channels.Topic)) {
	// ensure no message exchange from group A to group B
	EnsureNoPubsubMessageExchange(t, ctx, groupA, groupB, messageFactory)
	// ensure no message exchange from group B to group A
	EnsureNoPubsubMessageExchange(t, ctx, groupB, groupA, messageFactory)
}

// EnsureMessageExchangeOverUnicast ensures that the given nodes exchange arbitrary messages on through unicasting (i.e., stream creation).
// It fails the test if any of the nodes does not receive the message from the other nodes.
// The "inbounds" parameter specifies the inbound channel of the nodes on which the messages are received.
// The "messageFactory" parameter specifies the function that creates unique messages to be sent.
func EnsureMessageExchangeOverUnicast(t *testing.T, ctx context.Context, nodes []p2p.LibP2PNode, inbounds []chan string, messageFactory func() string) {
	for _, this := range nodes {
		msg := messageFactory()

		// send the message to all other nodes
		for _, other := range nodes {
			if this == other {
				continue
			}
			s, err := this.CreateStream(ctx, other.Host().ID())
			require.NoError(t, err)
			rw := bufio.NewReadWriter(bufio.NewReader(s), bufio.NewWriter(s))
			_, err = rw.WriteString(msg)
			require.NoError(t, err)

			// Flush the stream
			require.NoError(t, rw.Flush())
		}

		// wait for the message to be received by all other nodes
		for i, other := range nodes {
			if this == other {
				continue
			}

			select {
			case rcv := <-inbounds[i]:
				require.Equal(t, msg, rcv)
			case <-time.After(3 * time.Second):
				require.Fail(t, fmt.Sprintf("did not receive message from node %d", i))
			}
		}
	}
}

// EnsureNoStreamCreationBetweenGroups ensures that no stream is created between the given groups of nodes.
func EnsureNoStreamCreationBetweenGroups(t *testing.T, ctx context.Context, groupA []p2p.LibP2PNode, groupB []p2p.LibP2PNode, errorCheckers ...func(*testing.T, error)) {
	// no stream from groupA -> groupB
	EnsureNoStreamCreation(t, ctx, groupA, groupB, errorCheckers...)
	// no stream from groupB -> groupA
	EnsureNoStreamCreation(t, ctx, groupB, groupA, errorCheckers...)
}

// EnsureNoStreamCreation ensures that no stream is created "from" the given nodes "to" the given nodes.
func EnsureNoStreamCreation(t *testing.T, ctx context.Context, from []p2p.LibP2PNode, to []p2p.LibP2PNode, errorCheckers ...func(*testing.T, error)) {
	for _, this := range from {
		for _, other := range to {
			if this == other {
				// should not happen, unless the test is misconfigured.
				require.Fail(t, "node is in both from and to lists")
			}
			// stream creation should fail
			_, err := this.CreateStream(ctx, other.Host().ID())
			require.Error(t, err)
			require.True(t, flownet.IsPeerUnreachableError(err))

			// runs the error checkers if any.
			for _, check := range errorCheckers {
				check(t, err)
			}
		}
	}
}

// EnsureStreamCreation ensures that a stream is created between each of the  "from" nodes to each of the "to" nodes.
func EnsureStreamCreation(t *testing.T, ctx context.Context, from []p2p.LibP2PNode, to []p2p.LibP2PNode) {
	for _, this := range from {
		for _, other := range to {
			if this == other {
				// should not happen, unless the test is misconfigured.
				require.Fail(t, "node is in both from and to lists")
			}
			// stream creation should pass without error
			s, err := this.CreateStream(ctx, other.Host().ID())
			require.NoError(t, err)
			require.NotNil(t, s)
		}
	}
}

// EnsureStreamCreationInBothDirections ensure that between each pair of nodes in the given list, a stream is created in both directions.
func EnsureStreamCreationInBothDirections(t *testing.T, ctx context.Context, nodes []p2p.LibP2PNode) {
	for _, this := range nodes {
		for _, other := range nodes {
			if this == other {
				continue
			}
			// stream creation should pass without error
			s, err := this.CreateStream(ctx, other.Host().ID())
			require.NoError(t, err)
			require.NotNil(t, s)
		}
	}
}

// LongStringMessageFactoryFixture returns a function that creates a long unique string message.
func LongStringMessageFactoryFixture(t *testing.T) func() string {
	return func() string {
		msg := "this is an intentionally long MESSAGE to be bigger than buffer size of most of stream compressors"
		require.Greater(t, len(msg), 10, "we must stress test with longer than 10 bytes messages")
		return fmt.Sprintf("%s %d \n", msg, time.Now().UnixNano()) // add timestamp to make sure we don't send the same message twice
	}
}<|MERGE_RESOLUTION|>--- conflicted
+++ resolved
@@ -47,222 +47,6 @@
 	return key
 }
 
-<<<<<<< HEAD
-=======
-// NodeFixture is a test fixture that creates a single libp2p node with the given key, spork id, and options.
-// It returns the node and its identity.
-func NodeFixture(
-	t *testing.T,
-	sporkID flow.Identifier,
-	dhtPrefix string,
-	opts ...NodeFixtureParameterOption,
-) (p2p.LibP2PNode, flow.Identity) {
-	// default parameters
-	parameters := &NodeFixtureParameters{
-		HandlerFunc: func(network.Stream) {},
-		Unicasts:    nil,
-		Key:         NetworkingKeyFixtures(t),
-		Address:     defaultAddress,
-		Logger:      unittest.Logger().Level(zerolog.ErrorLevel),
-		Role:        flow.RoleCollection,
-	}
-
-	for _, opt := range opts {
-		opt(parameters)
-	}
-
-	identity := unittest.IdentityFixture(
-		unittest.WithNetworkingKey(parameters.Key.PublicKey()),
-		unittest.WithAddress(parameters.Address),
-		unittest.WithRole(parameters.Role))
-
-	logger := parameters.Logger.With().Hex("node_id", logging.ID(identity.NodeID)).Logger()
-
-	noopMetrics := metrics.NewNoopCollector()
-	connManager := connection.NewConnManager(logger, noopMetrics)
-	resourceManager := testutils.NewResourceManager(t)
-
-	builder := p2pbuilder.NewNodeBuilder(
-		logger,
-		metrics.NewNoopCollector(),
-		parameters.Address,
-		parameters.Key,
-		sporkID).
-		SetConnectionManager(connManager).
-		SetRoutingSystem(func(c context.Context, h host.Host) (routing.Routing, error) {
-			return p2pdht.NewDHT(c, h,
-				protocol.ID(unicast.FlowDHTProtocolIDPrefix+sporkID.String()+"/"+dhtPrefix),
-				logger,
-				noopMetrics,
-				parameters.DhtOptions...,
-			)
-		}).
-		SetResourceManager(resourceManager).
-		SetCreateNode(p2pbuilder.DefaultCreateNodeFunc)
-
-	if parameters.ConnGater != nil {
-		builder.SetConnectionGater(parameters.ConnGater)
-	}
-
-	if parameters.PeerScoringEnabled {
-		scoreOptionParams := make([]scoring.PeerScoreParamsOption, 0)
-		if parameters.AppSpecificScore != nil {
-			scoreOptionParams = append(scoreOptionParams, scoring.WithAppSpecificScoreFunction(parameters.AppSpecificScore))
-		}
-		builder.EnableGossipSubPeerScoring(parameters.IdProvider, scoreOptionParams...)
-	}
-
-	if parameters.UpdateInterval != 0 {
-		require.NotNil(t, parameters.PeerProvider)
-		builder.SetPeerManagerOptions(parameters.ConnectionPruning, parameters.UpdateInterval)
-	}
-
-	n, err := builder.Build()
-	require.NoError(t, err)
-
-	err = n.WithDefaultUnicastProtocol(parameters.HandlerFunc, parameters.Unicasts)
-	require.NoError(t, err)
-
-	// get the actual IP and port that have been assigned by the subsystem
-	ip, port, err := n.GetIPPort()
-	require.NoError(t, err)
-	identity.Address = ip + ":" + port
-
-	if parameters.PeerProvider != nil {
-		n.WithPeersProvider(parameters.PeerProvider)
-	}
-	return n, *identity
-}
-
-type NodeFixtureParameters struct {
-	HandlerFunc        network.StreamHandler
-	Unicasts           []unicast.ProtocolName
-	Key                crypto.PrivateKey
-	Address            string
-	DhtOptions         []dht.Option
-	Role               flow.Role
-	Logger             zerolog.Logger
-	PeerScoringEnabled bool
-	IdProvider         module.IdentityProvider
-	AppSpecificScore   func(peer.ID) float64 // overrides GossipSub scoring for sake of testing.
-	ConnectionPruning  bool                  // peer manager parameter
-	UpdateInterval     time.Duration         // peer manager parameter
-	PeerProvider       p2p.PeersProvider     // peer manager parameter
-	ConnGater          connmgr.ConnectionGater
-}
-
-type NodeFixtureParameterOption func(*NodeFixtureParameters)
-
-func WithPeerScoringEnabled(idProvider module.IdentityProvider) NodeFixtureParameterOption {
-	return func(p *NodeFixtureParameters) {
-		p.PeerScoringEnabled = true
-		p.IdProvider = idProvider
-	}
-}
-
-func WithDefaultStreamHandler(handler network.StreamHandler) NodeFixtureParameterOption {
-	return func(p *NodeFixtureParameters) {
-		p.HandlerFunc = handler
-	}
-}
-
-func WithPeerManagerEnabled(connectionPruning bool, updateInterval time.Duration, peerProvider p2p.PeersProvider) NodeFixtureParameterOption {
-	return func(p *NodeFixtureParameters) {
-		p.ConnectionPruning = connectionPruning
-		p.UpdateInterval = updateInterval
-		p.PeerProvider = peerProvider
-	}
-}
-
-func WithPreferredUnicasts(unicasts []unicast.ProtocolName) NodeFixtureParameterOption {
-	return func(p *NodeFixtureParameters) {
-		p.Unicasts = unicasts
-	}
-}
-
-func WithNetworkingPrivateKey(key crypto.PrivateKey) NodeFixtureParameterOption {
-	return func(p *NodeFixtureParameters) {
-		p.Key = key
-	}
-}
-
-func WithNetworkingAddress(address string) NodeFixtureParameterOption {
-	return func(p *NodeFixtureParameters) {
-		p.Address = address
-	}
-}
-
-func WithDHTOptions(opts ...dht.Option) NodeFixtureParameterOption {
-	return func(p *NodeFixtureParameters) {
-		p.DhtOptions = opts
-	}
-}
-
-func WithConnectionGater(connGater connmgr.ConnectionGater) NodeFixtureParameterOption {
-	return func(p *NodeFixtureParameters) {
-		p.ConnGater = connGater
-	}
-}
-
-func WithRole(role flow.Role) NodeFixtureParameterOption {
-	return func(p *NodeFixtureParameters) {
-		p.Role = role
-	}
-}
-
-func WithAppSpecificScore(score func(peer.ID) float64) NodeFixtureParameterOption {
-	return func(p *NodeFixtureParameters) {
-		p.AppSpecificScore = score
-	}
-}
-
-func WithLogger(logger zerolog.Logger) NodeFixtureParameterOption {
-	return func(p *NodeFixtureParameters) {
-		p.Logger = logger
-	}
-}
-
-// StartNodes start all nodes in the input slice using the provided context, timing out if nodes are
-// not all Ready() before duration expires
-func StartNodes(t *testing.T, ctx irrecoverable.SignalerContext, nodes []p2p.LibP2PNode, timeout time.Duration) {
-	rdas := make([]module.ReadyDoneAware, 0, len(nodes))
-	for _, node := range nodes {
-		node.Start(ctx)
-		rdas = append(rdas, node)
-
-		if peerManager := node.PeerManagerComponent(); peerManager != (*connection.PeerManager)(nil) {
-			// we need to start the peer manager post the node startup (if such component exists).
-			peerManager.Start(ctx)
-			rdas = append(rdas, peerManager)
-		}
-	}
-	unittest.RequireComponentsReadyBefore(t, timeout, rdas...)
-}
-
-// StartNode start a single node using the provided context, timing out if nodes are not all Ready()
-// before duration expires
-func StartNode(t *testing.T, ctx irrecoverable.SignalerContext, node p2p.LibP2PNode, timeout time.Duration) {
-	node.Start(ctx)
-	unittest.RequireComponentsReadyBefore(t, timeout, node)
-}
-
-// StopNodes stops all nodes in the input slice using the provided cancel func, timing out if nodes are
-// not all Done() before duration expires
-func StopNodes(t *testing.T, nodes []p2p.LibP2PNode, cancel context.CancelFunc, timeout time.Duration) {
-	cancel()
-	for _, node := range nodes {
-		unittest.RequireComponentsDoneBefore(t, timeout, node)
-	}
-}
-
-// StopNode stops a single node using the provided cancel func, timing out if nodes are not all Done()
-// before duration expires
-func StopNode(t *testing.T, node p2p.LibP2PNode, cancel context.CancelFunc, timeout time.Duration) {
-	cancel()
-	unittest.RequireComponentsDoneBefore(t, timeout, node)
-}
-
->>>>>>> dce8dda0
 // SilentNodeFixture returns a TCP listener and a node which never replies
 func SilentNodeFixture(t *testing.T) (net.Listener, flow.Identity) {
 	key := NetworkingKeyFixtures(t)

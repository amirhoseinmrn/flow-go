--- conflicted
+++ resolved
@@ -438,13 +438,8 @@
 
 	// create a config with no delays for tests
 	config := dkg.ControllerConfig{
-<<<<<<< HEAD
-		BaseStartDelay:           0,
-		BaseHandleBroadcastDelay: 0,
-=======
 		BaseStartDelay:                0,
 		BaseHandleFirstBroadcastDelay: 0,
->>>>>>> 982a0a2f
 	}
 
 	// the reactor engine reacts to new views being finalized and drives the

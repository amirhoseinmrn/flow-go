--- conflicted
+++ resolved
@@ -154,9 +154,6 @@
 
 	fmt.Println("Node bootstrapping data generated...")
 
-<<<<<<< HEAD
-	services := prepareServices(containers)
-=======
 	// gather access node IDS for LN/SN nodes
 	accessNodeIDS := make([]string, 0)
 	for i, c := range containers {
@@ -174,7 +171,6 @@
 
 	anIDS := strings.Join(accessNodeIDS, ",")
 	services := prepareServices(containers, anIDS)
->>>>>>> ffce01d8
 
 	err = writeDockerComposeConfig(services)
 	if err != nil {
@@ -258,11 +254,7 @@
 	Target     string
 }
 
-<<<<<<< HEAD
-func prepareServices(containers []testnet.ContainerConfig) Services {
-=======
 func prepareServices(containers []testnet.ContainerConfig, accessNodeIDS string) Services {
->>>>>>> ffce01d8
 	services := make(Services)
 
 	var (
@@ -279,20 +271,14 @@
 			services[container.ContainerName] = prepareConsensusService(
 				container,
 				numConsensus,
-<<<<<<< HEAD
-=======
 				accessNodeIDS,
->>>>>>> ffce01d8
 			)
 			numConsensus++
 		case flow.RoleCollection:
 			services[container.ContainerName] = prepareCollectionService(
 				container,
 				numCollection,
-<<<<<<< HEAD
-=======
 				accessNodeIDS,
->>>>>>> ffce01d8
 			)
 			numCollection++
 		case flow.RoleExecution:
@@ -386,11 +372,7 @@
 }
 
 // NOTE: accessNodeIDS is a comma separated list of access node IDS
-<<<<<<< HEAD
-func prepareConsensusService(container testnet.ContainerConfig, i int) Service {
-=======
 func prepareConsensusService(container testnet.ContainerConfig, i int, accessNodeIDS string) Service {
->>>>>>> ffce01d8
 	service := prepareService(container, i)
 
 	timeout := 1200*time.Millisecond + consensusDelay
@@ -402,11 +384,7 @@
 		fmt.Sprintf("--chunk-alpha=1"),
 		fmt.Sprintf("--emergency-sealing-active=false"),
 		fmt.Sprintf("--insecure-access-api=false"),
-<<<<<<< HEAD
-		fmt.Sprint("--access-node-ids=*"),
-=======
 		fmt.Sprintf("--access-node-ids=%s", accessNodeIDS),
->>>>>>> ffce01d8
 	)
 
 	return service
@@ -424,11 +402,7 @@
 }
 
 // NOTE: accessNodeIDS is a comma separated list of access node IDS
-<<<<<<< HEAD
-func prepareCollectionService(container testnet.ContainerConfig, i int) Service {
-=======
 func prepareCollectionService(container testnet.ContainerConfig, i int, accessNodeIDS string) Service {
->>>>>>> ffce01d8
 	service := prepareService(container, i)
 
 	timeout := 1200*time.Millisecond + collectionDelay
@@ -439,11 +413,7 @@
 		fmt.Sprintf("--hotstuff-min-timeout=%s", timeout),
 		fmt.Sprintf("--ingress-addr=%s:%d", container.ContainerName, RPCPort),
 		fmt.Sprintf("--insecure-access-api=false"),
-<<<<<<< HEAD
-		fmt.Sprint("--access-node-ids=*"),
-=======
 		fmt.Sprintf("--access-node-ids=%s", accessNodeIDS),
->>>>>>> ffce01d8
 	)
 
 	return service

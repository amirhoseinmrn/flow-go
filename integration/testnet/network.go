package testnet

import (
	"context"
	"fmt"
	"io/ioutil"
	"math/rand"
	"os"
	"path/filepath"
	"sort"
	"strconv"
	"strings"
	"testing"
	"time"

	"github.com/docker/docker/api/types/container"
	dockerclient "github.com/docker/docker/client"
	"github.com/onflow/flow-go/model/flow/order"
	"github.com/onflow/flow-go/utils/io"
	"github.com/rs/zerolog"
	"github.com/stretchr/testify/assert"
	"github.com/stretchr/testify/require"

	"github.com/dapperlabs/testingdock"

	"github.com/onflow/flow-go/cmd/bootstrap/run"
	"github.com/onflow/flow-go/consensus/hotstuff/committees/leader"
	"github.com/onflow/flow-go/fvm"
	"github.com/onflow/flow-go/model/bootstrap"
	"github.com/onflow/flow-go/model/encodable"
	"github.com/onflow/flow-go/model/flow"
	"github.com/onflow/flow-go/model/flow/filter"
	clusterstate "github.com/onflow/flow-go/state/cluster"
	"github.com/onflow/flow-go/state/protocol/inmem"
	"github.com/onflow/flow-go/utils/unittest"
)

const (
	// TmpRoot is the default root directory to create temporary data
	// directories for containers. We use /tmp because $TMPDIR is not exposed
	// to docker by default on macOS
	TmpRoot = "/tmp"

	// DefaultBootstrapDir is the default directory for bootstrap files
	DefaultBootstrapDir = "/bootstrap"

	// DefaultFlowDBDir is the default directory for the node database.
	DefaultFlowDBDir = "/flowdb"
	// DefaultExecutionRootDir is the default directory for the execution node
	// state database.
	DefaultExecutionRootDir = "/exedb"

	// ColNodeAPIPort is the name used for the collection node API port.
	ColNodeAPIPort = "col-ingress-port"
	// ExeNodeAPIPort is the name used for the execution node API port.
	ExeNodeAPIPort = "exe-api-port"
	// AccessNodeAPIPort is the name used for the access node API port.
	AccessNodeAPIPort = "access-api-port"
	// AccessNodeAPIProxyPort is the name used for the access node API HTTP proxy port.
	AccessNodeAPIProxyPort = "access-api-http-proxy-port"
	// GhostNodeAPIPort is the name used for the access node API port.
	GhostNodeAPIPort = "ghost-api-port"

	// ExeNodeMetricsPort
	ExeNodeMetricsPort = "exe-metrics-port"
)

func init() {
	testingdock.Verbose = true
}

// FlowNetwork represents a test network of Flow nodes running in Docker containers.
type FlowNetwork struct {
	t            *testing.T
	suite        *testingdock.Suite
	config       NetworkConfig
	cli          *dockerclient.Client
	network      *testingdock.Network
	Containers   map[string]*Container
	AccessPorts  map[string]string
	root         *flow.Block
	result       *flow.ExecutionResult
	seal         *flow.Seal
	bootstrapDir string
}

// Identities returns a list of identities, one for each node in the network.
func (net *FlowNetwork) Identities() flow.IdentityList {
	il := make(flow.IdentityList, 0, len(net.Containers))
	for _, c := range net.Containers {
		il = append(il, c.Config.Identity())
	}
	return il
}

// Root returns the root block generated for the network.
func (net *FlowNetwork) Root() *flow.Block {
	return net.root
}

// Seal returns the root block seal generated for the network.
func (net *FlowNetwork) Seal() *flow.Seal {
	return net.seal
}

// Result returns the root block result generated for the network.
func (net *FlowNetwork) Result() *flow.ExecutionResult {
	return net.result
}

// Start starts the network.
func (net *FlowNetwork) Start(ctx context.Context) {
	// makes it easier to see logs for a specific test case
	fmt.Println(">>>> starting network: ", net.config.Name)
	net.suite.Start(ctx)
}

// Remove stops the network, removes all the containers and cleans up all resources.
// If you need to inspect state, first `Stop` the containers, then check state, then `Cleanup` resources.
// If you need to restart containers, use `Stop` instead, which does not remove containers.
func (net *FlowNetwork) Remove() {
	net.StopContainers()
	net.RemoveContainers()
	net.Cleanup()
}

// StopContainers stops all containers in the network, without removing them. This allows containers to be
// restarted. To remove them, call RemoveContainers.
func (net *FlowNetwork) StopContainers() {
	if net == nil || net.suite == nil {
		return
	}

	err := net.suite.Close()
	assert.NoError(net.t, err)
}

// RemoveContainers removes all the containers in the network. Containers need to be stopped first using StopContainers.
func (net *FlowNetwork) RemoveContainers() {
	if net == nil || net.suite == nil {
		return
	}

	err := net.suite.Remove()
	assert.NoError(net.t, err)
}

// DropDBs resets the protocol state database for all containers in the network
// matching the given filter.
func (net *FlowNetwork) DropDBs(filter flow.IdentityFilter) {
	if net == nil || net.suite == nil {
		return
	}
	// clear data directories
	for _, c := range net.Containers {
		if !filter(c.Config.Identity()) {
			continue
		}
		c.DropDB()
	}
}

// Cleanup cleans up all temporary files used by the network.
func (net *FlowNetwork) Cleanup() {
	if net == nil || net.suite == nil {
		return
	}
	// remove data directories
	for _, c := range net.Containers {
		err := os.RemoveAll(c.datadir)
		assert.NoError(net.t, err)
	}
}

// ContainerByID returns the container with the given node ID, if it exists.
// Otherwise fails the test.
func (net *FlowNetwork) ContainerByID(id flow.Identifier) *Container {
	for _, c := range net.Containers {
		if c.Config.NodeID == id {
			return c
		}
	}
	net.t.FailNow()
	return nil
}

// ContainerByName returns the container with the given name, if it exists.
// Otherwise fails the test.
func (net *FlowNetwork) ContainerByName(name string) *Container {
	container, exists := net.Containers[name]
	require.True(net.t, exists)
	return container
}

// NetworkConfig is the config for the network.
type NetworkConfig struct {
	Nodes     []NodeConfig
	Name      string
	NClusters uint
}

func NewNetworkConfig(name string, nodes []NodeConfig, opts ...func(*NetworkConfig)) NetworkConfig {
	c := NetworkConfig{
		Nodes:     nodes,
		Name:      name,
		NClusters: 1, // default to 1 cluster
	}

	for _, apply := range opts {
		apply(&c)
	}

	return c
}

func WithClusters(n uint) func(*NetworkConfig) {
	return func(conf *NetworkConfig) {
		conf.NClusters = n
	}
}

func (n *NetworkConfig) Len() int {
	return len(n.Nodes)
}

func (n *NetworkConfig) Less(i, j int) bool {
	// Always move execution to the front
	if n.Nodes[i].Role == n.Nodes[j].Role {
		return false
	} else if n.Nodes[j].Role == flow.RoleExecution {
		return false
	} else if n.Nodes[i].Role == flow.RoleExecution {
		return true
	}
	return n.Nodes[i].Role < n.Nodes[j].Role
}

func (n *NetworkConfig) Swap(i, j int) {
	n.Nodes[i], n.Nodes[j] = n.Nodes[j], n.Nodes[i]
}

// NodeConfig defines the input config for a particular node, specified prior
// to network creation.
type NodeConfig struct {
	Role            flow.Role
	Stake           uint64
	Identifier      flow.Identifier
	LogLevel        zerolog.Level
	Ghost           bool
	AdditionalFlags []string
	Debug           bool
<<<<<<< HEAD
	Unstaked        bool
=======
	// Unstaked - only applicable to Access Node. Access nodes can be staked or unstaked.
	// Unstaked nodes are not part of the identity table
	Unstaked bool // only applicable to Access node
>>>>>>> 5c9a7c98
}

func NewNodeConfig(role flow.Role, opts ...func(*NodeConfig)) NodeConfig {
	c := NodeConfig{
		Role:       role,
		Stake:      1000,                         // default stake
		Identifier: unittest.IdentifierFixture(), // default random ID
		LogLevel:   zerolog.DebugLevel,           // log at debug by default
	}

	for _, apply := range opts {
		apply(&c)
	}

	return c
}

// NewNodeConfigSet creates a set of node configs with the given role. The nodes
// are given sequential IDs with a common prefix to make reading logs easier.
func NewNodeConfigSet(n uint, role flow.Role, opts ...func(*NodeConfig)) []NodeConfig {

	// each node in the set has a common 4-digit prefix, separated from their
	// index with a `0` character
	idPrefix := uint(rand.Intn(10000) * 100)

	confs := make([]NodeConfig, n)
	for i := uint(0); i < n; i++ {
		confs[i] = NewNodeConfig(role, append(opts, WithIDInt(idPrefix+i+1))...)
	}

	return confs
}

func WithID(id flow.Identifier) func(config *NodeConfig) {
	return func(config *NodeConfig) {
		config.Identifier = id
	}
}

// WithIDInt sets the node ID so the hex representation matches the input.
// Useful for having consistent and easily readable IDs in test logs.
func WithIDInt(id uint) func(config *NodeConfig) {

	idStr := strconv.Itoa(int(id))
	// left pad ID with zeros
	pad := strings.Repeat("0", 64-len(idStr))
	hex := pad + idStr

	// convert hex to ID
	flowID, err := flow.HexStringToIdentifier(hex)
	if err != nil {
		panic(err)
	}

	return WithID(flowID)
}

func WithLogLevel(level zerolog.Level) func(config *NodeConfig) {
	return func(config *NodeConfig) {
		config.LogLevel = level
	}
}

func WithDebugImage(debug bool) func(config *NodeConfig) {
	return func(config *NodeConfig) {
		config.Debug = debug
	}
}

func AsGhost() func(config *NodeConfig) {
	return func(config *NodeConfig) {
		config.Ghost = true
	}
}

// WithAdditionalFlag adds additional flags to the command
func WithAdditionalFlag(flag string) func(config *NodeConfig) {
	return func(config *NodeConfig) {
		config.AdditionalFlags = append(config.AdditionalFlags, flag)
	}
}

func PrepareFlowNetwork(t *testing.T, networkConf NetworkConfig) *FlowNetwork {

	// number of nodes
	nNodes := len(networkConf.Nodes)
	require.NotZero(t, len(networkConf.Nodes), "must specify at least one node")

	// Sort so that access nodes start up last
	sort.Sort(&networkConf)

	// set up docker client
	dockerClient, err := dockerclient.NewClientWithOpts(
		dockerclient.FromEnv,
		dockerclient.WithAPIVersionNegotiation(),
	)
	require.NoError(t, err)

	suite, _ := testingdock.GetOrCreateSuite(t, networkConf.Name, testingdock.SuiteOpts{
		Client: dockerClient,
	})
	network := suite.Network(testingdock.NetworkOpts{
		Name: networkConf.Name,
	})

	// create a temporary directory to store all bootstrapping files, these
	// will be shared between all nodes
	bootstrapDir, err := ioutil.TempDir(TmpRoot, "flow-integration-bootstrap")
	require.Nil(t, err)

	fmt.Printf("bootstrapDir: %s \n", bootstrapDir)

	root, result, seal, confs, err := BootstrapNetwork(networkConf, bootstrapDir)
	require.Nil(t, err)

	flowNetwork := &FlowNetwork{
		t:            t,
		cli:          dockerClient,
		config:       networkConf,
		suite:        suite,
		network:      network,
		Containers:   make(map[string]*Container, nNodes),
		AccessPorts:  make(map[string]string),
		root:         root,
		seal:         seal,
		result:       result,
		bootstrapDir: bootstrapDir,
	}

	// add each node to the network
	for _, nodeConf := range confs {
		err = flowNetwork.AddNode(t, bootstrapDir, nodeConf)
		require.NoError(t, err)
	}

	return flowNetwork
}

// AddNode creates a node container with the given config and adds it to the
// network.
func (net *FlowNetwork) AddNode(t *testing.T, bootstrapDir string, nodeConf ContainerConfig) error {

	opts := &testingdock.ContainerOpts{
		ForcePull: false,
		Name:      nodeConf.ContainerName,
		Config: &container.Config{
			Image: nodeConf.ImageName(),
			User:  currentUser(),
			Cmd: append([]string{
				fmt.Sprintf("--nodeid=%s", nodeConf.NodeID.String()),
				fmt.Sprintf("--bootstrapdir=%s", DefaultBootstrapDir),
				fmt.Sprintf("--datadir=%s", DefaultFlowDBDir),
				fmt.Sprintf("--loglevel=%s", nodeConf.LogLevel.String()),
			}, nodeConf.AdditionalFlags...),
		},
		HostConfig: &container.HostConfig{},
	}

	// get a temporary directory in the host. On macOS the default tmp
	// directory is NOT accessible to Docker by default, so we use /tmp
	// instead.
	tmpdir, err := ioutil.TempDir(TmpRoot, "flow-integration-node")
	if err != nil {
		return fmt.Errorf("could not get tmp dir: %w", err)
	}

	nodeContainer := &Container{
		Config:  nodeConf,
		Ports:   make(map[string]string),
		datadir: tmpdir,
		net:     net,
		opts:    opts,
	}

	// create a directory for the node database
	flowDBDir := filepath.Join(tmpdir, DefaultFlowDBDir)
	err = os.Mkdir(flowDBDir, 0700)
	require.NoError(t, err)

	// create a directory for the bootstrap files
	// we create a node-specific bootstrap directory to enable testing nodes
	// bootstrapping from different root state snapshots and epochs
	nodeBootstrapDir := filepath.Join(tmpdir, DefaultBootstrapDir)
	err = os.Mkdir(nodeBootstrapDir, 0700)
	require.NoError(t, err)

	// copy bootstrap files to node-specific bootstrap directory
	err = io.CopyDirectory(bootstrapDir, nodeBootstrapDir)
	require.NoError(t, err)

	// Bind the host directory to the container's database directory
	// Bind the common bootstrap directory to the container
	// NOTE: I did this using the approach from:
	// https://github.com/fsouza/go-dockerclient/issues/132#issuecomment-50694902
	opts.HostConfig.Binds = append(
		opts.HostConfig.Binds,
		fmt.Sprintf("%s:%s:rw", flowDBDir, DefaultFlowDBDir),
		fmt.Sprintf("%s:%s:ro", nodeBootstrapDir, DefaultBootstrapDir),
	)

	if !nodeConf.Ghost {
		switch nodeConf.Role {
		case flow.RoleCollection:

			hostPort := testingdock.RandomPort(t)
			containerPort := "9000/tcp"

			nodeContainer.bindPort(hostPort, containerPort)

			// set a low timeout so that all nodes agree on the current view more quickly
			nodeContainer.addFlag("hotstuff-timeout", time.Second.String())
			nodeContainer.addFlag("hotstuff-min-timeout", time.Second.String())

			nodeContainer.addFlag("ingress-addr", fmt.Sprintf("%s:9000", nodeContainer.Name()))
			nodeContainer.Ports[ColNodeAPIPort] = hostPort
			nodeContainer.opts.HealthCheck = testingdock.HealthCheckCustom(healthcheckAccessGRPC(hostPort))
			net.AccessPorts[ColNodeAPIPort] = hostPort

		case flow.RoleExecution:

			hostPort := testingdock.RandomPort(t)
			containerPort := "9000/tcp"

			nodeContainer.bindPort(hostPort, containerPort)

			hostMetricsPort := testingdock.RandomPort(t)
			containerMetricsPort := "8080/tcp"

			nodeContainer.bindPort(hostMetricsPort, containerMetricsPort)

			nodeContainer.addFlag("rpc-addr", fmt.Sprintf("%s:9000", nodeContainer.Name()))

			nodeContainer.Ports[ExeNodeAPIPort] = hostPort
			nodeContainer.opts.HealthCheck = testingdock.HealthCheckCustom(healthcheckExecutionGRPC(hostPort))
			net.AccessPorts[ExeNodeAPIPort] = hostPort

			nodeContainer.Ports[ExeNodeMetricsPort] = hostMetricsPort
			net.AccessPorts[ExeNodeMetricsPort] = hostMetricsPort

			// create directories for execution state trie and values in the tmp
			// host directory.
			tmpLedgerDir, err := ioutil.TempDir(tmpdir, "flow-integration-trie")
			require.NoError(t, err)

			opts.HostConfig.Binds = append(
				opts.HostConfig.Binds,
				fmt.Sprintf("%s:%s:rw", tmpLedgerDir, DefaultExecutionRootDir),
			)

			nodeContainer.addFlag("triedir", DefaultExecutionRootDir)

		case flow.RoleAccess:
			hostGRPCPort := testingdock.RandomPort(t)
			hostHTTPProxyPort := testingdock.RandomPort(t)
			containerGRPCPort := "9000/tcp"
			containerHTTPProxyPort := "8000/tcp"

			nodeContainer.bindPort(hostGRPCPort, containerGRPCPort)
			nodeContainer.bindPort(hostHTTPProxyPort, containerHTTPProxyPort)

			nodeContainer.addFlag("rpc-addr", fmt.Sprintf("%s:9000", nodeContainer.Name()))
			nodeContainer.addFlag("http-addr", fmt.Sprintf("%s:8000", nodeContainer.Name()))
			// uncomment line below to point the access node exclusively to a single collection node
			// nodeContainer.addFlag("static-collection-ingress-addr", "collection_1:9000")
			nodeContainer.addFlag("collection-ingress-port", "9000")
			nodeContainer.opts.HealthCheck = testingdock.HealthCheckCustom(healthcheckAccessGRPC(hostGRPCPort))
			nodeContainer.Ports[AccessNodeAPIPort] = hostGRPCPort
			nodeContainer.Ports[AccessNodeAPIProxyPort] = hostHTTPProxyPort
			net.AccessPorts[AccessNodeAPIPort] = hostGRPCPort
			net.AccessPorts[AccessNodeAPIProxyPort] = hostHTTPProxyPort

		case flow.RoleConsensus:
			// use 1 here instead of the default 5, because the integration
			// tests only start 1 verification node
			nodeContainer.addFlag("chunk-alpha", "1")

		case flow.RoleVerification:
			// use 1 here instead of the default 5, because the integration
			// tests only start 1 verification node
			nodeContainer.addFlag("chunk-alpha", "1")

		}
	} else {
		hostPort := testingdock.RandomPort(t)
		containerPort := "9000/tcp"

		nodeContainer.addFlag("rpc-addr", fmt.Sprintf("%s:9000", nodeContainer.Name()))
		nodeContainer.bindPort(hostPort, containerPort)
		nodeContainer.Ports[GhostNodeAPIPort] = hostPort
	}

	if nodeConf.Debug {
		hostPort := "2345"
		containerPort := "2345/tcp"
		nodeContainer.bindPort(hostPort, containerPort)
	}

	suiteContainer := net.suite.Container(*opts)
	nodeContainer.Container = suiteContainer
	net.Containers[nodeContainer.Name()] = nodeContainer
	if nodeConf.Role == flow.RoleAccess || nodeConf.Role == flow.RoleConsensus {
		execution1 := net.ContainerByName("execution_1")
		execution1.After(suiteContainer)
	} else {
		net.network.After(suiteContainer)
	}
	return nil
}

func (net *FlowNetwork) WriteRootSnapshot(snapshot *inmem.Snapshot) {
	err := WriteJSON(filepath.Join(net.bootstrapDir, bootstrap.PathRootProtocolStateSnapshot), snapshot.Encodable())
	require.NoError(net.t, err)
}

func BootstrapNetwork(networkConf NetworkConfig, bootstrapDir string) (*flow.Block, *flow.ExecutionResult, *flow.Seal, []ContainerConfig, error) {
	// Setup as Testnet
	chainID := flow.Testnet
	chain := chainID.Chain()

	// number of nodes
	nNodes := len(networkConf.Nodes)
	if nNodes == 0 {
		return nil, nil, nil, nil, fmt.Errorf("must specify at least one node")
	}

	// Sort so that access nodes start up last
	sort.Sort(&networkConf)

	// generate staking and networking keys for each configured node
	confs, err := setupKeys(networkConf)
	if err != nil {
		return nil, nil, nil, nil, fmt.Errorf("failed to setup keys: %w", err)
	}

	// write private key files for each node
	for _, nodeConfig := range confs {
		path := filepath.Join(bootstrapDir, fmt.Sprintf(bootstrap.PathNodeInfoPriv, nodeConfig.NodeID))

		// retrieve private representation of the node
		private, err := nodeConfig.NodeInfo.Private()
		if err != nil {
			return nil, nil, nil, nil, err
		}

		err = WriteJSON(path, private)
		if err != nil {
			return nil, nil, nil, nil, err
		}
	}

	stakedConfs := make([]ContainerConfig, 0, len(confs))
	for _, c := range confs {
		if c.Unstaked {
			continue
		}
		stakedConfs = append(stakedConfs, c)
	}

	// run DKG for all consensus nodes
	dkg, err := runDKG(stakedConfs)
	if err != nil {
		return nil, nil, nil, nil, fmt.Errorf("failed to run DKG: %w", err)
	}

	// sort node infos to the canonical ordering
	// IMPORTANT: we must use this ordering when writing the DKG keys as
	// this ordering defines the DKG participant's indices
	stakedNodeInfos := bootstrap.Sort(toNodeInfos(stakedConfs), order.Canonical)

	// write private key files for each DKG participant
	consensusNodes := bootstrap.FilterByRole(stakedNodeInfos, flow.RoleConsensus)
	for i, sk := range dkg.PrivKeyShares {
		nodeID := consensusNodes[i].NodeID
		encodableSk := encodable.RandomBeaconPrivKey{PrivateKey: sk}
		privParticipant := bootstrap.DKGParticipantPriv{
			NodeID:              nodeID,
			RandomBeaconPrivKey: encodableSk,
			GroupIndex:          i,
		}
		path := fmt.Sprintf(bootstrap.PathRandomBeaconPriv, nodeID)
		err = WriteJSON(filepath.Join(bootstrapDir, path), privParticipant)
		if err != nil {
			return nil, nil, nil, nil, err
		}
	}

	// generate the initial execution state
	trieDir := filepath.Join(bootstrapDir, bootstrap.DirnameExecutionState)
	commit, err := run.GenerateExecutionState(
		trieDir,
		unittest.ServiceAccountPublicKey,
		chain,
		fvm.WithInitialTokenSupply(unittest.GenesisTokenSupply),
		fvm.WithAccountCreationFee(fvm.DefaultAccountCreationFee),
		fvm.WithMinimumStorageReservation(fvm.DefaultMinimumStorageReservation),
		fvm.WithStorageMBPerFLOW(fvm.DefaultStorageMBPerFLOW),
	)
	if err != nil {
		return nil, nil, nil, nil, err
	}

	// define root block parameters
	parentID := flow.ZeroID
	height := uint64(0)
	timestamp := time.Now().UTC()
	epochCounter := uint64(0)
	participants := bootstrap.ToIdentityList(stakedNodeInfos)

	// generate root block
	root := run.GenerateRootBlock(chainID, parentID, height, timestamp)

	// generate QC
	signerData, err := run.GenerateQCParticipantData(consensusNodes, consensusNodes, dkg)
	if err != nil {
		return nil, nil, nil, nil, err
	}
	qc, err := run.GenerateRootQC(root, signerData)
	if err != nil {
		return nil, nil, nil, nil, err
	}

	// generate root blocks for each collector cluster
	clusterAssignments, clusterQCs, err := setupClusterGenesisBlockQCs(networkConf.NClusters, epochCounter, stakedConfs)
	if err != nil {
		return nil, nil, nil, nil, err
	}

	randomSource := make([]byte, flow.EpochSetupRandomSourceLength)
	_, err = rand.Read(randomSource)
	if err != nil {
		return nil, nil, nil, nil, err
	}

	// generate epoch service events
	epochSetup := &flow.EpochSetup{
		Counter:      epochCounter,
		FinalView:    root.Header.View + leader.EstimatedSixMonthOfViews,
		Participants: participants,
		Assignments:  clusterAssignments,
		RandomSource: randomSource,
	}

	epochCommit := &flow.EpochCommit{
		Counter:            epochCounter,
		ClusterQCs:         flow.ClusterQCVoteDatasFromQCs(clusterQCs),
		DKGGroupKey:        dkg.PubGroupKey,
		DKGParticipantKeys: dkg.PubKeyShares,
	}

	// generate execution result and block seal
	result := run.GenerateRootResult(root, commit, epochSetup, epochCommit)
	seal, err := run.GenerateRootSeal(result)
	if err != nil {
		return nil, nil, nil, nil, fmt.Errorf("generating root seal failed: %w", err)
	}

	snapshot, err := inmem.SnapshotFromBootstrapState(root, result, seal, qc)
	if err != nil {
		return nil, nil, nil, nil, fmt.Errorf("could not create bootstrap state snapshot: %w", err)
	}

	err = WriteJSON(filepath.Join(bootstrapDir, bootstrap.PathRootProtocolStateSnapshot), snapshot.Encodable())
	if err != nil {
		return nil, nil, nil, nil, err
	}

	return root, result, seal, confs, nil
}

// setupKeys generates private staking and networking keys for each configured
// node. It also assigns each node a unique container name and network address.
func setupKeys(networkConf NetworkConfig) ([]ContainerConfig, error) {

	nNodes := len(networkConf.Nodes)

	// keep track of how many roles we have assigned so we can number containers
	// correctly (consensus_1, consensus_2, etc.)
	roleCounter := make(map[flow.Role]int)

	// get networking keys for all nodes
	networkKeys, err := unittest.NetworkingKeys(nNodes)
	if err != nil {
		return nil, err
	}

	// get staking keys for all nodes
	stakingKeys, err := unittest.StakingKeys(nNodes)
	if err != nil {
		return nil, err
	}

	// create node container configs and corresponding public identities
	confs := make([]ContainerConfig, 0, nNodes)
	for i, conf := range networkConf.Nodes {

		// define the node's name <role>_<n> and address <name>:<port>
		name := fmt.Sprintf("%s_%d", conf.Role.String(), roleCounter[conf.Role]+1)

		addr := fmt.Sprintf("%s:%d", name, 2137)
		roleCounter[conf.Role]++

		info := bootstrap.NewPrivateNodeInfo(
			conf.Identifier,
			conf.Role,
			addr,
			conf.Stake,
			networkKeys[i],
			stakingKeys[i],
		)

		containerConf := ContainerConfig{
			NodeInfo:        info,
			ContainerName:   name,
			LogLevel:        conf.LogLevel,
			Ghost:           conf.Ghost,
			AdditionalFlags: conf.AdditionalFlags,
			Debug:           conf.Debug,
			Unstaked:        conf.Unstaked,
		}

		confs = append(confs, containerConf)
	}

	return confs, nil
}

// runDKG simulates the distributed key generation process for all consensus nodes
// and returns all DKG data. This includes the group private key, node indices,
// and per-node public and private key-shares.
// Only consensus nodes participate in the DKG.
func runDKG(confs []ContainerConfig) (bootstrap.DKGData, error) {

	// filter by consensus nodes
	consensusNodes := bootstrap.FilterByRole(toNodeInfos(confs), flow.RoleConsensus)
	nConsensusNodes := len(consensusNodes)

	// run the core dkg algorithm
	dkgSeed, err := getSeed()
	if err != nil {
		return bootstrap.DKGData{}, err
	}

	dkg, err := run.RunFastKG(nConsensusNodes, dkgSeed)
	if err != nil {
		return bootstrap.DKGData{}, err
	}

	// sanity check
	if nConsensusNodes != len(dkg.PrivKeyShares) {
		return bootstrap.DKGData{}, fmt.Errorf(
			"consensus node count does not match DKG participant count: nodes=%d, participants=%d",
			nConsensusNodes,
			len(dkg.PrivKeyShares),
		)
	}

	return dkg, nil
}

// setupClusterGenesisBlockQCs generates bootstrapping resources necessary for each collector cluster:
//   * a cluster-specific root block
//   * a cluster-specific root QC
func setupClusterGenesisBlockQCs(nClusters uint, epochCounter uint64, confs []ContainerConfig) (flow.AssignmentList, []*flow.QuorumCertificate, error) {

	participants := toParticipants(confs)
	collectors := participants.Filter(filter.HasRole(flow.RoleCollection))
	assignments := unittest.ClusterAssignment(nClusters, collectors)
	clusters, err := flow.NewClusterList(assignments, collectors)
	if err != nil {
		return nil, nil, fmt.Errorf("could not create cluster list: %w", err)
	}

	qcs := make([]*flow.QuorumCertificate, 0, nClusters)

	for _, cluster := range clusters {
		// generate root cluster block
		block := clusterstate.CanonicalRootBlock(epochCounter, cluster)

		lookup := make(map[flow.Identifier]struct{})
		for _, node := range cluster {
			lookup[node.NodeID] = struct{}{}
		}

		// gather cluster participants
		participants := make([]bootstrap.NodeInfo, 0, len(cluster))
		for _, conf := range confs {
			_, exists := lookup[conf.NodeID]
			if exists {
				participants = append(participants, conf.NodeInfo)
			}
		}
		if len(cluster) != len(participants) { // sanity check
			return nil, nil, fmt.Errorf("requiring a node info for each cluster participant")
		}

		// generate qc for root cluster block
		qc, err := run.GenerateClusterRootQC(participants, block)
		if err != nil {
			return nil, nil, err
		}

		// add block and qc to list
		qcs = append(qcs, qc)
	}

	return assignments, qcs, nil
}<|MERGE_RESOLUTION|>--- conflicted
+++ resolved
@@ -249,13 +249,9 @@
 	Ghost           bool
 	AdditionalFlags []string
 	Debug           bool
-<<<<<<< HEAD
-	Unstaked        bool
-=======
 	// Unstaked - only applicable to Access Node. Access nodes can be staked or unstaked.
 	// Unstaked nodes are not part of the identity table
 	Unstaked bool // only applicable to Access node
->>>>>>> 5c9a7c98
 }
 
 func NewNodeConfig(role flow.Role, opts ...func(*NodeConfig)) NodeConfig {

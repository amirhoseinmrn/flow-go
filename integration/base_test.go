--- conflicted
+++ resolved
@@ -93,14 +93,7 @@
 	key, err := getEmulatorKey()
 	require.NoError(t, err)
 
-<<<<<<< HEAD
-	// Generate key
-	seed := make([]byte, 48)
-	_, _ = rand.Read(seed)
-	key, err := keys.GeneratePrivateKey(keys.ECDSA_P256_SHA2_256, seed)
-=======
 	c, err := testclient.New(":3569", key)
->>>>>>> c8abb3f9
 	require.NoError(t, err)
 
 	runMVPTest(t, c, c)

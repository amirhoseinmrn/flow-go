package notifications

import (
	"github.com/dapperlabs/flow-go/model/hotstuff"
)

// Consumer consumes outbound notification events produced by HotStuff and its
// components. Outbound events are all events that are potentially relevant to
// the larger node in which HotStuff (or Forks) is running. The notifications
// are emitted in the order in which the HotStuff algorithm makes the
// respective steps.
//
// Implementations must:
//   * be concurrency safe
//   * be non-blocking
//   * handle repetition of the same events (with some processing overhead).
type Consumer interface {

	// OnEnteringView notifications are produced by the EventHandler when it enters a new view.
	// Prerequisites:
	// Implementation must be concurrency safe; Non-blocking;
	// and must handle repetition of the same events (with some processing overhead).
	OnEnteringView(viewNumber uint64)

	// OnSkippedAhead notifications are produced by PaceMaker when it decides to skip over one or more view numbers.
	// Prerequisites:
	// Implementation must be concurrency safe; Non-blocking;
	// and must handle repetition of the same events (with some processing overhead).
	OnSkippedAhead(viewNumber uint64)

	// OnStartingTimeout notifications are produced by PaceMaker. Such a notification indicates that the
	// PaceMaker is now waiting for the system to (receive and) process blocks or votes.
	// The specific timeout type is contained in the TimerInfo.
	// Prerequisites:
	// Implementation must be concurrency safe; Non-blocking;
	// and must handle repetition of the same events (with some processing overhead).
	OnStartingTimeout(*hotstuff.TimerInfo)

	// OnReachedTimeout notifications are produced by PaceMaker. Such a notification indicates that the
	// PaceMaker's timeout was processed by the system.
	// The specific timeout type is contained in the TimerInfo.
	// Prerequisites:
	// Implementation must be concurrency safe; Non-blocking;
	// and must handle repetition of the same events (with some processing overhead).
	OnReachedTimeout(*hotstuff.TimerInfo)

	// OnQcIncorporated consumes the notifications are produced by ForkChoice
	// whenever a quorum certificate is incorporated into the consensus state.
	// Prerequisites:
	// Implementation must be concurrency safe; Non-blocking;
	// and must handle repetition of the same events (with some processing overhead).
	OnQcIncorporated(*hotstuff.QuorumCertificate)

	// OnForkChoiceGenerated notifications are produced by ForkChoice whenever a fork choice is generated.
	// The arguments specify the view (first argument) of the block which is to be built and the
	// quorum certificate (second argument) that is supposed to be in the block.
	// Prerequisites:
	// Implementation must be concurrency safe; Non-blocking;
	// and must handle repetition of the same events (with some processing overhead).
	OnForkChoiceGenerated(uint64, *hotstuff.QuorumCertificate)

	// OnBlockIncorporated notifications are produced by the Finalization Logic
	// whenever a block is incorporated into the consensus state.
	// Prerequisites:
	// Implementation must be concurrency safe; Non-blocking;
	// and must handle repetition of the same events (with some processing overhead).
	OnBlockIncorporated(*hotstuff.Block)

	// OnFinalizedBlock notifications are produced by the Finalization Logic whenever a block has been finalized.
	// They are emitted in the order the blocks are finalized.
	// Prerequisites:
	// Implementation must be concurrency safe; Non-blocking;
	// and must handle repetition of the same events (with some processing overhead).
	OnFinalizedBlock(*hotstuff.Block)

	// OnDoubleProposeDetected notifications are produced by the Finalization Logic
	// whenever a double block proposal (equivocation) was detected.
	// Prerequisites:
	// Implementation must be concurrency safe; Non-blocking;
	// and must handle repetition of the same events (with some processing overhead).
	OnDoubleProposeDetected(*hotstuff.Block, *hotstuff.Block)
<<<<<<< HEAD
=======

	// OnDoubleVotingDetected notifications are produced by the Vote Aggregation logic
	// whenever a double voting (same voter voting for different blocks at the same view) was detected.
	// Prerequisites:
	// Implementation must be concurrency safe; Non-blocking;
	// and must handle repetition of the same events (with some processing overhead).
	OnDoubleVotingDetected(*hotstuff.Vote, *hotstuff.Vote)

	// OnInvalidVoteDetected notifications are produced by the Vote Aggregation logic
	// whenever an invalid vote was detected.
	// Prerequisites:
	// Implementation must be concurrency safe; Non-blocking;
	// and must handle repetition of the same events (with some processing overhead).
	OnInvalidVoteDetected(*hotstuff.Vote)
>>>>>>> 1de7e434
}<|MERGE_RESOLUTION|>--- conflicted
+++ resolved
@@ -79,8 +79,6 @@
 	// Implementation must be concurrency safe; Non-blocking;
 	// and must handle repetition of the same events (with some processing overhead).
 	OnDoubleProposeDetected(*hotstuff.Block, *hotstuff.Block)
-<<<<<<< HEAD
-=======
 
 	// OnDoubleVotingDetected notifications are produced by the Vote Aggregation logic
 	// whenever a double voting (same voter voting for different blocks at the same view) was detected.
@@ -95,5 +93,4 @@
 	// Implementation must be concurrency safe; Non-blocking;
 	// and must handle repetition of the same events (with some processing overhead).
 	OnInvalidVoteDetected(*hotstuff.Vote)
->>>>>>> 1de7e434
 }
--- conflicted
+++ resolved
@@ -17,7 +17,19 @@
 	return e.Msg
 }
 
-<<<<<<< HEAD
+type ErrorInvalidTimeout struct {
+	Timeout *Timeout
+	CurrentView uint64
+	CurrentMode TimeoutMode
+}
+
+func (e *ErrorInvalidTimeout) Error() string {
+	return fmt.Sprintf(
+		"received timeout (view, mode) (%d, %s) but current state is (%d, %s)",
+		e.Timeout.View, e.Timeout.Mode.String(), e.CurrentView, e.CurrentMode.String(),
+		)
+}
+
 type ErrorConflictingQCs struct {
 	View uint64
 	Qcs []*QuorumCertificate
@@ -44,17 +56,4 @@
 
 func (e *ErrorInvalidBlock) Error() string {
 	return fmt.Sprintf("invalid block (view %d; ID %s): %s", e.View, string(e.BlockID), e.Msg)
-=======
-type ErrorInvalidTimeout struct {
-	Timeout *Timeout
-	CurrentView uint64
-	CurrentMode TimeoutMode
-}
-
-func (e *ErrorInvalidTimeout) Error() string {
-	return fmt.Sprintf(
-		"received timeout (view, mode) (%d, %s) but current state is (%d, %s)",
-		e.Timeout.View, e.Timeout.Mode.String(), e.CurrentView, e.CurrentMode.String(),
-		)
->>>>>>> 6ced8e06
 }
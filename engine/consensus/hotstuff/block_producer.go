package hotstuff

import (
	"fmt"
<<<<<<< HEAD
	"time"

	"github.com/dapperlabs/flow-go/engine/consensus/hotstuff/types"
	"github.com/dapperlabs/flow-go/model/flow"
=======

	"github.com/dapperlabs/flow-go/engine/consensus/hotstuff/types"
>>>>>>> e0fe3523
	"github.com/dapperlabs/flow-go/module"
)

// BlockProducer is responsible for producing new block proposals
type BlockProducer struct {
	signer    Signer
	viewState ViewState
	builder   module.Builder

	// chainID is used for specifying the chainID field for new blocks
	chainID string
}

func NewBlockProducer(signer Signer, viewState ViewState, builder module.Builder, chainID string) (*BlockProducer, error) {
	bp := &BlockProducer{
		signer:    signer,
		viewState: viewState,
<<<<<<< HEAD
=======
		builder:   builder,
>>>>>>> e0fe3523
		chainID:   chainID,
	}
	return bp, nil
}

// MakeBlockProposal will build a proposal for the given view with the given QC
func (bp *BlockProducer) MakeBlockProposal(view uint64, qcblock *types.QCBlock) (*types.BlockProposal, error) {
<<<<<<< HEAD
=======
	block, err := bp.makeBlockForView(view, qcblock)
	if err != nil {
		return nil, err
	}
>>>>>>> e0fe3523

	// create the block for the view
	block, err := bp.makeBlockForView(view, qcblock)
	if err != nil {
		return nil, fmt.Errorf("could not create block for view: %w", err)
	}

	// then sign the proposal
	signedBlockProposal, err := bp.signBlockProposal(block)
	if err != nil {
<<<<<<< HEAD
		return nil, fmt.Errorf("could not sign block proposal: %w", err)
=======
		return nil, err
>>>>>>> e0fe3523
	}

	return signedBlockProposal, nil
}

<<<<<<< HEAD
// makeBlockForView gets the payload hash from mempool and build a block on top of the given qc for the given view.
func (bp *BlockProducer) makeBlockForView(view uint64, qcblock *types.QCBlock) (*types.Block, error) {

	// define the block header build function
	build := func(payloadHash flow.Identifier) (*flow.Header, error) {
		header := flow.Header{
			ChainID:      bp.chainID,
			Number:       view,
			Height:       qcblock.Block.Height() + 1,
			Timestamp:    time.Now().UTC(),
			ParentID:     qcblock.Block.BlockID(),
			ParentNumber: qcblock.Block.View(),
			PayloadHash:  payloadHash,
			ProposerID:   flow.ZeroID, // TODO: fill in our own ID here
		}
		return &header, nil
	}

	// let the builder create the payload and store relevant stuff
	header, err := bp.builder.BuildOn(qcblock.Block.BlockID(), build)
	if err != nil {
		return nil, fmt.Errorf("could not build header: %w", err)
=======
// makeBlockForView builds a new block on top of the given QC for the given
// view using the builder module to generate a payload.
func (bp *BlockProducer) makeBlockForView(view uint64, qcblock *types.QCBlock) (*types.Block, error) {
	// TODO block should use flow.Identifier, bubble up error
	parentID := qcblock.Block.BlockID()
	payloadHash, err := bp.builder.BuildOn(parentID)
	if err != nil {
		return nil, fmt.Errorf("could not generate payload: %w", err)
>>>>>>> e0fe3523
	}

	// turn the header into a block header proposal as known by hotstuff
	// TODO: probably need to populate a few more fields
	block := types.NewBlock(header.ID(), header.Number, qcblock.QC, header.PayloadHash[:], header.Number, header.ChainID)

<<<<<<< HEAD
=======
	block := types.NewBlock(view, qcblock.QC, payloadHash[:], height, bp.chainID)
>>>>>>> e0fe3523
	return block, nil
}

// signBlockProposal takes a unsigned proposal, signes it and returns a signed block proposal
func (bp *BlockProducer) signBlockProposal(proposal *types.Block) (*types.BlockProposal, error) {
	// get my identity
	myIdentity, err := bp.viewState.GetSelfIdentityForBlockID(proposal.BlockID)
	if err != nil {
		return nil, err
	}

	// convert the proposal into a vote
	unsignedVote := proposal.ToVote()

	// signing the proposal is equivalent of signing the vote
	sig := bp.signer.SignVote(unsignedVote, myIdentity.PubKey)

	blockProposal := types.NewBlockProposal(proposal, sig)
	return blockProposal, nil
}<|MERGE_RESOLUTION|>--- conflicted
+++ resolved
@@ -2,15 +2,11 @@
 
 import (
 	"fmt"
-<<<<<<< HEAD
 	"time"
 
 	"github.com/dapperlabs/flow-go/engine/consensus/hotstuff/types"
 	"github.com/dapperlabs/flow-go/model/flow"
-=======
 
-	"github.com/dapperlabs/flow-go/engine/consensus/hotstuff/types"
->>>>>>> e0fe3523
 	"github.com/dapperlabs/flow-go/module"
 )
 
@@ -28,10 +24,7 @@
 	bp := &BlockProducer{
 		signer:    signer,
 		viewState: viewState,
-<<<<<<< HEAD
-=======
 		builder:   builder,
->>>>>>> e0fe3523
 		chainID:   chainID,
 	}
 	return bp, nil
@@ -39,13 +32,6 @@
 
 // MakeBlockProposal will build a proposal for the given view with the given QC
 func (bp *BlockProducer) MakeBlockProposal(view uint64, qcblock *types.QCBlock) (*types.BlockProposal, error) {
-<<<<<<< HEAD
-=======
-	block, err := bp.makeBlockForView(view, qcblock)
-	if err != nil {
-		return nil, err
-	}
->>>>>>> e0fe3523
 
 	// create the block for the view
 	block, err := bp.makeBlockForView(view, qcblock)
@@ -56,31 +42,26 @@
 	// then sign the proposal
 	signedBlockProposal, err := bp.signBlockProposal(block)
 	if err != nil {
-<<<<<<< HEAD
 		return nil, fmt.Errorf("could not sign block proposal: %w", err)
-=======
-		return nil, err
->>>>>>> e0fe3523
 	}
 
 	return signedBlockProposal, nil
 }
 
-<<<<<<< HEAD
 // makeBlockForView gets the payload hash from mempool and build a block on top of the given qc for the given view.
 func (bp *BlockProducer) makeBlockForView(view uint64, qcblock *types.QCBlock) (*types.Block, error) {
 
 	// define the block header build function
 	build := func(payloadHash flow.Identifier) (*flow.Header, error) {
 		header := flow.Header{
-			ChainID:      bp.chainID,
-			Number:       view,
-			Height:       qcblock.Block.Height() + 1,
-			Timestamp:    time.Now().UTC(),
-			ParentID:     qcblock.Block.BlockID(),
-			ParentNumber: qcblock.Block.View(),
-			PayloadHash:  payloadHash,
-			ProposerID:   flow.ZeroID, // TODO: fill in our own ID here
+			ChainID:     bp.chainID,
+			View:        view,
+			Number:      qcblock.Block.Height() + 1,
+			Timestamp:   time.Now().UTC(),
+			ParentID:    qcblock.Block.BlockID(),
+			ParentView:  qcblock.Block.View(),
+			PayloadHash: payloadHash,
+			ProposerID:  flow.ZeroID, // TODO: fill in our own ID here
 		}
 		return &header, nil
 	}
@@ -89,26 +70,13 @@
 	header, err := bp.builder.BuildOn(qcblock.Block.BlockID(), build)
 	if err != nil {
 		return nil, fmt.Errorf("could not build header: %w", err)
-=======
-// makeBlockForView builds a new block on top of the given QC for the given
-// view using the builder module to generate a payload.
-func (bp *BlockProducer) makeBlockForView(view uint64, qcblock *types.QCBlock) (*types.Block, error) {
-	// TODO block should use flow.Identifier, bubble up error
-	parentID := qcblock.Block.BlockID()
-	payloadHash, err := bp.builder.BuildOn(parentID)
-	if err != nil {
-		return nil, fmt.Errorf("could not generate payload: %w", err)
->>>>>>> e0fe3523
+
 	}
 
 	// turn the header into a block header proposal as known by hotstuff
 	// TODO: probably need to populate a few more fields
 	block := types.NewBlock(header.ID(), header.Number, qcblock.QC, header.PayloadHash[:], header.Number, header.ChainID)
 
-<<<<<<< HEAD
-=======
-	block := types.NewBlock(view, qcblock.QC, payloadHash[:], height, bp.chainID)
->>>>>>> e0fe3523
 	return block, nil
 }
 

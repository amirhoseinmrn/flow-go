--- conflicted
+++ resolved
@@ -252,27 +252,6 @@
 			continue
 		}
 
-<<<<<<< HEAD
-		return
-=======
-	for {
-		var err error
-		select {
-		case event := <-e.blockSink:
-			err = processBlock(event)
-		case event := <-e.voteSink:
-			err = e.core.OnBlockVote(event.OriginID, event.Msg.(*messages.BlockVote))
-			e.metrics.MessageHandled(metrics.EngineCompliance, metrics.MessageBlockVote)
-		case <-e.unit.Quit():
-			return
-		}
-		if err != nil {
-			// Public methods of `Core` are supposed to handle all errors internally.
-			// Here if error happens it means that internal state is corrupted or we have caught
-			// exception while processing. In such case best just to abort the node.
-			e.log.Fatal().Err(err).Msgf("fatal internal error in sealing core logic")
-		}
->>>>>>> dc63e956
 	}
 }
 

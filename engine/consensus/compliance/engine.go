package compliance

import (
	"fmt"

	"github.com/rs/zerolog"

	"github.com/onflow/flow-go/consensus/hotstuff/model"
	"github.com/onflow/flow-go/consensus/hotstuff/tracker"
	"github.com/onflow/flow-go/engine"
	"github.com/onflow/flow-go/engine/common/fifoqueue"
	"github.com/onflow/flow-go/engine/consensus"
	"github.com/onflow/flow-go/model/flow"
	"github.com/onflow/flow-go/model/messages"
	"github.com/onflow/flow-go/module"
	"github.com/onflow/flow-go/module/component"
	"github.com/onflow/flow-go/module/irrecoverable"
	"github.com/onflow/flow-go/module/metrics"
	"github.com/onflow/flow-go/state/protocol"
	"github.com/onflow/flow-go/storage"
)

// defaultBlockQueueCapacity maximum capacity of inbound queue for `messages.BlockProposal`s
const defaultBlockQueueCapacity = 10_000

// Engine is a wrapper around `compliance.Core`. The Engine queues inbound messages, relevant
// node-internal notifications, and manages the worker routines processing the inbound events,
// and forwards outbound messages to the networking layer.
// `compliance.Core` implements the actual compliance logic.
// Implements consensus.Compliance interface.
type Engine struct {
	*component.ComponentManager
	log                    zerolog.Logger
	mempoolMetrics         module.MempoolMetrics
	engineMetrics          module.EngineMetrics
	me                     module.Local
	headers                storage.Headers
	payloads               storage.Payloads
	tracer                 module.Tracer
	state                  protocol.State
	core                   *Core
	pendingBlocks          *fifoqueue.FifoQueue // queue for processing inbound blocks
	pendingBlocksNotifier  engine.Notifier
	finalizedBlockTracker  *tracker.NewestBlockTracker
	finalizedBlockNotifier engine.Notifier
}

var _ consensus.Compliance = (*Engine)(nil)

func NewEngine(
	log zerolog.Logger,
	me module.Local,
	core *Core,
) (*Engine, error) {
<<<<<<< HEAD
	// Inbound FIFO queue for `messages.BlockResponse`s
	rangeResponseQueue, err := fifoqueue.NewFifoQueue(
		fifoqueue.WithCapacity(defaultRangeResponseQueueCapacity),
		fifoqueue.WithLengthObserver(func(len int) { core.mempool.MempoolEntries(metrics.ResourceBlockResponseQueue, uint(len)) }),
	)

	if err != nil {
		return nil, fmt.Errorf("failed to create queue for block responses: %w", err)
	}

	pendingRangeResponses := &engine.FifoMessageStore{
		FifoQueue: rangeResponseQueue,
	}
=======
>>>>>>> d35c8bc8

	// FIFO queue for block proposals
	blocksQueue, err := fifoqueue.NewFifoQueue(
		fifoqueue.WithCapacity(defaultBlockQueueCapacity),
		fifoqueue.WithLengthObserver(func(len int) { core.mempoolMetrics.MempoolEntries(metrics.ResourceBlockProposalQueue, uint(len)) }),
	)
	if err != nil {
		return nil, fmt.Errorf("failed to create queue for inbound block proposals: %w", err)
	}
<<<<<<< HEAD

	pendingBlocks := &engine.FifoMessageStore{
		FifoQueue: blocksQueue,
	}

	// Inbound FIFO queue for `messages.BlockVote`s
	votesQueue, err := fifoqueue.NewFifoQueue(
		fifoqueue.WithCapacity(defaultVoteQueueCapacity),
		fifoqueue.WithLengthObserver(func(len int) { core.mempool.MempoolEntries(metrics.ResourceBlockVoteQueue, uint(len)) }),
	)
	if err != nil {
		return nil, fmt.Errorf("failed to create queue for inbound votes: %w", err)
	}
	pendingVotes := &engine.FifoMessageStore{FifoQueue: votesQueue}

	// Inbound FIFO queue for `messages.TimeoutObject`s
	// TODO(active-pacemaker): update metrics
	timeoutObjectsQueue, err := fifoqueue.NewFifoQueue(
		fifoqueue.WithCapacity(defaultTimeoutObjectsQueueCapacity))
	if err != nil {
		return nil, fmt.Errorf("failed to create queue for inbound timeout objects: %w", err)
	}
	pendingTimeouts := &engine.FifoMessageStore{FifoQueue: timeoutObjectsQueue}

	// define message queueing behaviour
	handler := engine.NewMessageHandler(
		log.With().Str("compliance", "engine").Logger(),
		engine.NewNotifier(),
		engine.Pattern{
			Match: func(msg *engine.Message) bool {
				_, ok := msg.Payload.(*messages.BlockResponse)
				if ok {
					core.metrics.MessageReceived(metrics.EngineCompliance, metrics.MessageBlockResponse)
				}
				return ok
			},
			Store: pendingRangeResponses,
		},
		engine.Pattern{
			Match: func(msg *engine.Message) bool {
				_, ok := msg.Payload.(*messages.BlockProposal)
				if ok {
					core.metrics.MessageReceived(metrics.EngineCompliance, metrics.MessageBlockProposal)
				}
				return ok
			},
			Store: pendingBlocks,
		},
		engine.Pattern{
			Match: func(msg *engine.Message) bool {
				_, ok := msg.Payload.(*events.SyncedBlock)
				if ok {
					core.metrics.MessageReceived(metrics.EngineCompliance, metrics.MessageSyncedBlock)
				}
				return ok
			},
			Map: func(msg *engine.Message) (*engine.Message, bool) {
				syncedBlock := msg.Payload.(*events.SyncedBlock)
				msg = &engine.Message{
					OriginID: msg.OriginID,
					Payload: &messages.BlockProposal{
						Payload: syncedBlock.Block.Payload,
						Header:  syncedBlock.Block.Header,
					},
				}
				return msg, true
			},
			Store: pendingBlocks,
		},
		engine.Pattern{
			Match: func(msg *engine.Message) bool {
				_, ok := msg.Payload.(*messages.BlockVote)
				if ok {
					core.metrics.MessageReceived(metrics.EngineCompliance, metrics.MessageBlockVote)
				}
				return ok
			},
			Store: pendingVotes,
		},
		engine.Pattern{
			Match: func(msg *engine.Message) bool {
				_, ok := msg.Payload.(*messages.TimeoutObject)
				// TODO(active-pacemaker): update metrics
				//if ok {
				//core.metrics.MessageReceived(metrics.EngineCompliance, metrics.MessageBlockVote)
				//}
				return ok
			},
			Store: pendingTimeouts,
		},
	)
=======
>>>>>>> d35c8bc8

	eng := &Engine{
		log:                    log.With().Str("compliance", "engine").Logger(),
		me:                     me,
		mempoolMetrics:         core.mempoolMetrics,
		engineMetrics:          core.engineMetrics,
		headers:                core.headers,
		payloads:               core.payloads,
		pendingBlocks:          blocksQueue,
		state:                  core.state,
		tracer:                 core.tracer,
		core:                   core,
		pendingBlocksNotifier:  engine.NewNotifier(),
		finalizedBlockTracker:  tracker.NewNewestBlockTracker(),
		finalizedBlockNotifier: engine.NewNotifier(),
	}

	// create the component manager and worker threads
	eng.ComponentManager = component.NewComponentManagerBuilder().
		AddWorker(eng.processBlocksLoop).
		AddWorker(eng.finalizationProcessingLoop).
		Build()

	return eng, nil
}

// processBlocksLoop processes available block, vote, and timeout messages as they are queued.
func (e *Engine) processBlocksLoop(ctx irrecoverable.SignalerContext, ready component.ReadyFunc) {
	ready()

	doneSignal := ctx.Done()
	newMessageSignal := e.pendingBlocksNotifier.Channel()
	for {
		select {
		case <-doneSignal:
			return
		case <-newMessageSignal:
			err := e.processQueuedBlocks(doneSignal) // no errors expected during normal operations
			if err != nil {
				ctx.Throw(err)
			}
		}
	}
}

// processQueuedBlocks processes any available messages until the message queue is empty.
// Only returns when all inbound queues are empty (or the engine is terminated).
// No errors are expected during normal operation. All returned exceptions are potential
// symptoms of internal state corruption and should be fatal.
func (e *Engine) processQueuedBlocks(doneSignal <-chan struct{}) error {
	for {
		select {
		case <-doneSignal:
			return nil
		default:
		}

		msg, ok := e.pendingBlocks.Pop()
		if ok {
			inBlock := msg.(flow.Slashable[messages.BlockProposal])
			err := e.core.OnBlockProposal(inBlock.OriginID, inBlock.Message)
			if err != nil {
				return fmt.Errorf("could not handle block proposal: %w", err)
			}
			continue
		}

		// when there are no more messages in the queue, back to the processBlocksLoop to wait
		// for the next incoming message to arrive.
		return nil
	}
}

// OnFinalizedBlock implements the `OnFinalizedBlock` callback from the `hotstuff.FinalizationConsumer`
// It informs compliance.Core about finalization of the respective block.
//
// CAUTION: the input to this callback is treated as trusted; precautions should be taken that messages
// from external nodes cannot be considered as inputs to this function
func (e *Engine) OnFinalizedBlock(block *model.Block) {
	if e.finalizedBlockTracker.Track(block) {
		e.finalizedBlockNotifier.Notify()
	}
}

// OnBlockProposal feeds a new block proposal into the processing pipeline.
// Incoming proposals are queued and eventually dispatched by worker.
func (e *Engine) OnBlockProposal(proposal flow.Slashable[messages.BlockProposal]) {
	e.core.engineMetrics.MessageReceived(metrics.EngineCompliance, metrics.MessageBlockProposal)
	if e.pendingBlocks.Push(proposal) {
		e.pendingBlocksNotifier.Notify()
	}
}

<<<<<<< HEAD
// BroadcastProposalWithDelay will propagate a block proposal to all non-local consensus nodes.
// Note the header has incomplete fields, because it was converted from a hotstuff.
// No errors are expected during normal operation.
func (e *Engine) BroadcastProposalWithDelay(header *flow.Header, delay time.Duration) error {
	// first, check that we are the proposer of the block
	if header.ProposerID != e.me.NodeID() {
		return fmt.Errorf("cannot broadcast proposal with non-local proposer (%x)", header.ProposerID)
	}

	// get the parent of the block
	parent, err := e.headers.ByBlockID(header.ParentID)
	if err != nil {
		return fmt.Errorf("could not retrieve proposal parent: %w", err)
	}

	// fill in the fields that can't be populated by HotStuff
	header.ChainID = parent.ChainID
	header.Height = parent.Height + 1

	// retrieve the payload for the block
	payload, err := e.payloads.ByBlockID(header.ID())
	if err != nil {
		return fmt.Errorf("could not retrieve payload for proposal: %w", err)
	}

	log := e.log.With().
		Str("chain_id", header.ChainID.String()).
		Uint64("block_height", header.Height).
		Uint64("block_view", header.View).
		Hex("block_id", logging.Entity(header)).
		Hex("parent_id", header.ParentID[:]).
		Hex("payload_hash", header.PayloadHash[:]).
		Int("gaurantees_count", len(payload.Guarantees)).
		Int("seals_count", len(payload.Seals)).
		Int("receipts_count", len(payload.Receipts)).
		Time("timestamp", header.Timestamp).
		Hex("signers", header.ParentVoterIndices).
		Dur("delay", delay).
		Logger()

	log.Debug().Msg("processing proposal broadcast request from hotstuff")

	e.unit.LaunchAfter(delay, func() {
		// Retrieve all consensus nodes (excluding myself).
		// CAUTION: We must include also nodes with weight zero, because otherwise
		//          new consensus nodes for the next epoch are left out.
		// Note: retrieving the final state requires a time-intensive database read.
		//       Therefore, we execute this in a separate routine, because
		//       `BroadcastTimeout` is directly called by the consensus core logic.
		recipients, err := e.state.AtBlockID(header.ParentID).Identities(filter.And(
			filter.HasRole(flow.RoleConsensus),
			filter.Not(filter.HasNodeID(e.me.NodeID())),
		))
		if err != nil {
			e.log.Fatal().Err(err).Msg("could not get consensus recipient for broadcasting proposal")
		}

		// forward proposal to node's local consensus instance
		e.core.hotstuff.SubmitProposal(header, parent.View) // non-blocking

		// NOTE: some fields are not needed for the message
		// - proposer ID is conveyed over the network message
		// - the payload hash is deduced from the payload
		proposal := &messages.BlockProposal{
			Header:  header,
			Payload: payload,
		}

		// broadcast the proposal to consensus nodes
		err = e.con.Publish(proposal, recipients.NodeIDs()...)
		if errors.Is(err, network.EmptyTargetList) {
			return
		}
		if err != nil {
			log.Error().Err(err).Msg("could not send proposal message")
		}

		e.metrics.MessageSent(metrics.EngineCompliance, metrics.MessageBlockProposal)

		log.Info().Msg("block proposal broadcasted")

		// submit the proposal to the provider engine to forward it to other
		// node roles
		e.prov.SubmitLocal(proposal)
	})

	return nil
}

// BroadcastProposal will propagate a block proposal to all non-local consensus nodes.
// Note the header has incomplete fields, because it was converted from a hotstuff.
// No errors are expected during normal operation.
func (e *Engine) BroadcastProposal(header *flow.Header) error {
	return e.BroadcastProposalWithDelay(header, 0)
}

// OnFinalizedBlock implements the `OnFinalizedBlock` callback from the `hotstuff.FinalizationConsumer`
//
//	(1) Informs sealing.Core about finalization of respective block.
//
// CAUTION: the input to this callback is treated as trusted; precautions should be taken that messages
// from external nodes cannot be considered as inputs to this function
func (e *Engine) OnFinalizedBlock(block *model.Block) {
	if e.finalizedView.Set(block.View) {
		e.finalizationEventsNotifier.Notify()
=======
// OnSyncedBlock feeds a block obtained from sync proposal into the processing pipeline.
// Incoming proposals are queued and eventually dispatched by worker.
func (e *Engine) OnSyncedBlock(syncedBlock flow.Slashable[messages.BlockProposal]) {
	e.core.engineMetrics.MessageReceived(metrics.EngineCompliance, metrics.MessageSyncedBlock)
	if e.pendingBlocks.Push(syncedBlock) {
		e.pendingBlocksNotifier.Notify()
>>>>>>> d35c8bc8
	}
}

// finalizationProcessingLoop is a separate goroutine that performs processing of finalization events
func (e *Engine) finalizationProcessingLoop(ctx irrecoverable.SignalerContext, ready component.ReadyFunc) {
	ready()

<<<<<<< HEAD
// handleHotStuffError accepts the error channel from the HotStuff component and
// crashes the node if any error is detected.
// TODO: this function should be removed in favour of refactoring this engine and
//
//	the epochmgr engine to use the Component pattern, so that irrecoverable errors
//	can be bubbled all the way to the node scaffold
func (e *Engine) handleHotStuffError(hotstuffErrs <-chan error) {
=======
	doneSignal := ctx.Done()
	blockFinalizedSignal := e.finalizedBlockNotifier.Channel()
>>>>>>> d35c8bc8
	for {
		select {
		case <-doneSignal:
			return
		case <-blockFinalizedSignal:
			// retrieve the latest finalized header, so we know the height
			finalHeader, err := e.headers.ByBlockID(e.finalizedBlockTracker.NewestBlock().BlockID)
			if err != nil { // no expected errors
				ctx.Throw(err)
			}
			e.core.ProcessFinalizedBlock(finalHeader)
		}
	}
}<|MERGE_RESOLUTION|>--- conflicted
+++ resolved
@@ -52,22 +52,6 @@
 	me module.Local,
 	core *Core,
 ) (*Engine, error) {
-<<<<<<< HEAD
-	// Inbound FIFO queue for `messages.BlockResponse`s
-	rangeResponseQueue, err := fifoqueue.NewFifoQueue(
-		fifoqueue.WithCapacity(defaultRangeResponseQueueCapacity),
-		fifoqueue.WithLengthObserver(func(len int) { core.mempool.MempoolEntries(metrics.ResourceBlockResponseQueue, uint(len)) }),
-	)
-
-	if err != nil {
-		return nil, fmt.Errorf("failed to create queue for block responses: %w", err)
-	}
-
-	pendingRangeResponses := &engine.FifoMessageStore{
-		FifoQueue: rangeResponseQueue,
-	}
-=======
->>>>>>> d35c8bc8
 
 	// FIFO queue for block proposals
 	blocksQueue, err := fifoqueue.NewFifoQueue(
@@ -77,100 +61,6 @@
 	if err != nil {
 		return nil, fmt.Errorf("failed to create queue for inbound block proposals: %w", err)
 	}
-<<<<<<< HEAD
-
-	pendingBlocks := &engine.FifoMessageStore{
-		FifoQueue: blocksQueue,
-	}
-
-	// Inbound FIFO queue for `messages.BlockVote`s
-	votesQueue, err := fifoqueue.NewFifoQueue(
-		fifoqueue.WithCapacity(defaultVoteQueueCapacity),
-		fifoqueue.WithLengthObserver(func(len int) { core.mempool.MempoolEntries(metrics.ResourceBlockVoteQueue, uint(len)) }),
-	)
-	if err != nil {
-		return nil, fmt.Errorf("failed to create queue for inbound votes: %w", err)
-	}
-	pendingVotes := &engine.FifoMessageStore{FifoQueue: votesQueue}
-
-	// Inbound FIFO queue for `messages.TimeoutObject`s
-	// TODO(active-pacemaker): update metrics
-	timeoutObjectsQueue, err := fifoqueue.NewFifoQueue(
-		fifoqueue.WithCapacity(defaultTimeoutObjectsQueueCapacity))
-	if err != nil {
-		return nil, fmt.Errorf("failed to create queue for inbound timeout objects: %w", err)
-	}
-	pendingTimeouts := &engine.FifoMessageStore{FifoQueue: timeoutObjectsQueue}
-
-	// define message queueing behaviour
-	handler := engine.NewMessageHandler(
-		log.With().Str("compliance", "engine").Logger(),
-		engine.NewNotifier(),
-		engine.Pattern{
-			Match: func(msg *engine.Message) bool {
-				_, ok := msg.Payload.(*messages.BlockResponse)
-				if ok {
-					core.metrics.MessageReceived(metrics.EngineCompliance, metrics.MessageBlockResponse)
-				}
-				return ok
-			},
-			Store: pendingRangeResponses,
-		},
-		engine.Pattern{
-			Match: func(msg *engine.Message) bool {
-				_, ok := msg.Payload.(*messages.BlockProposal)
-				if ok {
-					core.metrics.MessageReceived(metrics.EngineCompliance, metrics.MessageBlockProposal)
-				}
-				return ok
-			},
-			Store: pendingBlocks,
-		},
-		engine.Pattern{
-			Match: func(msg *engine.Message) bool {
-				_, ok := msg.Payload.(*events.SyncedBlock)
-				if ok {
-					core.metrics.MessageReceived(metrics.EngineCompliance, metrics.MessageSyncedBlock)
-				}
-				return ok
-			},
-			Map: func(msg *engine.Message) (*engine.Message, bool) {
-				syncedBlock := msg.Payload.(*events.SyncedBlock)
-				msg = &engine.Message{
-					OriginID: msg.OriginID,
-					Payload: &messages.BlockProposal{
-						Payload: syncedBlock.Block.Payload,
-						Header:  syncedBlock.Block.Header,
-					},
-				}
-				return msg, true
-			},
-			Store: pendingBlocks,
-		},
-		engine.Pattern{
-			Match: func(msg *engine.Message) bool {
-				_, ok := msg.Payload.(*messages.BlockVote)
-				if ok {
-					core.metrics.MessageReceived(metrics.EngineCompliance, metrics.MessageBlockVote)
-				}
-				return ok
-			},
-			Store: pendingVotes,
-		},
-		engine.Pattern{
-			Match: func(msg *engine.Message) bool {
-				_, ok := msg.Payload.(*messages.TimeoutObject)
-				// TODO(active-pacemaker): update metrics
-				//if ok {
-				//core.metrics.MessageReceived(metrics.EngineCompliance, metrics.MessageBlockVote)
-				//}
-				return ok
-			},
-			Store: pendingTimeouts,
-		},
-	)
-=======
->>>>>>> d35c8bc8
 
 	eng := &Engine{
 		log:                    log.With().Str("compliance", "engine").Logger(),
@@ -264,120 +154,12 @@
 	}
 }
 
-<<<<<<< HEAD
-// BroadcastProposalWithDelay will propagate a block proposal to all non-local consensus nodes.
-// Note the header has incomplete fields, because it was converted from a hotstuff.
-// No errors are expected during normal operation.
-func (e *Engine) BroadcastProposalWithDelay(header *flow.Header, delay time.Duration) error {
-	// first, check that we are the proposer of the block
-	if header.ProposerID != e.me.NodeID() {
-		return fmt.Errorf("cannot broadcast proposal with non-local proposer (%x)", header.ProposerID)
-	}
-
-	// get the parent of the block
-	parent, err := e.headers.ByBlockID(header.ParentID)
-	if err != nil {
-		return fmt.Errorf("could not retrieve proposal parent: %w", err)
-	}
-
-	// fill in the fields that can't be populated by HotStuff
-	header.ChainID = parent.ChainID
-	header.Height = parent.Height + 1
-
-	// retrieve the payload for the block
-	payload, err := e.payloads.ByBlockID(header.ID())
-	if err != nil {
-		return fmt.Errorf("could not retrieve payload for proposal: %w", err)
-	}
-
-	log := e.log.With().
-		Str("chain_id", header.ChainID.String()).
-		Uint64("block_height", header.Height).
-		Uint64("block_view", header.View).
-		Hex("block_id", logging.Entity(header)).
-		Hex("parent_id", header.ParentID[:]).
-		Hex("payload_hash", header.PayloadHash[:]).
-		Int("gaurantees_count", len(payload.Guarantees)).
-		Int("seals_count", len(payload.Seals)).
-		Int("receipts_count", len(payload.Receipts)).
-		Time("timestamp", header.Timestamp).
-		Hex("signers", header.ParentVoterIndices).
-		Dur("delay", delay).
-		Logger()
-
-	log.Debug().Msg("processing proposal broadcast request from hotstuff")
-
-	e.unit.LaunchAfter(delay, func() {
-		// Retrieve all consensus nodes (excluding myself).
-		// CAUTION: We must include also nodes with weight zero, because otherwise
-		//          new consensus nodes for the next epoch are left out.
-		// Note: retrieving the final state requires a time-intensive database read.
-		//       Therefore, we execute this in a separate routine, because
-		//       `BroadcastTimeout` is directly called by the consensus core logic.
-		recipients, err := e.state.AtBlockID(header.ParentID).Identities(filter.And(
-			filter.HasRole(flow.RoleConsensus),
-			filter.Not(filter.HasNodeID(e.me.NodeID())),
-		))
-		if err != nil {
-			e.log.Fatal().Err(err).Msg("could not get consensus recipient for broadcasting proposal")
-		}
-
-		// forward proposal to node's local consensus instance
-		e.core.hotstuff.SubmitProposal(header, parent.View) // non-blocking
-
-		// NOTE: some fields are not needed for the message
-		// - proposer ID is conveyed over the network message
-		// - the payload hash is deduced from the payload
-		proposal := &messages.BlockProposal{
-			Header:  header,
-			Payload: payload,
-		}
-
-		// broadcast the proposal to consensus nodes
-		err = e.con.Publish(proposal, recipients.NodeIDs()...)
-		if errors.Is(err, network.EmptyTargetList) {
-			return
-		}
-		if err != nil {
-			log.Error().Err(err).Msg("could not send proposal message")
-		}
-
-		e.metrics.MessageSent(metrics.EngineCompliance, metrics.MessageBlockProposal)
-
-		log.Info().Msg("block proposal broadcasted")
-
-		// submit the proposal to the provider engine to forward it to other
-		// node roles
-		e.prov.SubmitLocal(proposal)
-	})
-
-	return nil
-}
-
-// BroadcastProposal will propagate a block proposal to all non-local consensus nodes.
-// Note the header has incomplete fields, because it was converted from a hotstuff.
-// No errors are expected during normal operation.
-func (e *Engine) BroadcastProposal(header *flow.Header) error {
-	return e.BroadcastProposalWithDelay(header, 0)
-}
-
-// OnFinalizedBlock implements the `OnFinalizedBlock` callback from the `hotstuff.FinalizationConsumer`
-//
-//	(1) Informs sealing.Core about finalization of respective block.
-//
-// CAUTION: the input to this callback is treated as trusted; precautions should be taken that messages
-// from external nodes cannot be considered as inputs to this function
-func (e *Engine) OnFinalizedBlock(block *model.Block) {
-	if e.finalizedView.Set(block.View) {
-		e.finalizationEventsNotifier.Notify()
-=======
 // OnSyncedBlock feeds a block obtained from sync proposal into the processing pipeline.
 // Incoming proposals are queued and eventually dispatched by worker.
 func (e *Engine) OnSyncedBlock(syncedBlock flow.Slashable[messages.BlockProposal]) {
 	e.core.engineMetrics.MessageReceived(metrics.EngineCompliance, metrics.MessageSyncedBlock)
 	if e.pendingBlocks.Push(syncedBlock) {
 		e.pendingBlocksNotifier.Notify()
->>>>>>> d35c8bc8
 	}
 }
 
@@ -385,18 +167,8 @@
 func (e *Engine) finalizationProcessingLoop(ctx irrecoverable.SignalerContext, ready component.ReadyFunc) {
 	ready()
 
-<<<<<<< HEAD
-// handleHotStuffError accepts the error channel from the HotStuff component and
-// crashes the node if any error is detected.
-// TODO: this function should be removed in favour of refactoring this engine and
-//
-//	the epochmgr engine to use the Component pattern, so that irrecoverable errors
-//	can be bubbled all the way to the node scaffold
-func (e *Engine) handleHotStuffError(hotstuffErrs <-chan error) {
-=======
 	doneSignal := ctx.Done()
 	blockFinalizedSignal := e.finalizedBlockNotifier.Channel()
->>>>>>> d35c8bc8
 	for {
 		select {
 		case <-doneSignal:

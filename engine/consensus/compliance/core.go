--- conflicted
+++ resolved
@@ -367,63 +367,6 @@
 	return nil
 }
 
-<<<<<<< HEAD
-=======
-// OnBlockVote forwards incoming block votes to the `hotstuff.VoteAggregator`
-// No errors are expected during normal operation.
-func (c *Core) OnBlockVote(originID flow.Identifier, vote *messages.BlockVote) error {
-	span, _, isSampled := c.tracer.StartBlockSpan(context.Background(), vote.BlockID, trace.CONCompOnBlockVote)
-	if isSampled {
-		span.SetAttributes(
-			attribute.String("origin_id", originID.String()),
-		)
-	}
-	defer span.End()
-
-	v := &model.Vote{
-		View:     vote.View,
-		BlockID:  vote.BlockID,
-		SignerID: originID,
-		SigData:  vote.SigData,
-	}
-
-	c.log.Info().
-		Uint64("block_view", vote.View).
-		Hex("block_id", vote.BlockID[:]).
-		Hex("voter", v.SignerID[:]).
-		Str("vote_id", v.ID().String()).
-		Msg("block vote received, forwarding block vote to hotstuff vote aggregator")
-
-	// forward the vote to hotstuff for processing
-	c.voteAggregator.AddVote(v)
-
-	return nil
-}
-
-// OnTimeoutObject forwards incoming TimeoutObjects to the `hotstuff.TimeoutAggregator`
-// No errors are expected during normal operation.
-func (c *Core) OnTimeoutObject(originID flow.Identifier, timeout *messages.TimeoutObject) error {
-	t := &model.TimeoutObject{
-		View:       timeout.View,
-		NewestQC:   timeout.NewestQC,
-		LastViewTC: timeout.LastViewTC,
-		SignerID:   originID,
-		SigData:    timeout.SigData,
-	}
-
-	c.log.Info().
-		Hex("origin_id", originID[:]).
-		Uint64("view", t.View).
-		Str("timeout_id", t.ID().String()).
-		Msg("timeout received, forwarding timeout to hotstuff timeout aggregator")
-
-	// forward the timeout to hotstuff for processing
-	c.timeoutAggregator.AddTimeout(t)
-
-	return nil
-}
-
->>>>>>> aa837bf4
 // ProcessFinalizedView performs pruning of stale data based on finalization event
 // removes pending blocks below the finalized view
 func (c *Core) ProcessFinalizedView(finalizedView uint64) {

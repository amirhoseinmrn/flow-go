--- conflicted
+++ resolved
@@ -257,17 +257,9 @@
 
 // onEpochTransition is called when we transition to a new epoch. It arranges
 // to shut down the last epoch's components and starts up the new epoch's.
-<<<<<<< HEAD
-// No errors are expected during normal operation.
-func (e *Engine) onEpochTransition(first *flow.Header) error {
-	e.unit.Lock()
-	defer e.unit.Unlock()
-
-=======
 //
 // No errors are expected during normal operation.
 func (e *Engine) onEpochTransition(ctx irrecoverable.SignalerContext, first *flow.Header) error {
->>>>>>> 42c7f374
 	epoch := e.state.AtBlockID(first.ID()).Epochs().Current()
 	counter, err := epoch.Counter()
 	if err != nil {

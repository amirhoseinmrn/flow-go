--- conflicted
+++ resolved
@@ -352,28 +352,17 @@
 		case <-e.unit.Quit():
 			break CheckLoop
 		case <-poll.C:
-<<<<<<< HEAD
-			err := e.pollHeight()
-			if network.IsPeerUnreachableError(err) {
-				e.log.Warn().Err(err).Msg("could not poll heights due to peer unreachable")
-				continue
-			}
-			if err != nil {
-				e.log.Error().Err(err).Msg("could not poll heights")
-=======
 			errs := e.pollHeight()
-
 			if errs.ErrorOrNil() == nil {
 				continue
 			}
 
 			// if there are errors, and errors are all PeerUnreachableError, then log as warn
 			// otherwise log as error
-			if network.AllPeerUnreachableError(errs) {
+			if network.AllPeerUnreachableError(errs.WrappedErrors()...) {
 				e.log.Warn().Err(errs).Msg("could not poll heights due to peer unreachable")
 			} else {
 				e.log.Error().Err(errs).Msg("could not poll heights")
->>>>>>> e5489f50
 			}
 		case <-scan.C:
 			final, err := e.state.Final().Head()
@@ -398,13 +387,7 @@
 }
 
 // pollHeight will send a synchronization request to three random nodes.
-<<<<<<< HEAD
-func (e *Engine) pollHeight() error {
-=======
 func (e *Engine) pollHeight() *multierror.Error {
-	e.unit.Lock()
-	defer e.unit.Unlock()
->>>>>>> e5489f50
 
 	var errs *multierror.Error
 	// get the last finalized header

// Package ingest implements an engine for receiving transactions that need
// to be packaged into a collection.
package ingest

import (
	"errors"
	"fmt"

	"github.com/onflow/cadence/runtime/parser"
	"github.com/rs/zerolog"

	"github.com/dapperlabs/flow-go/engine"
	"github.com/dapperlabs/flow-go/model/flow"
	"github.com/dapperlabs/flow-go/model/flow/filter"
	"github.com/dapperlabs/flow-go/module"
	"github.com/dapperlabs/flow-go/module/mempool"
	"github.com/dapperlabs/flow-go/network"
	"github.com/dapperlabs/flow-go/state/protocol"
	"github.com/dapperlabs/flow-go/storage"
	"github.com/dapperlabs/flow-go/utils/logging"
)

// Engine is the transaction ingestion engine, which ensures that new
// transactions are delegated to the correct collection cluster, and prepared
// to be included in a collection.
type Engine struct {
	unit    *engine.Unit
	log     zerolog.Logger
	metrics module.CollectionMetrics
	con     network.Conduit
	me      module.Local
	state   protocol.State
	pool    mempool.Transactions

	// the number of blocks that can be between the reference block and the
	// finalized head before we consider the transaction expired
	expiry uint
}

// New creates a new collection ingest engine.
func New(
	log zerolog.Logger,
	net module.Network,
	state protocol.State,
	metrics module.CollectionMetrics,
	me module.Local,
	pool mempool.Transactions,
	expiryBuffer uint,
) (*Engine, error) {

	logger := log.With().
		Str("engine", "ingest").
		Logger()

	e := &Engine{
		unit:    engine.NewUnit(),
		log:     logger,
		metrics: metrics,
		me:      me,
		state:   state,
		pool:    pool,
		// add some expiry buffer -- this is how much time a transaction has
		// to be included in a collection, then for that collection to be
		// included in a block
		expiry: flow.DefaultTransactionExpiry - expiryBuffer,
	}

	con, err := net.Register(engine.CollectionIngest, e)
	if err != nil {
		return nil, fmt.Errorf("could not register engine: %w", err)
	}

	e.con = con

	return e, nil
}

// Ready returns a ready channel that is closed once the engine has fully
// started.
func (e *Engine) Ready() <-chan struct{} {
	return e.unit.Ready()
}

// Done returns a done channel that is closed once the engine has fully stopped.
func (e *Engine) Done() <-chan struct{} {
	return e.unit.Done()
}

// SubmitLocal submits an event originating on the local node.
func (e *Engine) SubmitLocal(event interface{}) {
	e.Submit(e.me.NodeID(), event)
}

// Submit submits the given event from the node with the given origin ID
// for processing in a non-blocking manner. It returns instantly and logs
// a potential processing error internally when done.
func (e *Engine) Submit(originID flow.Identifier, event interface{}) {
	e.unit.Launch(func() {
		err := e.Process(originID, event)
		if err != nil {
			e.log.Error().Err(err).Msg("could not process submitted event")
		}
	})
}

// ProcessLocal processes an event originating on the local node.
func (e *Engine) ProcessLocal(event interface{}) error {
	return e.Process(e.me.NodeID(), event)
}

// Process processes the given event from the node with the given origin ID in
// a blocking manner. It returns the potential processing error when done.
func (e *Engine) Process(originID flow.Identifier, event interface{}) error {
	return e.unit.Do(func() error {
		return e.process(originID, event)
	})
}

// process processes engine events.
//
// Transactions are validated and routed to the correct cluster, then added
// to the transaction mempool.
func (e *Engine) process(originID flow.Identifier, event interface{}) error {
	switch ev := event.(type) {
	case *flow.TransactionBody:
		return e.onTransaction(originID, ev)
	default:
		return fmt.Errorf("invalid event type (%T)", event)
	}
}

// onTransaction handles receipt of a new transaction. This can be submitted
// from outside the system or routed from another collection node.
func (e *Engine) onTransaction(originID flow.Identifier, tx *flow.TransactionBody) error {

	log := e.log.With().
		Hex("origin_id", originID[:]).
		Hex("tx_id", logging.Entity(tx)).
		Logger()

	log.Debug().Msg("transaction message received")

	// report Metrics Transaction from received to being included in a collection guarantee
	e.metrics.TransactionReceived(tx.ID())

	// short-circuit if we have already stored the transaction
	if e.pool.Has(tx.ID()) {
		e.log.Debug().Msg("received dupe transaction")
		return nil
	}

	// first, we check if the transaction is valid
	err := e.ValidateTransaction(tx)
	if err != nil {
		return fmt.Errorf("invalid transaction: %w", err)
	}

	// retrieve the set of collector clusters
	clusters, err := e.state.Final().Clusters()
	if err != nil {
		return fmt.Errorf("could not cluster collection nodes: %w", err)
	}

	// get the locally assigned cluster and the cluster responsible for the
	// transaction
	txCluster := clusters.ByTxID(tx.ID())
	localID := e.me.NodeID()
	localCluster, ok := clusters.ByNodeID(localID)
	if !ok {
		return fmt.Errorf("could not get local cluster")
	}

	log = log.With().
		Hex("local_cluster", logging.ID(localCluster.Fingerprint())).
		Hex("tx_cluster", logging.ID(txCluster.Fingerprint())).
		Logger()

	// if our cluster is responsible for the transaction, store it
	if localCluster.Fingerprint() == txCluster.Fingerprint() {
<<<<<<< HEAD
		_ = e.pool.Add(tx)
		log.Debug().Msg("added transaction to pool")
=======
		log.Debug().Msg("adding transaction to pool")
		added := e.pool.Add(tx)
		if !added {
			return fmt.Errorf("transaction already in mempool")
		}
>>>>>>> 1e2d02bd
	}

	// propagate the transaction to 2 responsible nodes
	targetIDs := txCluster.
		Filter(filter.Not(filter.HasNodeID(localID))).
		Sample(2)

	log.Debug().
		Str("recipients", fmt.Sprintf("%v", targetIDs.NodeIDs())).
		Msg("propagating transaction to cluster")

	err = e.con.Submit(tx, targetIDs.NodeIDs()...)
	if err != nil {
		return fmt.Errorf("could not route transaction to cluster: %w", err)
	}

	log.Info().Msg("transaction processed")

	return nil
}

// ValidateTransaction validates the transaction in order to determine whether
// the transaction should be included in a collection.
func (e *Engine) ValidateTransaction(tx *flow.TransactionBody) error {

	// ensure all required fields are set
	missingFields := tx.MissingFields()
	if len(missingFields) > 0 {
		return IncompleteTransactionError{Missing: missingFields}
	}

	// ensure the transaction is not expired
	final, err := e.state.Final().Head()
	if err != nil {
		return fmt.Errorf("could not get finalized header: %w", err)
	}

	ref, err := e.state.AtBlockID(tx.ReferenceBlockID).Head()
	if errors.Is(err, storage.ErrNotFound) {
		return ErrUnknownReferenceBlock
	}
	if err != nil {
		return fmt.Errorf("could not get reference block: %w", err)
	}

	diff := final.Height - ref.Height
	// check for overflow
	if ref.Height > final.Height {
		diff = 0
	}
	if uint(diff) > e.expiry {
		return ExpiredTransactionError{
			RefHeight:   ref.Height,
			FinalHeight: final.Height,
		}
	}

	// ensure the script is at least parse-able
	_, _, err = parser.ParseProgram(string(tx.Script))
	if err != nil {
		return InvalidScriptError{ParserErr: err}
	}

	// TODO check account/payer signatures

	return nil
}<|MERGE_RESOLUTION|>--- conflicted
+++ resolved
@@ -177,16 +177,8 @@
 
 	// if our cluster is responsible for the transaction, store it
 	if localCluster.Fingerprint() == txCluster.Fingerprint() {
-<<<<<<< HEAD
 		_ = e.pool.Add(tx)
 		log.Debug().Msg("added transaction to pool")
-=======
-		log.Debug().Msg("adding transaction to pool")
-		added := e.pool.Add(tx)
-		if !added {
-			return fmt.Errorf("transaction already in mempool")
-		}
->>>>>>> 1e2d02bd
 	}
 
 	// propagate the transaction to 2 responsible nodes

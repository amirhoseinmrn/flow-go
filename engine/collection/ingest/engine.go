// Package ingest implements an engine for receiving transactions that need
// to be packaged into a collection.
package ingest

import (
	"fmt"

	"github.com/rs/zerolog"

	"github.com/dapperlabs/flow-go/access"
	"github.com/dapperlabs/flow-go/engine"
	"github.com/dapperlabs/flow-go/model/flow"
	"github.com/dapperlabs/flow-go/module"
	"github.com/dapperlabs/flow-go/module/mempool"
	"github.com/dapperlabs/flow-go/module/metrics"
	"github.com/dapperlabs/flow-go/network"
	"github.com/dapperlabs/flow-go/state/protocol"
	"github.com/dapperlabs/flow-go/utils/logging"
)

// Engine is the transaction ingestion engine, which ensures that new
// transactions are delegated to the correct collection cluster, and prepared
// to be included in a collection.
type Engine struct {
<<<<<<< HEAD
	unit       *engine.Unit
	log        zerolog.Logger
	engMetrics module.EngineMetrics
	colMetrics module.CollectionMetrics
	conduit    network.Conduit
	me         module.Local
	state      protocol.State
	pool       mempool.Transactions
=======
	unit                 *engine.Unit
	log                  zerolog.Logger
	engMetrics           module.EngineMetrics
	colMetrics           module.CollectionMetrics
	con                  network.Conduit
	me                   module.Local
	state                protocol.State
	pool                 mempool.Transactions
	transactionValidator *access.TransactionValidator
>>>>>>> bf406aa8

	config Config
}

// New creates a new collection ingest engine.
func New(
	log zerolog.Logger,
	net module.Network,
	state protocol.State,
	engMetrics module.EngineMetrics,
	colMetrics module.CollectionMetrics,
	me module.Local,
	pool mempool.Transactions,
	config Config,
) (*Engine, error) {

	logger := log.With().Str("engine", "ingest").Logger()

	transactionValidator := access.NewTransactionValidator(
		access.NewProtocolStateBlocks(state),
		access.TransactionValidationOptions{
			Expiry:                       flow.DefaultTransactionExpiry,
			ExpiryBuffer:                 config.ExpiryBuffer,
			AllowUnknownReferenceBlockID: config.AllowUnknownReference,
			MaxGasLimit:                  flow.DefaultMaxGasLimit,
			CheckScriptsParse:            config.CheckScriptsParse,
		},
	)

	e := &Engine{
		unit:                 engine.NewUnit(),
		log:                  logger,
		engMetrics:           engMetrics,
		colMetrics:           colMetrics,
		me:                   me,
		state:                state,
		pool:                 pool,
		config:               config,
		transactionValidator: transactionValidator,
	}

	conduit, err := net.Register(engine.PushTransactions, e)
	if err != nil {
		return nil, fmt.Errorf("could not register engine: %w", err)
	}

	e.conduit = conduit

	return e, nil
}

// Ready returns a ready channel that is closed once the engine has fully
// started.
func (e *Engine) Ready() <-chan struct{} {
	return e.unit.Ready()
}

// Done returns a done channel that is closed once the engine has fully stopped.
func (e *Engine) Done() <-chan struct{} {
	return e.unit.Done()
}

// SubmitLocal submits an event originating on the local node.
func (e *Engine) SubmitLocal(event interface{}) {
	e.Submit(e.me.NodeID(), event)
}

// Submit submits the given event from the node with the given origin ID
// for processing in a non-blocking manner. It returns instantly and logs
// a potential processing error internally when done.
func (e *Engine) Submit(originID flow.Identifier, event interface{}) {
	e.unit.Launch(func() {
		err := e.process(originID, event)
		if err != nil {
			engine.LogError(e.log, err)
		}
	})
}

// ProcessLocal processes an event originating on the local node.
func (e *Engine) ProcessLocal(event interface{}) error {
	return e.Process(e.me.NodeID(), event)
}

// Process processes the given event from the node with the given origin ID in
// a blocking manner. It returns the potential processing error when done.
func (e *Engine) Process(originID flow.Identifier, event interface{}) error {
	return e.unit.Do(func() error {
		return e.process(originID, event)
	})
}

// process processes engine events.
//
// Transactions are validated and routed to the correct cluster, then added
// to the transaction mempool.
func (e *Engine) process(originID flow.Identifier, event interface{}) error {
	switch ev := event.(type) {
	case *flow.TransactionBody:
		e.engMetrics.MessageReceived(metrics.EngineCollectionIngest, metrics.MessageTransaction)
		defer e.engMetrics.MessageHandled(metrics.EngineCollectionIngest, metrics.MessageTransaction)
		return e.onTransaction(originID, ev)
	default:
		return fmt.Errorf("invalid event type (%T)", event)
	}
}

// onTransaction handles receipt of a new transaction. This can be submitted
// from outside the system or routed from another collection node.
func (e *Engine) onTransaction(originID flow.Identifier, tx *flow.TransactionBody) error {

	log := e.log.With().
		Hex("origin_id", originID[:]).
		Hex("tx_id", logging.Entity(tx)).
		Hex("ref_block_id", tx.ReferenceBlockID[:]).
		Logger()

	// TODO log the reference block and final height for debug purposes
	{
		final, err := e.state.Final().Head()
		if err != nil {
			return fmt.Errorf("could not get final height: %w", err)
		}
		log = log.With().Uint64("final_height", final.Height).Logger()
		ref, err := e.state.AtBlockID(tx.ReferenceBlockID).Head()
		if err == nil {
			log = log.With().Uint64("ref_block_height", ref.Height).Logger()
		}
	}

	log.Info().Msg("transaction message received")

	// short-circuit if we have already stored the transaction
	if e.pool.Has(tx.ID()) {
		e.log.Debug().Msg("received dupe transaction")
		return nil
	}

	// first, we check if the transaction is valid
	err := e.transactionValidator.Validate(tx)
	if err != nil {
		return engine.NewInvalidInputErrorf("invalid transaction: %w", err)
	}

	// retrieve the set of collector clusters
	// TODO needs to be per-epoch
	clusters, err := e.state.Final().Epochs().Current().Clustering()
	if err != nil {
		return fmt.Errorf("could not cluster collection nodes: %w", err)
	}

	// get the locally assigned cluster and the cluster responsible for the transaction
	txCluster, ok := clusters.ByTxID(tx.ID())
	if !ok {
		return fmt.Errorf("could not get local cluster by txID: %x", tx.ID())
	}

	localID := e.me.NodeID()
	localCluster, _, ok := clusters.ByNodeID(localID)
	if !ok {
		return fmt.Errorf("could not get local cluster")
	}

	log = log.With().
		Hex("local_cluster", logging.ID(localCluster.Fingerprint())).
		Hex("tx_cluster", logging.ID(txCluster.Fingerprint())).
		Logger()

	// if our cluster is responsible for the transaction, add it to the mempool
	if localCluster.Fingerprint() == txCluster.Fingerprint() {
		_ = e.pool.Add(tx)
		e.colMetrics.TransactionIngested(tx.ID())
		log.Debug().Msg("added transaction to pool")
	}

	// if the message was submitted internally (ie. via the Access API)
	// propagate it to all members of the responsible cluster
	if originID == localID {

		log.Debug().Msg("propagating transaction to cluster")

		err := e.conduit.Multicast(tx, e.config.PropagationRedundancy+1, txCluster.NodeIDs()...)
		if err != nil {
			return fmt.Errorf("could not route transaction to cluster: %w", err)
		}

		e.engMetrics.MessageSent(metrics.EngineCollectionIngest, metrics.MessageTransaction)
	}

	log.Info().Msg("transaction processed")

	return nil
}<|MERGE_RESOLUTION|>--- conflicted
+++ resolved
@@ -22,26 +22,15 @@
 // transactions are delegated to the correct collection cluster, and prepared
 // to be included in a collection.
 type Engine struct {
-<<<<<<< HEAD
-	unit       *engine.Unit
-	log        zerolog.Logger
-	engMetrics module.EngineMetrics
-	colMetrics module.CollectionMetrics
-	conduit    network.Conduit
-	me         module.Local
-	state      protocol.State
-	pool       mempool.Transactions
-=======
 	unit                 *engine.Unit
 	log                  zerolog.Logger
 	engMetrics           module.EngineMetrics
 	colMetrics           module.CollectionMetrics
-	con                  network.Conduit
+	conduit              network.Conduit
 	me                   module.Local
 	state                protocol.State
 	pool                 mempool.Transactions
 	transactionValidator *access.TransactionValidator
->>>>>>> bf406aa8
 
 	config Config
 }

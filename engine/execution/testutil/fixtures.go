package testutil

import (
	"crypto/rand"
	"encoding/hex"
	"errors"
	"fmt"
	"strings"
	"testing"

	"github.com/onflow/cadence"
	jsoncdc "github.com/onflow/cadence/encoding/json"
	"github.com/rs/zerolog"
	"github.com/stretchr/testify/require"

	"github.com/onflow/flow-go/crypto"
	"github.com/onflow/flow-go/crypto/hash"
	"github.com/onflow/flow-go/engine/execution/utils"
	"github.com/onflow/flow-go/fvm"
	"github.com/onflow/flow-go/fvm/programs"
	"github.com/onflow/flow-go/fvm/state"
	fvmUtils "github.com/onflow/flow-go/fvm/utils"
	"github.com/onflow/flow-go/model/flow"
	"github.com/onflow/flow-go/utils/unittest"
)

func CreateContractDeploymentTransaction(contractName string, contract string, authorizer flow.Address, chain flow.Chain) *flow.TransactionBody {
	encoded := hex.EncodeToString([]byte(contract))

	return flow.NewTransactionBody().
		SetScript([]byte(fmt.Sprintf(`transaction {
              prepare(signer: AuthAccount, service: AuthAccount) {
                signer.contracts.add(name: "%s", code: "%s".decodeHex())
              }
            }`, contractName, encoded)),
		).
		AddAuthorizer(authorizer).
		AddAuthorizer(chain.ServiceAddress())
}

func UpdateContractDeploymentTransaction(contractName string, contract string, authorizer flow.Address, chain flow.Chain) *flow.TransactionBody {
	encoded := hex.EncodeToString([]byte(contract))

	return flow.NewTransactionBody().
		SetScript([]byte(fmt.Sprintf(`transaction {
              prepare(signer: AuthAccount, service: AuthAccount) {
                signer.contracts.update__experimental(name: "%s", code: "%s".decodeHex())
              }
            }`, contractName, encoded)),
		).
		AddAuthorizer(authorizer).
		AddAuthorizer(chain.ServiceAddress())
}

func CreateUnauthorizedContractDeploymentTransaction(contractName string, contract string, authorizer flow.Address) *flow.TransactionBody {
	encoded := hex.EncodeToString([]byte(contract))

	return flow.NewTransactionBody().
		SetScript([]byte(fmt.Sprintf(`transaction {
              prepare(signer: AuthAccount) {
                signer.contracts.add(name: "%s", code: "%s".decodeHex())
              }
            }`, contractName, encoded)),
		).
		AddAuthorizer(authorizer)
}

func SignPayload(
	tx *flow.TransactionBody,
	account flow.Address,
	privateKey flow.AccountPrivateKey,
) error {
	hasher, err := utils.NewHasher(privateKey.HashAlgo)
	if err != nil {
		return fmt.Errorf("failed to create hasher: %w", err)
	}

	err = tx.SignPayload(account, 0, privateKey.PrivateKey, hasher)

	if err != nil {
		return fmt.Errorf("failed to sign transaction: %w", err)
	}

	return nil
}

func SignEnvelope(tx *flow.TransactionBody, account flow.Address, privateKey flow.AccountPrivateKey) error {
	hasher, err := utils.NewHasher(privateKey.HashAlgo)
	if err != nil {
		return fmt.Errorf("failed to create hasher: %w", err)
	}

	err = tx.SignEnvelope(account, 0, privateKey.PrivateKey, hasher)

	if err != nil {
		return fmt.Errorf("failed to sign transaction: %w", err)
	}

	return nil
}

func SignTransaction(
	tx *flow.TransactionBody,
	address flow.Address,
	privateKey flow.AccountPrivateKey,
	seqNum uint64,
) error {
	tx.SetProposalKey(address, 0, seqNum)
	tx.SetPayer(address)
	return SignEnvelope(tx, address, privateKey)
}

func SignTransactionAsServiceAccount(tx *flow.TransactionBody, seqNum uint64, chain flow.Chain) error {
	return SignTransaction(tx, chain.ServiceAddress(), unittest.ServiceAccountPrivateKey, seqNum)
}

// GenerateAccountPrivateKeys generates a number of private keys.
func GenerateAccountPrivateKeys(numberOfPrivateKeys int) ([]flow.AccountPrivateKey, error) {
	var privateKeys []flow.AccountPrivateKey
	for i := 0; i < numberOfPrivateKeys; i++ {
		pk, err := GenerateAccountPrivateKey()
		if err != nil {
			return nil, err
		}
		privateKeys = append(privateKeys, pk)
	}

	return privateKeys, nil
}

// GenerateAccountPrivateKey generates a private key.
func GenerateAccountPrivateKey() (flow.AccountPrivateKey, error) {
	seed := make([]byte, crypto.KeyGenSeedMinLenECDSAP256)
	_, err := rand.Read(seed)
	if err != nil {
		return flow.AccountPrivateKey{}, err
	}
	privateKey, err := crypto.GeneratePrivateKey(crypto.ECDSAP256, seed)
	if err != nil {
		return flow.AccountPrivateKey{}, err
	}
	pk := flow.AccountPrivateKey{
		PrivateKey: privateKey,
		SignAlgo:   crypto.ECDSAP256,
		HashAlgo:   hash.SHA2_256,
	}
	return pk, nil
}

// CreateAccounts inserts accounts into the ledger using the provided private keys.
func CreateAccounts(
	vm *fvm.VirtualMachine,
	view state.View,
<<<<<<< HEAD
	programs *fvm.Programs,
=======
	programs *programs.Programs,
>>>>>>> 2b2c8e14
	privateKeys []flow.AccountPrivateKey,
	chain flow.Chain,
) ([]flow.Address, error) {
	return CreateAccountsWithSimpleAddresses(vm, view, programs, privateKeys, chain)
}

func CreateAccountsWithSimpleAddresses(
	vm *fvm.VirtualMachine,
	view state.View,
<<<<<<< HEAD
	programs *fvm.Programs,
=======
	programs *programs.Programs,
>>>>>>> 2b2c8e14
	privateKeys []flow.AccountPrivateKey,
	chain flow.Chain,
) ([]flow.Address, error) {
	ctx := fvm.NewContext(
		zerolog.Nop(),
		fvm.WithChain(chain),
		fvm.WithTransactionProcessors(
			fvm.NewTransactionInvocator(zerolog.Nop()),
		),
	)

	var accounts []flow.Address

	script := []byte(`
	  transaction(publicKey: [UInt8]) {
	    prepare(signer: AuthAccount) {
	  	  let acct = AuthAccount(payer: signer)
	  	  acct.addPublicKey(publicKey)
	    }
	  }
	`)

	serviceAddress := chain.ServiceAddress()

	for i, privateKey := range privateKeys {
		accountKey := privateKey.PublicKey(fvm.AccountKeyWeightThreshold)
		encAccountKey, _ := flow.EncodeRuntimeAccountPublicKey(accountKey)
		cadAccountKey := BytesToCadenceArray(encAccountKey)
		encCadAccountKey, _ := jsoncdc.Encode(cadAccountKey)

		txBody := flow.NewTransactionBody().
			SetScript(script).
			AddArgument(encCadAccountKey).
			AddAuthorizer(serviceAddress)

		tx := fvm.Transaction(txBody, uint32(i))
		err := vm.Run(ctx, tx, view, programs)
		if err != nil {
			return nil, err
		}

		if tx.Err != nil {
			return nil, fmt.Errorf("failed to create account: %w", tx.Err)
		}

		var addr flow.Address

		for _, event := range tx.Events {
			if event.Type == flow.EventAccountCreated {
				data, err := jsoncdc.Decode(event.Payload)
				if err != nil {
					return nil, errors.New("error decoding events")
				}
				addr = flow.Address(data.(cadence.Event).Fields[0].(cadence.Address))
				break
			}

			return nil, errors.New("no account creation event emitted")
		}

		accounts = append(accounts, addr)
	}

	return accounts, nil
}

func RootBootstrappedLedger(vm *fvm.VirtualMachine, ctx fvm.Context) state.View {
	view := fvmUtils.NewSimpleView()
<<<<<<< HEAD
	programs := fvm.NewEmptyPrograms()
=======
	programs := programs.NewEmptyPrograms()
>>>>>>> 2b2c8e14

	bootstrap := fvm.Bootstrap(
		unittest.ServiceAccountPublicKey,
		fvm.WithInitialTokenSupply(unittest.GenesisTokenSupply),
	)

	_ = vm.Run(
		ctx,
		bootstrap,
		view,
		programs,
	)

	return view
}

func BytesToCadenceArray(l []byte) cadence.Array {
	values := make([]cadence.Value, len(l))
	for i, b := range l {
		values[i] = cadence.NewUInt8(b)
	}

	return cadence.NewArray(values)
}

// CreateAccountCreationTransaction creates a transaction which will create a new account.
//
// This function returns a randomly generated private key and the transaction.
func CreateAccountCreationTransaction(t *testing.T, chain flow.Chain) (flow.AccountPrivateKey, *flow.TransactionBody) {
	accountKey, err := GenerateAccountPrivateKey()
	require.NoError(t, err)

	keyBytes, err := flow.EncodeRuntimeAccountPublicKey(accountKey.PublicKey(1000))
	require.NoError(t, err)

	// define the cadence script
	script := fmt.Sprintf(`
		transaction {
		  prepare(signer: AuthAccount) {
			let acct = AuthAccount(payer: signer)
			acct.addPublicKey("%s".decodeHex())
		  }
		}
	`, hex.EncodeToString(keyBytes))

	// create the transaction to create the account
	tx := flow.NewTransactionBody().
		SetScript([]byte(script)).
		AddAuthorizer(chain.ServiceAddress())

	return accountKey, tx
}

// CreateAddAccountKeyTransaction generates a tx that adds a key to an account.
func CreateAddAccountKeyTransaction(t *testing.T, accountKey *flow.AccountPrivateKey) *flow.TransactionBody {
	keyBytes, err := flow.EncodeRuntimeAccountPublicKey(accountKey.PublicKey(1000))
	require.NoError(t, err)

	// encode the bytes to cadence string
	encodedKey := languageEncodeBytes(keyBytes)

	script := fmt.Sprintf(`
        transaction {
          prepare(signer: AuthAccount) {
            signer.addPublicKey(%s)
          }
        }
   	`, encodedKey)

	return &flow.TransactionBody{
		Script: []byte(script),
	}
}

// CreateRemoveAccountKeyTransaction generates a tx that removes a key from an account.
func CreateRemoveAccountKeyTransaction(index int) *flow.TransactionBody {
	script := fmt.Sprintf(`
		transaction {
		  prepare(signer: AuthAccount) {
	    	signer.removePublicKey(%d)
		  }
		}
	`, index)

	return &flow.TransactionBody{
		Script: []byte(script),
	}
}

func languageEncodeBytes(b []byte) string {
	if len(b) == 0 {
		return "[]"
	}
	return strings.Join(strings.Fields(fmt.Sprintf("%d", b)), ",")
}<|MERGE_RESOLUTION|>--- conflicted
+++ resolved
@@ -151,11 +151,7 @@
 func CreateAccounts(
 	vm *fvm.VirtualMachine,
 	view state.View,
-<<<<<<< HEAD
-	programs *fvm.Programs,
-=======
 	programs *programs.Programs,
->>>>>>> 2b2c8e14
 	privateKeys []flow.AccountPrivateKey,
 	chain flow.Chain,
 ) ([]flow.Address, error) {
@@ -165,11 +161,7 @@
 func CreateAccountsWithSimpleAddresses(
 	vm *fvm.VirtualMachine,
 	view state.View,
-<<<<<<< HEAD
-	programs *fvm.Programs,
-=======
 	programs *programs.Programs,
->>>>>>> 2b2c8e14
 	privateKeys []flow.AccountPrivateKey,
 	chain flow.Chain,
 ) ([]flow.Address, error) {
@@ -238,11 +230,7 @@
 
 func RootBootstrappedLedger(vm *fvm.VirtualMachine, ctx fvm.Context) state.View {
 	view := fvmUtils.NewSimpleView()
-<<<<<<< HEAD
-	programs := fvm.NewEmptyPrograms()
-=======
 	programs := programs.NewEmptyPrograms()
->>>>>>> 2b2c8e14
 
 	bootstrap := fvm.Bootstrap(
 		unittest.ServiceAccountPublicKey,

package state

import (
	"context"
	"fmt"

	"github.com/dgraph-io/badger/v2"

	"github.com/dapperlabs/flow-go/engine/execution/state/delta"
	"github.com/dapperlabs/flow-go/model/messages"
	"github.com/dapperlabs/flow-go/module"
	"github.com/dapperlabs/flow-go/module/trace"

	"github.com/dapperlabs/flow-go/model/flow"
	"github.com/dapperlabs/flow-go/storage"
	"github.com/dapperlabs/flow-go/storage/badger/operation"
)

// ReadOnlyExecutionState allows to read the execution state
type ReadOnlyExecutionState interface {
	// NewView creates a new ready-only view at the given state commitment.
	NewView(flow.StateCommitment) *delta.View

	GetRegisters(
		context.Context,
		flow.StateCommitment,
		[]flow.RegisterID,
	) ([]flow.RegisterValue, error)

	GetRegistersWithProofs(
		context.Context,
		flow.StateCommitment,
		[]flow.RegisterID,
	) ([]flow.RegisterValue, []flow.StorageProof, error)

	// StateCommitmentByBlockID returns the final state commitment for the provided block ID.
	StateCommitmentByBlockID(context.Context, flow.Identifier) (flow.StateCommitment, error)

	// ChunkDataPackByChunkID retrieve a chunk data pack given the chunk ID.
	ChunkDataPackByChunkID(context.Context, flow.Identifier) (*flow.ChunkDataPack, error)

	GetExecutionResultID(context.Context, flow.Identifier) (flow.Identifier, error)

	RetrieveStateDelta(context.Context, flow.Identifier) (*messages.ExecutionStateDelta, error)

	GetHighestExecutedBlockID(context.Context) (uint64, flow.Identifier, error)

	Size() (int64, error)
}

// TODO Many operations here are should be transactional, so we need to refactor this
// to store a reference to DB and compose operations and procedures rather then
// just being amalgamate of proxies for single transactions operation

// ExecutionState is an interface used to access and mutate the execution state of the blockchain.
type ExecutionState interface {
	ReadOnlyExecutionState

	// CommitDelta commits a register delta and returns the new state commitment.
	CommitDelta(context.Context, delta.Delta, flow.StateCommitment) (flow.StateCommitment, error)

	// PersistStateCommitment saves a state commitment by the given block ID.
	PersistStateCommitment(context.Context, flow.Identifier, flow.StateCommitment) error

	// PersistChunkDataPack stores a chunk data pack by chunk ID.
	PersistChunkDataPack(context.Context, *flow.ChunkDataPack) error

	PersistExecutionResult(context.Context, flow.Identifier, flow.ExecutionResult) error

	PersistStateInteractions(context.Context, flow.Identifier, []*delta.Snapshot) error

	UpdateHighestExecutedBlockIfHigher(context.Context, *flow.Header) error
}

type state struct {
	tracer           module.Tracer
	ls               storage.Ledger
	commits          storage.Commits
	blocks           storage.Blocks
	chunkDataPacks   storage.ChunkDataPacks
	executionResults storage.ExecutionResults
	db               *badger.DB
}

// NewExecutionState returns a new execution state access layer for the given ledger storage.
func NewExecutionState(
	ls storage.Ledger,
	commits storage.Commits,
	blocks storage.Blocks,
	chunkDataPacks storage.ChunkDataPacks,
	executionResult storage.ExecutionResults,
	db *badger.DB,
	tracer module.Tracer,
) ExecutionState {
	return &state{
		tracer:           tracer,
		ls:               ls,
		commits:          commits,
		blocks:           blocks,
		chunkDataPacks:   chunkDataPacks,
		executionResults: executionResult,
		db:               db,
	}
}

func LedgerGetRegister(ledger storage.Ledger, commitment flow.StateCommitment) delta.GetRegisterFunc {
	return func(key flow.RegisterID) ([]byte, error) {
		values, err := ledger.GetRegisters(
			[]flow.RegisterID{key},
			commitment,
		)
		if err != nil {
			return nil, fmt.Errorf("error getting register (%s) value at %x: %w", key, commitment, err)
		}

		if len(values) == 0 {
			return nil, nil
		}

		return values[0], nil
	}
}

func (s *state) NewView(commitment flow.StateCommitment) *delta.View {
	return delta.NewView(LedgerGetRegister(s.ls, commitment))
}

func CommitDelta(ledger storage.Ledger, delta delta.Delta, baseState flow.StateCommitment) (flow.StateCommitment, error) {
	ids, values := delta.RegisterUpdates()

	// TODO: update CommitDelta to also return proofs
	commit, _, err := ledger.UpdateRegistersWithProof(ids, values, baseState)
	if err != nil {
		return nil, err
	}

	return commit, nil
}

func (s *state) CommitDelta(ctx context.Context, delta delta.Delta, baseState flow.StateCommitment) (flow.StateCommitment, error) {
	if s.tracer != nil {
		span, _ := s.tracer.StartSpanFromContext(ctx, trace.EXECommitDelta)
		defer span.Finish()
	}

	return CommitDelta(s.ls, delta, baseState)
}

func (s *state) GetRegisters(
	ctx context.Context,
	commit flow.StateCommitment,
	registerIDs []flow.RegisterID,
) ([]flow.RegisterValue, error) {
	if s.tracer != nil {
		span, _ := s.tracer.StartSpanFromContext(ctx, trace.EXEGetRegisters)
		defer span.Finish()
	}

	return s.ls.GetRegisters(registerIDs, commit)
}

func (s *state) GetRegistersWithProofs(
	ctx context.Context,
	commit flow.StateCommitment,
	registerIDs []flow.RegisterID,
) ([]flow.RegisterValue, []flow.StorageProof, error) {
	if s.tracer != nil {
		span, _ := s.tracer.StartSpanFromContext(ctx, trace.EXEGetRegistersWithProofs)
		defer span.Finish()
	}

	return s.ls.GetRegistersWithProof(registerIDs, commit)
}

<<<<<<< HEAD
func (s *state) StateCommitmentByBlockID(ctx context.Context, blockID flow.Identifier) (flow.StateCommitment, error) {
	return s.commits.ByID(blockID)
=======
func (s *state) StateCommitmentByBlockID(blockID flow.Identifier) (flow.StateCommitment, error) {
	return s.commits.ByBlockID(blockID)
>>>>>>> 069249e0
}

func (s *state) PersistStateCommitment(ctx context.Context, blockID flow.Identifier, commit flow.StateCommitment) error {
	if s.tracer != nil {
		span, _ := s.tracer.StartSpanFromContext(ctx, trace.EXEPersistStateCommitment)
		defer span.Finish()
	}

	return s.commits.Store(blockID, commit)
}

func (s *state) ChunkDataPackByChunkID(ctx context.Context, chunkID flow.Identifier) (*flow.ChunkDataPack, error) {
	span, _ := s.tracer.StartSpanFromContext(ctx, trace.EXEPersistStateCommitment)
	defer span.Finish()

	return s.chunkDataPacks.ByChunkID(chunkID)
}

func (s *state) PersistChunkDataPack(ctx context.Context, c *flow.ChunkDataPack) error {
	if s.tracer != nil {
		span, _ := s.tracer.StartSpanFromContext(ctx, trace.EXEPersistChunkDataPack)
		defer span.Finish()
	}

	return s.chunkDataPacks.Store(c)
}

func (s *state) GetExecutionResultID(ctx context.Context, blockID flow.Identifier) (flow.Identifier, error) {
	if s.tracer != nil {
		span, _ := s.tracer.StartSpanFromContext(ctx, trace.EXEGetExecutionResultID)
		defer span.Finish()
	}

	return s.executionResults.Lookup(blockID)
}

func (s *state) PersistExecutionResult(ctx context.Context, blockID flow.Identifier, result flow.ExecutionResult) error {
	if s.tracer != nil {
		span, _ := s.tracer.StartSpanFromContext(ctx, trace.EXEPersistExecutionResult)
		defer span.Finish()
	}

	err := s.executionResults.Store(&result)
	if err != nil {
		return fmt.Errorf("could not persist execution result: %w", err)
	}
	// TODO if the second operation fails we should remove stored execution result
	// This is global execution storage problem - see TODO at the top
	return s.executionResults.Index(blockID, result.ID())
}

func (s *state) PersistStateInteractions(ctx context.Context, blockID flow.Identifier, views []*delta.Snapshot) error {
	if s.tracer != nil {
		span, _ := s.tracer.StartSpanFromContext(ctx, trace.EXEPersistStateInteractions)
		defer span.Finish()
	}

	return s.db.Update(func(txn *badger.Txn) error {
		return operation.InsertExecutionStateInteractions(blockID, views)(txn)
	})
}

<<<<<<< HEAD
func (s *state) RetrieveStateDelta(ctx context.Context, blockID flow.Identifier) (*messages.ExecutionStateDelta, error) {
	if s.tracer != nil {
		span, _ := s.tracer.StartSpanFromContext(ctx, trace.EXERetrieveStateDelta)
		defer span.Finish()
	}

	var (
		block                flow.Block
		startStateCommitment flow.StateCommitment
		endStateCommitment   flow.StateCommitment
		stateInteractions    []*delta.Snapshot
		events               []flow.Event
		txResults            []flow.TransactionResult
	)

	err := s.db.View(func(txn *badger.Txn) error {
		err := procedure.RetrieveBlock(blockID, &block)(txn)
		if err != nil {
			return fmt.Errorf("cannot retrieve block: %w", err)
		}
=======
func (s *state) RetrieveStateDelta(blockID flow.Identifier) (*messages.ExecutionStateDelta, error) {

	block, err := s.blocks.ByID(blockID)
	if err != nil {
		return nil, fmt.Errorf("cannot retrieve block: %w", err)
	}

	var startStateCommitment flow.StateCommitment
	var endStateCommitment flow.StateCommitment
	var stateInteractions []*delta.Snapshot
	var events []flow.Event
	var txResults []flow.TransactionResult
	err = s.db.View(func(txn *badger.Txn) error {
>>>>>>> 069249e0

		err = operation.LookupStateCommitment(blockID, &endStateCommitment)(txn)
		if err != nil {
			return fmt.Errorf("cannot lookup state commitment: %w", err)

		}

		err = operation.LookupStateCommitment(block.Header.ParentID, &startStateCommitment)(txn)
		if err != nil {
			return fmt.Errorf("cannot lookup parent state commitment: %w", err)
		}

		err = operation.LookupEventsByBlockID(blockID, &events)(txn)
		if err != nil {
			return fmt.Errorf("cannot lookup events: %w", err)
		}

		err = operation.LookupTransactionResultsByBlockID(blockID, &txResults)(txn)
		if err != nil {
			return fmt.Errorf("cannot lookup transaction errors: %w", err)
		}

		err = operation.RetrieveExecutionStateInteractions(blockID, &stateInteractions)(txn)
		if err != nil {
			return fmt.Errorf("cannot lookup execution state views: %w", err)
		}
		return nil
	})
	if err != nil {
		return nil, err
	}

	return &messages.ExecutionStateDelta{
		Block:              block,
		StateInteractions:  stateInteractions,
		StartState:         startStateCommitment,
		EndState:           endStateCommitment,
		Events:             events,
		TransactionResults: txResults,
	}, nil
}

func (s *state) UpdateHighestExecutedBlockIfHigher(ctx context.Context, header *flow.Header) error {
	if s.tracer != nil {
		span, _ := s.tracer.StartSpanFromContext(ctx, trace.EXEUpdateHighestExecutedBlockIfHigher)
		defer span.Finish()
	}

	return s.db.Update(func(txn *badger.Txn) error {
<<<<<<< HEAD
		var (
			number  uint64
			blockID flow.Identifier
		)

		err := operation.RetrieveHighestExecutedBlockNumber(&number, &blockID)(txn)
=======
		var blockID flow.Identifier
		err := operation.RetrieveExecutedBlock(&blockID)(txn)
		if err != nil {
			return fmt.Errorf("cannot lookup executed block: %w", err)
		}
		var highest flow.Header
		err = operation.RetrieveHeader(blockID, &highest)(txn)
>>>>>>> 069249e0
		if err != nil {
			return fmt.Errorf("cannot retrieve executed header: %w", err)
		}
<<<<<<< HEAD

		if number < header.Height {
			err = operation.UpdateHighestExecutedBlockNumber(header.Height, header.ID())(txn)
			if err != nil {
				return fmt.Errorf("cannot update highest executed block: %w", err)
			}
=======
		if header.Height <= highest.Height {
			return nil
		}
		err = operation.UpdateExecutedBlock(header.ID())(txn)
		if err != nil {
			return fmt.Errorf("cannot update highest executed block: %w", err)
>>>>>>> 069249e0
		}

		return nil
	})
}

<<<<<<< HEAD
func (s *state) GetHighestExecutedBlockID(ctx context.Context) (uint64, flow.Identifier, error) {
	if s.tracer != nil {
		span, _ := s.tracer.StartSpanFromContext(ctx, trace.EXEGetHighestExecutedBlockID)
		defer span.Finish()
	}

	var (
		height  uint64
		blockID flow.Identifier
	)

	err := s.db.View(func(txn *badger.Txn) error {
		return operation.RetrieveHighestExecutedBlockNumber(&height, &blockID)(txn)
=======
func (s *state) GetHighestExecutedBlockID() (uint64, flow.Identifier, error) {
	var blockID flow.Identifier
	var highest flow.Header
	err := s.db.View(func(tx *badger.Txn) error {
		err := operation.RetrieveExecutedBlock(&blockID)(tx)
		if err != nil {
			return fmt.Errorf("could not lookup executed block: %w", err)
		}
		err = operation.RetrieveHeader(blockID, &highest)(tx)
		if err != nil {
			return fmt.Errorf("could not retrieve executed header: %w", err)
		}
		return nil
>>>>>>> 069249e0
	})
	if err != nil {
		return 0, flow.ZeroID, err
	}
<<<<<<< HEAD

	return height, blockID, nil
=======
	return highest.Height, blockID, nil
>>>>>>> 069249e0
}

func (s *state) Size() (int64, error) {
	return s.ls.Size()
}<|MERGE_RESOLUTION|>--- conflicted
+++ resolved
@@ -172,13 +172,8 @@
 	return s.ls.GetRegistersWithProof(registerIDs, commit)
 }
 
-<<<<<<< HEAD
 func (s *state) StateCommitmentByBlockID(ctx context.Context, blockID flow.Identifier) (flow.StateCommitment, error) {
-	return s.commits.ByID(blockID)
-=======
-func (s *state) StateCommitmentByBlockID(blockID flow.Identifier) (flow.StateCommitment, error) {
 	return s.commits.ByBlockID(blockID)
->>>>>>> 069249e0
 }
 
 func (s *state) PersistStateCommitment(ctx context.Context, blockID flow.Identifier, commit flow.StateCommitment) error {
@@ -241,30 +236,7 @@
 	})
 }
 
-<<<<<<< HEAD
 func (s *state) RetrieveStateDelta(ctx context.Context, blockID flow.Identifier) (*messages.ExecutionStateDelta, error) {
-	if s.tracer != nil {
-		span, _ := s.tracer.StartSpanFromContext(ctx, trace.EXERetrieveStateDelta)
-		defer span.Finish()
-	}
-
-	var (
-		block                flow.Block
-		startStateCommitment flow.StateCommitment
-		endStateCommitment   flow.StateCommitment
-		stateInteractions    []*delta.Snapshot
-		events               []flow.Event
-		txResults            []flow.TransactionResult
-	)
-
-	err := s.db.View(func(txn *badger.Txn) error {
-		err := procedure.RetrieveBlock(blockID, &block)(txn)
-		if err != nil {
-			return fmt.Errorf("cannot retrieve block: %w", err)
-		}
-=======
-func (s *state) RetrieveStateDelta(blockID flow.Identifier) (*messages.ExecutionStateDelta, error) {
-
 	block, err := s.blocks.ByID(blockID)
 	if err != nil {
 		return nil, fmt.Errorf("cannot retrieve block: %w", err)
@@ -275,9 +247,8 @@
 	var stateInteractions []*delta.Snapshot
 	var events []flow.Event
 	var txResults []flow.TransactionResult
+
 	err = s.db.View(func(txn *badger.Txn) error {
->>>>>>> 069249e0
-
 		err = operation.LookupStateCommitment(blockID, &endStateCommitment)(txn)
 		if err != nil {
 			return fmt.Errorf("cannot lookup state commitment: %w", err)
@@ -326,62 +297,31 @@
 	}
 
 	return s.db.Update(func(txn *badger.Txn) error {
-<<<<<<< HEAD
-		var (
-			number  uint64
-			blockID flow.Identifier
-		)
-
-		err := operation.RetrieveHighestExecutedBlockNumber(&number, &blockID)(txn)
-=======
 		var blockID flow.Identifier
 		err := operation.RetrieveExecutedBlock(&blockID)(txn)
 		if err != nil {
 			return fmt.Errorf("cannot lookup executed block: %w", err)
 		}
+
 		var highest flow.Header
 		err = operation.RetrieveHeader(blockID, &highest)(txn)
->>>>>>> 069249e0
 		if err != nil {
 			return fmt.Errorf("cannot retrieve executed header: %w", err)
 		}
-<<<<<<< HEAD
-
-		if number < header.Height {
-			err = operation.UpdateHighestExecutedBlockNumber(header.Height, header.ID())(txn)
-			if err != nil {
-				return fmt.Errorf("cannot update highest executed block: %w", err)
-			}
-=======
+
 		if header.Height <= highest.Height {
 			return nil
 		}
 		err = operation.UpdateExecutedBlock(header.ID())(txn)
 		if err != nil {
 			return fmt.Errorf("cannot update highest executed block: %w", err)
->>>>>>> 069249e0
 		}
 
 		return nil
 	})
 }
 
-<<<<<<< HEAD
 func (s *state) GetHighestExecutedBlockID(ctx context.Context) (uint64, flow.Identifier, error) {
-	if s.tracer != nil {
-		span, _ := s.tracer.StartSpanFromContext(ctx, trace.EXEGetHighestExecutedBlockID)
-		defer span.Finish()
-	}
-
-	var (
-		height  uint64
-		blockID flow.Identifier
-	)
-
-	err := s.db.View(func(txn *badger.Txn) error {
-		return operation.RetrieveHighestExecutedBlockNumber(&height, &blockID)(txn)
-=======
-func (s *state) GetHighestExecutedBlockID() (uint64, flow.Identifier, error) {
 	var blockID flow.Identifier
 	var highest flow.Header
 	err := s.db.View(func(tx *badger.Txn) error {
@@ -394,17 +334,12 @@
 			return fmt.Errorf("could not retrieve executed header: %w", err)
 		}
 		return nil
->>>>>>> 069249e0
 	})
 	if err != nil {
 		return 0, flow.ZeroID, err
 	}
-<<<<<<< HEAD
-
-	return height, blockID, nil
-=======
+
 	return highest.Height, blockID, nil
->>>>>>> 069249e0
 }
 
 func (s *state) Size() (int64, error) {

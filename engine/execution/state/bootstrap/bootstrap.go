package bootstrap

import (
	"fmt"

	"github.com/dgraph-io/badger/v2"
	"github.com/onflow/cadence/runtime"
	"github.com/rs/zerolog"

	"github.com/dapperlabs/flow-go/engine/execution/state"
	"github.com/dapperlabs/flow-go/engine/execution/state/delta"
	"github.com/dapperlabs/flow-go/fvm"
	"github.com/dapperlabs/flow-go/model/flow"
	"github.com/dapperlabs/flow-go/storage"
	"github.com/dapperlabs/flow-go/storage/badger/operation"
)

<<<<<<< HEAD
func BootstrapExecutionDatabase(db *badger.DB, commit flow.StateCommitment, genesis *flow.Header) error {
=======
type Bootstrapper struct {
	logger zerolog.Logger
}

func NewBootstrapper(logger zerolog.Logger) *Bootstrapper {
	return &Bootstrapper{
		logger: logger,
	}
}

// BootstrapLedger adds the above root account to the ledger and initializes execution node-only data
func (b *Bootstrapper) BootstrapLedger(
	ledger storage.Ledger,
	servicePublicKey flow.AccountPublicKey,
	initialTokenSupply uint64,
	chain flow.Chain,
) (flow.StateCommitment, error) {
	view := delta.NewView(state.LedgerGetRegister(ledger, ledger.EmptyStateCommitment()))

	vm := fvm.New(runtime.NewInterpreterRuntime(), chain)

	ctx := fvm.NewContext()

	_, err := vm.Invoke(ctx, fvm.Bootstrap(servicePublicKey, initialTokenSupply), view)
	if err != nil {
		return nil, err
	}

	newStateCommitment, err := state.CommitDelta(ledger, view.Delta(), ledger.EmptyStateCommitment())
	if err != nil {
		return nil, err
	}

	return newStateCommitment, nil
}

func (b *Bootstrapper) BootstrapExecutionDatabase(db *badger.DB, commit flow.StateCommitment, genesis *flow.Header) error {

>>>>>>> a4ee4d67
	err := operation.RetryOnConflict(db.Update, func(txn *badger.Txn) error {

		err := operation.InsertExecutedBlock(genesis.ID())(txn)
		if err != nil {
			return fmt.Errorf("could not index initial genesis execution block: %w", err)
		}

		err = operation.IndexStateCommitment(flow.ZeroID, commit)(txn)
		if err != nil {
			return fmt.Errorf("could not index void state commitment: %w", err)
		}

		err = operation.IndexStateCommitment(genesis.ID(), commit)(txn)
		if err != nil {
			return fmt.Errorf("could not index genesis state commitment: %w", err)
		}

		views := make([]*delta.Snapshot, 0)
		err = operation.InsertExecutionStateInteractions(genesis.ID(), views)(txn)
		if err != nil {
			return fmt.Errorf("could not bootstrap execution state interactions: %w", err)
		}

		return nil
	})

	if err != nil {
		return err
	}

	return nil
<<<<<<< HEAD
}

// BootstrapLedger adds the above root account to the ledger and initializes execution node-only data
func BootstrapLedger(
	ledger storage.Ledger,
	servicePublicKey flow.AccountPublicKey,
	initialTokenSupply uint64,
) (flow.StateCommitment, error) {
	view := delta.NewView(state.LedgerGetRegister(ledger, ledger.EmptyStateCommitment()))

	vm := fvm.New(runtime.NewInterpreterRuntime())

	_, err := vm.NewContext().Invoke(fvm.Bootstrap(servicePublicKey, initialTokenSupply), view)
	if err != nil {
		return nil, err
	}

	newStateCommitment, err := state.CommitDelta(ledger, view.Delta(), ledger.EmptyStateCommitment())
	if err != nil {
		return nil, err
	}

	return newStateCommitment, nil
=======
>>>>>>> a4ee4d67
}<|MERGE_RESOLUTION|>--- conflicted
+++ resolved
@@ -15,9 +15,6 @@
 	"github.com/dapperlabs/flow-go/storage/badger/operation"
 )
 
-<<<<<<< HEAD
-func BootstrapExecutionDatabase(db *badger.DB, commit flow.StateCommitment, genesis *flow.Header) error {
-=======
 type Bootstrapper struct {
 	logger zerolog.Logger
 }
@@ -56,7 +53,6 @@
 
 func (b *Bootstrapper) BootstrapExecutionDatabase(db *badger.DB, commit flow.StateCommitment, genesis *flow.Header) error {
 
->>>>>>> a4ee4d67
 	err := operation.RetryOnConflict(db.Update, func(txn *badger.Txn) error {
 
 		err := operation.InsertExecutedBlock(genesis.ID())(txn)
@@ -88,30 +84,4 @@
 	}
 
 	return nil
-<<<<<<< HEAD
-}
-
-// BootstrapLedger adds the above root account to the ledger and initializes execution node-only data
-func BootstrapLedger(
-	ledger storage.Ledger,
-	servicePublicKey flow.AccountPublicKey,
-	initialTokenSupply uint64,
-) (flow.StateCommitment, error) {
-	view := delta.NewView(state.LedgerGetRegister(ledger, ledger.EmptyStateCommitment()))
-
-	vm := fvm.New(runtime.NewInterpreterRuntime())
-
-	_, err := vm.NewContext().Invoke(fvm.Bootstrap(servicePublicKey, initialTokenSupply), view)
-	if err != nil {
-		return nil, err
-	}
-
-	newStateCommitment, err := state.CommitDelta(ledger, view.Delta(), ledger.EmptyStateCommitment())
-	if err != nil {
-		return nil, err
-	}
-
-	return newStateCommitment, nil
-=======
->>>>>>> a4ee4d67
 }
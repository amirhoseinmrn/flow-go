--- conflicted
+++ resolved
@@ -40,14 +40,6 @@
 		},
 	}
 
-<<<<<<< HEAD
-	comp.On(
-		"ExecuteTransaction",
-		mock.AnythingOfType("*ledger.View"),
-		mock.AnythingOfType("*flow.Transaction"),
-	).
-		Return(&computer.TransactionResult{Error: nil}, nil).
-=======
 	transactions := []flow.TransactionBody{tx1, tx2}
 
 	executableBlock := executor.ExecutableBlock{
@@ -55,9 +47,12 @@
 		Transactions: transactions,
 	}
 
-	computer.On("ExecuteTransaction", mock.AnythingOfType("flow.TransactionBody")).
-		Return(nil, nil).
->>>>>>> d397f785
+	comp.On(
+		"ExecuteTransaction",
+		mock.AnythingOfType("*ledger.View"),
+		mock.AnythingOfType("flow.TransactionBody"),
+	).
+		Return(&computer.TransactionResult{Error: nil}, nil).
 		Twice()
 
 	chunks, err := exe.ExecuteBlock(executableBlock)

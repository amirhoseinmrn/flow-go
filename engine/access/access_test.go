package access_test

import (
	"context"
	"encoding/json"
	"os"
	"testing"

	"github.com/dgraph-io/badger/v2"
	accessproto "github.com/onflow/flow/protobuf/go/flow/access"
	entitiesproto "github.com/onflow/flow/protobuf/go/flow/entities"
	execproto "github.com/onflow/flow/protobuf/go/flow/execution"
	"github.com/rs/zerolog"
	"github.com/stretchr/testify/assert"
	"github.com/stretchr/testify/mock"
	"github.com/stretchr/testify/require"
	"github.com/stretchr/testify/suite"

	"github.com/onflow/flow-go/module/irrecoverable"

	"github.com/onflow/flow-go/crypto"

	"github.com/onflow/flow-go/access"
	hsmock "github.com/onflow/flow-go/consensus/hotstuff/mocks"
	"github.com/onflow/flow-go/consensus/hotstuff/model"
	"github.com/onflow/flow-go/engine/access/ingestion"
	accessmock "github.com/onflow/flow-go/engine/access/mock"
	"github.com/onflow/flow-go/engine/access/rpc"
	"github.com/onflow/flow-go/engine/access/rpc/backend"
	factorymock "github.com/onflow/flow-go/engine/access/rpc/backend/mock"
	"github.com/onflow/flow-go/engine/common/rpc/convert"
	"github.com/onflow/flow-go/model/flow"
	"github.com/onflow/flow-go/model/flow/factory"
	"github.com/onflow/flow-go/model/flow/filter"
	"github.com/onflow/flow-go/module/mempool/stdmap"
	"github.com/onflow/flow-go/module/metrics"
	module "github.com/onflow/flow-go/module/mock"
	"github.com/onflow/flow-go/module/signature"
	"github.com/onflow/flow-go/network/channels"
	"github.com/onflow/flow-go/network/mocknetwork"
	protocol "github.com/onflow/flow-go/state/protocol/mock"
	storage "github.com/onflow/flow-go/storage/badger"
	"github.com/onflow/flow-go/storage/badger/operation"
	"github.com/onflow/flow-go/storage/util"
	"github.com/onflow/flow-go/utils/unittest"
)

type Suite struct {
	suite.Suite
	state                *protocol.State
	snapshot             *protocol.Snapshot
	epochQuery           *protocol.EpochQuery
	signerIndicesDecoder *hsmock.BlockSignerDecoder
	signerIds            flow.IdentifierList
	log                  zerolog.Logger
	net                  *mocknetwork.Network
	request              *module.Requester
	collClient           *accessmock.AccessAPIClient
	execClient           *accessmock.ExecutionAPIClient
	me                   *module.Local
	chainID              flow.ChainID
	metrics              *metrics.NoopCollector
	backend              *backend.Backend
}

// TestAccess tests scenarios which exercise multiple API calls using both the RPC handler and the ingest engine
// and using a real badger storage
func TestAccess(t *testing.T) {
	suite.Run(t, new(Suite))
}

func (suite *Suite) SetupTest() {
	suite.log = zerolog.New(os.Stderr)
	suite.net = new(mocknetwork.Network)
	suite.state = new(protocol.State)
	suite.snapshot = new(protocol.Snapshot)

	suite.epochQuery = new(protocol.EpochQuery)
	suite.state.On("Sealed").Return(suite.snapshot, nil).Maybe()
	suite.state.On("Final").Return(suite.snapshot, nil).Maybe()
	suite.snapshot.On("Epochs").Return(suite.epochQuery).Maybe()

	header := unittest.BlockHeaderFixture()
	params := new(protocol.Params)
	params.On("Root").Return(header, nil)
	suite.state.On("Params").Return(params).Maybe()
	suite.collClient = new(accessmock.AccessAPIClient)
	suite.execClient = new(accessmock.ExecutionAPIClient)

	suite.request = new(module.Requester)
	suite.request.On("EntityByID", mock.Anything, mock.Anything)

	suite.me = new(module.Local)

	suite.signerIds = unittest.IdentifierListFixture(4)
	suite.signerIndicesDecoder = new(hsmock.BlockSignerDecoder)
	suite.signerIndicesDecoder.On("DecodeSignerIDs", mock.Anything).Return(suite.signerIds, nil).Maybe()

	accessIdentity := unittest.IdentityFixture(unittest.WithRole(flow.RoleAccess))
	suite.me.
		On("NodeID").
		Return(accessIdentity.NodeID)

	suite.chainID = flow.Testnet
	suite.metrics = metrics.NewNoopCollector()
}

func (suite *Suite) RunTest(
	f func(handler *access.Handler, db *badger.DB, blocks *storage.Blocks, headers *storage.Headers, results *storage.ExecutionResults),
) {
	unittest.RunWithBadgerDB(suite.T(), func(db *badger.DB) {
		headers, _, _, _, _, blocks, _, _, _, results := util.StorageLayer(suite.T(), db)
		transactions := storage.NewTransactions(suite.metrics, db)
		collections := storage.NewCollections(db, transactions)
		receipts := storage.NewExecutionReceipts(suite.metrics, db, results, storage.DefaultCacheSize)

		suite.backend = backend.New(suite.state,
			suite.collClient,
			nil,
			blocks,
			headers,
			collections,
			transactions,
			receipts,
			results,
			suite.chainID,
			suite.metrics,
			nil,
			false,
			backend.DefaultMaxHeightRange,
			nil,
			nil,
			suite.log,
			backend.DefaultSnapshotHistoryLimit,
		)

		handler := access.NewHandler(suite.backend, suite.chainID.Chain(), access.WithBlockSignerDecoder(suite.signerIndicesDecoder))
		f(handler, db, blocks, headers, results)
	})
}

func (suite *Suite) TestSendAndGetTransaction() {
	suite.RunTest(func(handler *access.Handler, _ *badger.DB, _ *storage.Blocks, _ *storage.Headers, _ *storage.ExecutionResults) {
		referenceBlock := unittest.BlockHeaderFixture()
		transaction := unittest.TransactionFixture()
		transaction.SetReferenceBlockID(referenceBlock.ID())

		refSnapshot := new(protocol.Snapshot)

		suite.state.
			On("AtBlockID", referenceBlock.ID()).
			Return(refSnapshot, nil)

		refSnapshot.
			On("Head").
			Return(referenceBlock, nil).
			Twice()

		suite.snapshot.
			On("Head").
			Return(referenceBlock, nil).
			Once()

		expected := convert.TransactionToMessage(transaction.TransactionBody)
		sendReq := &accessproto.SendTransactionRequest{
			Transaction: expected,
		}
		sendResp := accessproto.SendTransactionResponse{}

		suite.collClient.
			On("SendTransaction", mock.Anything, mock.Anything).
			Return(&sendResp, nil).
			Once()

		// Send transaction
		resp, err := handler.SendTransaction(context.Background(), sendReq)
		suite.Require().NoError(err)
		suite.Require().NotNil(resp)

		id := transaction.ID()
		getReq := &accessproto.GetTransactionRequest{
			Id: id[:],
		}

		// Get transaction
		gResp, err := handler.GetTransaction(context.Background(), getReq)
		suite.Require().NoError(err)
		suite.Require().NotNil(gResp)

		actual := gResp.GetTransaction()
		suite.Require().Equal(expected, actual)
	})
}

func (suite *Suite) TestSendExpiredTransaction() {
	suite.RunTest(func(handler *access.Handler, _ *badger.DB, _ *storage.Blocks, _ *storage.Headers, _ *storage.ExecutionResults) {
		referenceBlock := unittest.BlockHeaderFixture()

		// create latest block that is past the expiry window
		latestBlock := unittest.BlockHeaderFixture()
		latestBlock.Height = referenceBlock.Height + flow.DefaultTransactionExpiry*2

		transaction := unittest.TransactionFixture()
		transaction.SetReferenceBlockID(referenceBlock.ID())

		refSnapshot := new(protocol.Snapshot)

		suite.state.
			On("AtBlockID", referenceBlock.ID()).
			Return(refSnapshot, nil)

		refSnapshot.
			On("Head").
			Return(referenceBlock, nil).
			Twice()

		suite.snapshot.
			On("Head").
			Return(latestBlock, nil).
			Once()

		req := &accessproto.SendTransactionRequest{
			Transaction: convert.TransactionToMessage(transaction.TransactionBody),
		}

		_, err := handler.SendTransaction(context.Background(), req)
		suite.Require().Error(err)
	})
}

type mockCloser struct{}

func (mc *mockCloser) Close() error { return nil }

// TestSendTransactionToRandomCollectionNode tests that collection nodes are chosen from the appropriate cluster when
// forwarding transactions by sending two transactions bound for two different collection clusters.
func (suite *Suite) TestSendTransactionToRandomCollectionNode() {
	unittest.RunWithBadgerDB(suite.T(), func(db *badger.DB) {

		// create a transaction
		referenceBlock := unittest.BlockHeaderFixture()
		transaction := unittest.TransactionFixture()
		transaction.SetReferenceBlockID(referenceBlock.ID())

		// setup the state and snapshot mock expectations
		suite.state.On("AtBlockID", referenceBlock.ID()).Return(suite.snapshot, nil)
		suite.snapshot.On("Head").Return(referenceBlock, nil)

		// create storage
		metrics := metrics.NewNoopCollector()
		transactions := storage.NewTransactions(metrics, db)
		collections := storage.NewCollections(db, transactions)

		// create collection node cluster
		count := 2
		collNodes := unittest.IdentityListFixture(count, unittest.WithRole(flow.RoleCollection))
		assignments := unittest.ClusterAssignment(uint(count), collNodes)
		clusters, err := factory.NewClusterList(assignments, collNodes)
		suite.Require().Nil(err)
		collNode1 := clusters[0][0]
		collNode2 := clusters[1][0]
		epoch := new(protocol.Epoch)
		suite.epochQuery.On("Current").Return(epoch)
		epoch.On("Clustering").Return(clusters, nil)

		// create two transactions bound for each of the cluster
		cluster1 := clusters[0]
		cluster1tx := unittest.AlterTransactionForCluster(transaction.TransactionBody, clusters, cluster1, func(transaction *flow.TransactionBody) {})
		tx1 := convert.TransactionToMessage(cluster1tx)
		sendReq1 := &accessproto.SendTransactionRequest{
			Transaction: tx1,
		}
		cluster2 := clusters[1]
		cluster2tx := unittest.AlterTransactionForCluster(transaction.TransactionBody, clusters, cluster2, func(transaction *flow.TransactionBody) {})
		tx2 := convert.TransactionToMessage(cluster2tx)
		sendReq2 := &accessproto.SendTransactionRequest{
			Transaction: tx2,
		}
		sendResp := accessproto.SendTransactionResponse{}

		// create mock access api clients for each of the collection node expecting the correct transaction once
		col1ApiClient := new(accessmock.AccessAPIClient)
		col1ApiClient.On("SendTransaction", mock.Anything, sendReq1).Return(&sendResp, nil).Once()
		col2ApiClient := new(accessmock.AccessAPIClient)
		col2ApiClient.On("SendTransaction", mock.Anything, sendReq2).Return(&sendResp, nil).Once()

		// create a mock connection factory
		connFactory := new(factorymock.ConnectionFactory)
		connFactory.On("GetAccessAPIClient", collNode1.Address).Return(col1ApiClient, &mockCloser{}, nil)
		connFactory.On("GetAccessAPIClient", collNode2.Address).Return(col2ApiClient, &mockCloser{}, nil)

		backend := backend.New(suite.state,
			nil,
			nil,
			nil,
			nil,
			collections,
			transactions,
			nil,
			nil,
			suite.chainID,
			metrics,
			connFactory,
			false,
			backend.DefaultMaxHeightRange,
			nil,
			nil,
			suite.log,
			backend.DefaultSnapshotHistoryLimit,
		)

		handler := access.NewHandler(backend, suite.chainID.Chain())

		// Send transaction 1
		resp, err := handler.SendTransaction(context.Background(), sendReq1)
		require.NoError(suite.T(), err)
		require.NotNil(suite.T(), resp)

		// Send transaction 2
		resp, err = handler.SendTransaction(context.Background(), sendReq2)
		require.NoError(suite.T(), err)
		require.NotNil(suite.T(), resp)

		// verify that a collection node in the correct cluster was contacted exactly once
		col1ApiClient.AssertExpectations(suite.T())
		col2ApiClient.AssertExpectations(suite.T())
		epoch.AssertNumberOfCalls(suite.T(), "Clustering", 2)

		// additionally do a GetTransaction request for the two transactions
		getTx := func(tx flow.TransactionBody) {
			id := tx.ID()
			getReq := &accessproto.GetTransactionRequest{
				Id: id[:],
			}
			gResp, err := handler.GetTransaction(context.Background(), getReq)
			require.NoError(suite.T(), err)
			require.NotNil(suite.T(), gResp)
			actual := gResp.GetTransaction()
			expected := convert.TransactionToMessage(tx)
			require.Equal(suite.T(), expected, actual)
		}

		getTx(cluster1tx)
		getTx(cluster1tx)
	})
}

func (suite *Suite) TestGetBlockByIDAndHeight() {
	suite.RunTest(func(handler *access.Handler, db *badger.DB, blocks *storage.Blocks, _ *storage.Headers, _ *storage.ExecutionResults) {

		// test block1 get by ID
		block1 := unittest.BlockFixture()
		// test block2 get by height
		block2 := unittest.BlockFixture()
		block2.Header.Height = 2

		require.NoError(suite.T(), blocks.Store(&block1))
		require.NoError(suite.T(), blocks.Store(&block2))

		// the follower logic should update height index on the block storage when a block is finalized
		err := db.Update(operation.IndexBlockHeight(block2.Header.Height, block2.ID()))
		require.NoError(suite.T(), err)

		assertHeaderResp := func(resp *accessproto.BlockHeaderResponse, err error, header *flow.Header) {
			require.NoError(suite.T(), err)
			require.NotNil(suite.T(), resp)
			actual := *resp.Block
			expectedMessage, err := convert.BlockHeaderToMessage(header, suite.signerIds)
			require.NoError(suite.T(), err)
			require.Equal(suite.T(), *expectedMessage, actual)
			expectedBlockHeader, err := convert.MessageToBlockHeader(&actual)
			require.NoError(suite.T(), err)
			require.Equal(suite.T(), expectedBlockHeader, header)
		}

		assertBlockResp := func(resp *accessproto.BlockResponse, err error, block *flow.Block) {
			require.NoError(suite.T(), err)
			require.NotNil(suite.T(), resp)
			actual := resp.Block
			expectedMessage, err := convert.BlockToMessage(block, suite.signerIds)
			require.NoError(suite.T(), err)
			require.Equal(suite.T(), expectedMessage, actual)
			expectedBlock, err := convert.MessageToBlock(resp.Block)
			require.NoError(suite.T(), err)
			require.Equal(suite.T(), expectedBlock.ID(), block.ID())
		}

		assertLightBlockResp := func(resp *accessproto.BlockResponse, err error, block *flow.Block) {
			require.NoError(suite.T(), err)
			require.NotNil(suite.T(), resp)
			actual := resp.Block
			expectedMessage := convert.BlockToMessageLight(block)
			require.Equal(suite.T(), expectedMessage, actual)
		}

		suite.Run("get header 1 by ID", func() {
			// get header by ID
			id := block1.ID()
			req := &accessproto.GetBlockHeaderByIDRequest{
				Id: id[:],
			}

			resp, err := handler.GetBlockHeaderByID(context.Background(), req)

			// assert it is indeed block1
			assertHeaderResp(resp, err, block1.Header)
		})

		suite.Run("get block 1 by ID", func() {
			id := block1.ID()
			// get block details by ID
			req := &accessproto.GetBlockByIDRequest{
				Id:                id[:],
				FullBlockResponse: true,
			}

			resp, err := handler.GetBlockByID(context.Background(), req)

			assertBlockResp(resp, err, &block1)
		})

		suite.Run("get block light 1 by ID", func() {
			id := block1.ID()
			// get block details by ID
			req := &accessproto.GetBlockByIDRequest{
				Id: id[:],
			}

			resp, err := handler.GetBlockByID(context.Background(), req)

			assertLightBlockResp(resp, err, &block1)
		})

		suite.Run("get header 2 by height", func() {

			// get header by height
			req := &accessproto.GetBlockHeaderByHeightRequest{
				Height: block2.Header.Height,
			}

			resp, err := handler.GetBlockHeaderByHeight(context.Background(), req)

			assertHeaderResp(resp, err, block2.Header)
		})

		suite.Run("get block 2 by height", func() {
			// get block details by height
			req := &accessproto.GetBlockByHeightRequest{
				Height:            block2.Header.Height,
				FullBlockResponse: true,
			}

			resp, err := handler.GetBlockByHeight(context.Background(), req)

			assertBlockResp(resp, err, &block2)
		})

		suite.Run("get block 2 by height", func() {
			// get block details by height
			req := &accessproto.GetBlockByHeightRequest{
				Height: block2.Header.Height,
			}

			resp, err := handler.GetBlockByHeight(context.Background(), req)

			assertLightBlockResp(resp, err, &block2)
		})
	})
}

func (suite *Suite) TestGetExecutionResultByBlockID() {
	suite.RunTest(func(handler *access.Handler, db *badger.DB, blocks *storage.Blocks, _ *storage.Headers, executionResults *storage.ExecutionResults) {

		// test block1 get by ID
		nonexistingID := unittest.IdentifierFixture()
		blockID := unittest.IdentifierFixture()

		er := unittest.ExecutionResultFixture(
			unittest.WithExecutionResultBlockID(blockID),
			unittest.WithServiceEvents(2))

		require.NoError(suite.T(), executionResults.Store(er))
		require.NoError(suite.T(), executionResults.Index(blockID, er.ID()))

		assertResp := func(resp *accessproto.ExecutionResultForBlockIDResponse, err error, executionResult *flow.ExecutionResult) {
			require.NoError(suite.T(), err)
			require.NotNil(suite.T(), resp)
			er := *resp.ExecutionResult

			require.Len(suite.T(), er.Chunks, len(executionResult.Chunks))
			require.Len(suite.T(), er.ServiceEvents, len(executionResult.ServiceEvents))

			assert.Equal(suite.T(), executionResult.BlockID, convert.MessageToIdentifier(er.BlockId))
			assert.Equal(suite.T(), executionResult.PreviousResultID, convert.MessageToIdentifier(er.PreviousResultId))
			assert.Equal(suite.T(), executionResult.ExecutionDataID, convert.MessageToIdentifier(er.ExecutionDataId))

			for i, chunk := range executionResult.Chunks {
				assert.Equal(suite.T(), chunk.BlockID[:], er.Chunks[i].BlockId)
				assert.Equal(suite.T(), chunk.Index, er.Chunks[i].Index)
				assert.Equal(suite.T(), uint32(chunk.CollectionIndex), er.Chunks[i].CollectionIndex)
				assert.Equal(suite.T(), chunk.StartState[:], er.Chunks[i].StartState)
				assert.Equal(suite.T(), chunk.EventCollection[:], er.Chunks[i].EventCollection)
				assert.Equal(suite.T(), chunk.TotalComputationUsed, er.Chunks[i].TotalComputationUsed)
				assert.Equal(suite.T(), uint32(chunk.NumberOfTransactions), er.Chunks[i].NumberOfTransactions)
				assert.Equal(suite.T(), chunk.EndState[:], er.Chunks[i].EndState)
			}

			for i, serviceEvent := range executionResult.ServiceEvents {
				assert.Equal(suite.T(), serviceEvent.Type, er.ServiceEvents[i].Type)
				event := serviceEvent.Event

				marshalledEvent, err := json.Marshal(event)
				require.NoError(suite.T(), err)

				assert.Equal(suite.T(), marshalledEvent, er.ServiceEvents[i].Payload)
			}
			parsedExecResult, err := convert.MessageToExecutionResult(resp.ExecutionResult)
			require.NoError(suite.T(), err)
			assert.Equal(suite.T(), parsedExecResult, executionResult)
			assert.Equal(suite.T(), parsedExecResult.ID(), executionResult.ID())
		}

		suite.Run("nonexisting block", func() {
			req := &accessproto.GetExecutionResultForBlockIDRequest{
				BlockId: nonexistingID[:],
			}

			resp, err := handler.GetExecutionResultForBlockID(context.Background(), req)

			require.Error(suite.T(), err)
			require.Nil(suite.T(), resp)
		})

		suite.Run("some block", func() {
			// get header by ID
			req := &accessproto.GetExecutionResultForBlockIDRequest{
				BlockId: blockID[:],
			}

			resp, err := handler.GetExecutionResultForBlockID(context.Background(), req)

			require.NoError(suite.T(), err)

			assertResp(resp, err, er)
		})

	})
}

// TestGetSealedTransaction tests that transactions status of transaction that belongs to a sealed block
// is reported as sealed
func (suite *Suite) TestGetSealedTransaction() {
	unittest.RunWithBadgerDB(suite.T(), func(db *badger.DB) {
		headers, _, _, _, _, blocks, _, _, _, _ := util.StorageLayer(suite.T(), db)
		results := storage.NewExecutionResults(suite.metrics, db)
		receipts := storage.NewExecutionReceipts(suite.metrics, db, results, storage.DefaultCacheSize)
		enIdentities := unittest.IdentityListFixture(2, unittest.WithRole(flow.RoleExecution))
		enNodeIDs := flow.IdentifierList(enIdentities.NodeIDs())

		// create block -> collection -> transactions
		block, collection := suite.createChain()

		// setup mocks
		originID := unittest.IdentifierFixture()
		conduit := new(mocknetwork.Conduit)
		suite.net.On("Register", channels.ReceiveReceipts, mock.Anything).Return(conduit, nil).
			Once()
		suite.request.On("Request", mock.Anything, mock.Anything).Return()

		suite.state.On("Sealed").Return(suite.snapshot, nil).Maybe()

		colIdentities := unittest.IdentityListFixture(1, unittest.WithRole(flow.RoleCollection))
		allIdentities := append(colIdentities, enIdentities...)

		suite.snapshot.On("Identities", mock.Anything).Return(allIdentities, nil).Once()

		exeEventResp := execproto.GetTransactionResultResponse{
			Events: nil,
		}

		// generate receipts
		executionReceipts := unittest.ReceiptsForBlockFixture(&block, enNodeIDs)

		// assume execution node returns an empty list of events
		suite.execClient.On("GetTransactionResult", mock.Anything, mock.Anything).Return(&exeEventResp, nil)

		// create a mock connection factory
		connFactory := new(factorymock.ConnectionFactory)
		connFactory.On("GetExecutionAPIClient", mock.Anything).Return(suite.execClient, &mockCloser{}, nil)

		// initialize storage
		metrics := metrics.NewNoopCollector()
		transactions := storage.NewTransactions(metrics, db)
		collections := storage.NewCollections(db, transactions)
		collectionsToMarkFinalized, err := stdmap.NewTimes(100)
		require.NoError(suite.T(), err)
		collectionsToMarkExecuted, err := stdmap.NewTimes(100)
		require.NoError(suite.T(), err)
		blocksToMarkExecuted, err := stdmap.NewTimes(100)
		require.NoError(suite.T(), err)

		backend := backend.New(suite.state,
			suite.collClient,
			nil,
			blocks,
			headers,
			collections,
			transactions,
			receipts,
			results,
			suite.chainID,
			suite.metrics,
			connFactory,
			false,
			backend.DefaultMaxHeightRange,
			nil,
			enNodeIDs.Strings(),
			suite.log,
			backend.DefaultSnapshotHistoryLimit,
		)

		handler := access.NewHandler(backend, suite.chainID.Chain())

		rpcEngBuilder, err := rpc.NewBuilder(suite.log, suite.state, rpc.Config{}, nil, nil, blocks, headers, collections, transactions,
			receipts, results, suite.chainID, metrics, metrics, 0, 0, false, false, nil, nil)
<<<<<<< HEAD
=======
		require.NoError(suite.T(), err)
		rpcEng, err := rpcEngBuilder.WithLegacy().Build()
>>>>>>> 69b1a2f8
		require.NoError(suite.T(), err)
		rpcEng := rpcEngBuilder.WithLegacy().Build()

		// create the ingest engine
		ingestEng, err := ingestion.New(suite.log, suite.net, suite.state, suite.me, suite.request, blocks, headers, collections,
			transactions, results, receipts, metrics, collectionsToMarkFinalized, collectionsToMarkExecuted, blocksToMarkExecuted, rpcEng)
		require.NoError(suite.T(), err)

		// 1. Assume that follower engine updated the block storage and the protocol state. The block is reported as sealed
		err = blocks.Store(&block)
		require.NoError(suite.T(), err)
		suite.snapshot.On("Head").Return(block.Header, nil).Twice()

		background, cancel := context.WithCancel(context.Background())
		defer cancel()

		ctx, _ := irrecoverable.WithSignaler(background)
		ingestEng.Start(ctx)
		<-ingestEng.Ready()

		// 2. Ingest engine was notified by the follower engine about a new block.
		// Follower engine --> Ingest engine
		mb := &model.Block{
			BlockID: block.ID(),
		}
		ingestEng.OnFinalizedBlock(mb)

		// 3. Request engine is used to request missing collection
		suite.request.On("EntityByID", collection.ID(), mock.Anything).Return()

		// 4. Ingest engine receives the requested collection and all the execution receipts
		ingestEng.OnCollection(originID, &collection)

		for _, r := range executionReceipts {
			err = ingestEng.Process(channels.ReceiveReceipts, enNodeIDs[0], r)
			require.NoError(suite.T(), err)
		}

		// 5. Client requests a transaction
		tx := collection.Transactions[0]
		txID := tx.ID()
		getReq := &accessproto.GetTransactionRequest{
			Id: txID[:],
		}
		gResp, err := handler.GetTransactionResult(context.Background(), getReq)
		require.NoError(suite.T(), err)
		// assert that the transaction is reported as Sealed
		require.Equal(suite.T(), entitiesproto.TransactionStatus_SEALED, gResp.GetStatus())
	})
}

// TestExecuteScript tests the three execute Script related calls to make sure that the execution api is called with
// the correct block id
func (suite *Suite) TestExecuteScript() {
	unittest.RunWithBadgerDB(suite.T(), func(db *badger.DB) {
		headers, _, _, _, _, blocks, _, _, _, _ := util.StorageLayer(suite.T(), db)
		transactions := storage.NewTransactions(suite.metrics, db)
		collections := storage.NewCollections(db, transactions)
		results := storage.NewExecutionResults(suite.metrics, db)
		receipts := storage.NewExecutionReceipts(suite.metrics, db, results, storage.DefaultCacheSize)

		identities := unittest.IdentityListFixture(2, unittest.WithRole(flow.RoleExecution))
		suite.snapshot.On("Identities", mock.Anything).Return(identities, nil)

		// create a mock connection factory
		connFactory := new(factorymock.ConnectionFactory)
		connFactory.On("GetExecutionAPIClient", mock.Anything).Return(suite.execClient, &mockCloser{}, nil)

		suite.backend = backend.New(suite.state,
			suite.collClient,
			nil,
			blocks,
			headers,
			collections,
			transactions,
			receipts,
			results,
			suite.chainID,
			suite.metrics,
			connFactory,
			false,
			backend.DefaultMaxHeightRange,
			nil,
			flow.IdentifierList(identities.NodeIDs()).Strings(),
			suite.log,
			backend.DefaultSnapshotHistoryLimit,
		)

		handler := access.NewHandler(suite.backend, suite.chainID.Chain())

		// initialize metrics related storage
		metrics := metrics.NewNoopCollector()
		collectionsToMarkFinalized, err := stdmap.NewTimes(100)
		require.NoError(suite.T(), err)
		collectionsToMarkExecuted, err := stdmap.NewTimes(100)
		require.NoError(suite.T(), err)
		blocksToMarkExecuted, err := stdmap.NewTimes(100)
		require.NoError(suite.T(), err)

		conduit := new(mocknetwork.Conduit)
		suite.net.On("Register", channels.ReceiveReceipts, mock.Anything).Return(conduit, nil).
			Once()
		// create the ingest engine
		ingestEng, err := ingestion.New(suite.log, suite.net, suite.state, suite.me, suite.request, blocks, headers, collections,
			transactions, results, receipts, metrics, collectionsToMarkFinalized, collectionsToMarkExecuted, blocksToMarkExecuted, nil)
		require.NoError(suite.T(), err)

		// create a block and a seal pointing to that block
		lastBlock := unittest.BlockFixture()
		lastBlock.Header.Height = 2
		err = blocks.Store(&lastBlock)
		require.NoError(suite.T(), err)
		err = db.Update(operation.IndexBlockHeight(lastBlock.Header.Height, lastBlock.ID()))
		require.NoError(suite.T(), err)
		suite.snapshot.On("Head").Return(lastBlock.Header, nil).Once()

		// create execution receipts for each of the execution node and the last block
		executionReceipts := unittest.ReceiptsForBlockFixture(&lastBlock, identities.NodeIDs())
		// notify the ingest engine about the receipts
		for _, r := range executionReceipts {
			err = ingestEng.ProcessLocal(r)
			require.NoError(suite.T(), err)
		}

		// create another block as a predecessor of the block created earlier
		prevBlock := unittest.BlockFixture()
		prevBlock.Header.Height = lastBlock.Header.Height - 1
		err = blocks.Store(&prevBlock)
		require.NoError(suite.T(), err)
		err = db.Update(operation.IndexBlockHeight(prevBlock.Header.Height, prevBlock.ID()))
		require.NoError(suite.T(), err)

		// create execution receipts for each of the execution node and the previous block
		executionReceipts = unittest.ReceiptsForBlockFixture(&prevBlock, identities.NodeIDs())
		// notify the ingest engine about the receipts
		for _, r := range executionReceipts {
			err = ingestEng.ProcessLocal(r)
			require.NoError(suite.T(), err)
		}

		ctx := context.Background()

		script := []byte("dummy script")

		// setupExecClientMock sets up the mock the execution client and returns the access response to expect
		setupExecClientMock := func(blockID flow.Identifier) *accessproto.ExecuteScriptResponse {
			id := blockID[:]
			executionReq := execproto.ExecuteScriptAtBlockIDRequest{
				BlockId: id,
				Script:  script,
			}
			executionResp := execproto.ExecuteScriptAtBlockIDResponse{
				Value: []byte{9, 10, 11},
			}

			suite.execClient.On("ExecuteScriptAtBlockID", ctx, &executionReq).Return(&executionResp, nil).Once()

			expectedResp := accessproto.ExecuteScriptResponse{
				Value: executionResp.GetValue(),
			}
			return &expectedResp
		}

		assertResult := func(err error, expected interface{}, actual interface{}) {
			suite.Require().NoError(err)
			suite.Require().Equal(expected, actual)
			suite.execClient.AssertExpectations(suite.T())
		}

		suite.Run("execute script at latest block", func() {
			suite.state.On("Sealed").Return(suite.snapshot, nil).Maybe()
			suite.state.
				On("AtBlockID", lastBlock.ID()).
				Return(suite.snapshot, nil)

			expectedResp := setupExecClientMock(lastBlock.ID())
			req := accessproto.ExecuteScriptAtLatestBlockRequest{
				Script: script,
			}
			actualResp, err := handler.ExecuteScriptAtLatestBlock(ctx, &req)
			assertResult(err, expectedResp, actualResp)
		})

		suite.Run("execute script at block id", func() {
			suite.state.
				On("AtBlockID", prevBlock.ID()).
				Return(suite.snapshot, nil)

			expectedResp := setupExecClientMock(prevBlock.ID())
			id := prevBlock.ID()
			req := accessproto.ExecuteScriptAtBlockIDRequest{
				BlockId: id[:],
				Script:  script,
			}
			actualResp, err := handler.ExecuteScriptAtBlockID(ctx, &req)
			assertResult(err, expectedResp, actualResp)
		})

		suite.Run("execute script at block height", func() {
			suite.state.
				On("AtBlockID", prevBlock.ID()).
				Return(suite.snapshot, nil)

			expectedResp := setupExecClientMock(prevBlock.ID())
			req := accessproto.ExecuteScriptAtBlockHeightRequest{
				BlockHeight: prevBlock.Header.Height,
				Script:      script,
			}
			actualResp, err := handler.ExecuteScriptAtBlockHeight(ctx, &req)
			assertResult(err, expectedResp, actualResp)
		})
	})
}

func (suite *Suite) createChain() (flow.Block, flow.Collection) {
	collection := unittest.CollectionFixture(10)
	refBlockID := unittest.IdentifierFixture()
	// prepare cluster committee members
	clusterCommittee := unittest.IdentityListFixture(32 * 4).Filter(filter.HasRole(flow.RoleCollection))
	// guarantee signers must be cluster committee members, so that access will fetch collection from
	// the signers that are specified by guarantee.SignerIndices
	indices, err := signature.EncodeSignersToIndices(clusterCommittee.NodeIDs(), clusterCommittee.NodeIDs())
	require.NoError(suite.T(), err)
	guarantee := &flow.CollectionGuarantee{
		CollectionID:     collection.ID(),
		Signature:        crypto.Signature([]byte("signature A")),
		ReferenceBlockID: refBlockID,
		SignerIndices:    indices,
	}
	block := unittest.BlockFixture()
	block.Payload.Guarantees = []*flow.CollectionGuarantee{guarantee}
	block.Header.PayloadHash = block.Payload.Hash()

	cluster := new(protocol.Cluster)
	cluster.On("Members").Return(clusterCommittee, nil)
	epoch := new(protocol.Epoch)
	epoch.On("ClusterByChainID", mock.Anything).Return(cluster, nil)
	epochs := new(protocol.EpochQuery)
	epochs.On("Current").Return(epoch)
	snap := new(protocol.Snapshot)
	snap.On("Epochs").Return(epochs)
	snap.On("SealingSegment").Return(&flow.SealingSegment{Blocks: unittest.BlockFixtures(2)}, nil).Maybe()

	suite.state.On("AtBlockID", mock.Anything).Return(snap).Once() // initial height lookup in ingestion engine
	suite.state.On("AtBlockID", refBlockID).Return(snap)

	return block, collection
}<|MERGE_RESOLUTION|>--- conflicted
+++ resolved
@@ -623,13 +623,9 @@
 
 		rpcEngBuilder, err := rpc.NewBuilder(suite.log, suite.state, rpc.Config{}, nil, nil, blocks, headers, collections, transactions,
 			receipts, results, suite.chainID, metrics, metrics, 0, 0, false, false, nil, nil)
-<<<<<<< HEAD
-=======
+
 		require.NoError(suite.T(), err)
 		rpcEng, err := rpcEngBuilder.WithLegacy().Build()
->>>>>>> 69b1a2f8
-		require.NoError(suite.T(), err)
-		rpcEng := rpcEngBuilder.WithLegacy().Build()
 
 		// create the ingest engine
 		ingestEng, err := ingestion.New(suite.log, suite.net, suite.state, suite.me, suite.request, blocks, headers, collections,

--- conflicted
+++ resolved
@@ -24,30 +24,18 @@
 const collectionNodesToTry uint = 3
 
 type backendTransactions struct {
-<<<<<<< HEAD
-	collectionRPC        accessproto.AccessAPIClient
+	staticCollectionRPC  accessproto.AccessAPIClient // rpc client tied to a fixed collection node
 	executionRPC         execproto.ExecutionAPIClient
 	transactions         storage.Transactions
 	collections          storage.Collections
 	blocks               storage.Blocks
 	state                protocol.State
 	chainID              flow.ChainID
+	transactionMetrics   module.TransactionMetrics
 	transactionValidator *access.TransactionValidator
-	transactionMetrics   module.TransactionMetrics
 	retry                *Retry
-=======
-	staticCollectionRPC accessproto.AccessAPIClient //rpc client tied to a fixed collection node
-	executionRPC        execproto.ExecutionAPIClient
-	transactions        storage.Transactions
-	collections         storage.Collections
-	blocks              storage.Blocks
-	state               protocol.State
-	chainID             flow.ChainID
-	transactionMetrics  module.TransactionMetrics
-	retry               *Retry
-	collectionGRPCPort  uint
-	connFactory         ConnectionFactory
->>>>>>> a5a384d5
+	collectionGRPCPort   uint
+	connFactory          ConnectionFactory
 }
 
 // SendTransaction forwards the transaction to the collection node
@@ -57,21 +45,13 @@
 ) error {
 	now := time.Now().UTC()
 
-<<<<<<< HEAD
 	err := b.transactionValidator.Validate(tx)
 	if err != nil {
 		return status.Errorf(codes.InvalidArgument, "invalid transaction: %s", err.Error())
 	}
 
-	req := &accessproto.SendTransactionRequest{
-		Transaction: convert.TransactionToMessage(*tx),
-	}
-
 	// send the transaction to the collection node if valid
-	_, err = b.collectionRPC.SendTransaction(ctx, req)
-=======
-	err := b.trySendTransaction(ctx, tx)
->>>>>>> a5a384d5
+	err = b.trySendTransaction(ctx, tx)
 	if err != nil {
 		b.transactionMetrics.TransactionSubmissionFailed()
 		return status.Error(codes.Internal, fmt.Sprintf("failed to send transaction to a collection node: %v", err))

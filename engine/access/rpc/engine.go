--- conflicted
+++ resolved
@@ -1,12 +1,9 @@
 package rpc
 
 import (
-<<<<<<< HEAD
-	"fmt"
-=======
 	"context"
 	"errors"
->>>>>>> 8335849d
+	"fmt"
 	"net"
 	"net/http"
 
@@ -106,7 +103,6 @@
 		})
 }
 
-<<<<<<< HEAD
 // SubmitLocal submits an event originating on the local node.
 func (e *Engine) SubmitLocal(event interface{}) {
 	e.unit.Launch(func() {
@@ -130,11 +126,7 @@
 	}
 }
 
-// serve starts the gRPC server .
-//
-=======
 // serveGRPC starts the gRPC server
->>>>>>> 8335849d
 // When this function returns, the server is considered ready.
 func (e *Engine) serveGRPC() {
 	log := e.log.With().Str("grpc_address", e.config.GRPCListenAddr).Logger()

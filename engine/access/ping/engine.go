package ping

import (
	"context"
	"encoding/binary"
	"time"

	"github.com/rs/zerolog"

	"github.com/onflow/flow-go/engine"
	"github.com/onflow/flow-go/model/flow"
	"github.com/onflow/flow-go/model/flow/filter"
	"github.com/onflow/flow-go/module"
	"github.com/onflow/flow-go/module/id"
	"github.com/onflow/flow-go/network/p2p"
)

// PingTimeout is maximum time to wait for a ping reply from a remote node
const PingTimeout = time.Second * 4
<<<<<<< HEAD
=======
const PingInterval = time.Minute
>>>>>>> 1985ef76

type Engine struct {
	unit         *engine.Unit
	log          zerolog.Logger
	idProvider   id.IdentityProvider
	idTranslator p2p.IDTranslator
	me           module.Local
	metrics      module.PingMetrics

<<<<<<< HEAD
	pingEnabled  bool
	pingInterval time.Duration
	pingService  *p2p.PingService
	nodeInfo     map[flow.Identifier]string // additional details about a node such as operator name
=======
	pingEnabled bool
	pingService *p2p.PingService
	nodeInfo    map[flow.Identifier]string // additional details about a node such as operator name
>>>>>>> 1985ef76
}

func New(
	log zerolog.Logger,
	idProvider id.IdentityProvider,
	idTranslator p2p.IDTranslator,
	me module.Local,
	metrics module.PingMetrics,
	pingEnabled bool,
<<<<<<< HEAD
	pingService *p2p.PingService,
=======
>>>>>>> 1985ef76
	nodeInfoFile string,
	pingService *p2p.PingService,
) (*Engine, error) {

	eng := &Engine{
		unit:         engine.NewUnit(),
		log:          log.With().Str("engine", "ping").Logger(),
		idProvider:   idProvider,
		idTranslator: idTranslator,
		me:           me,
		metrics:      metrics,
		pingEnabled:  pingEnabled,
<<<<<<< HEAD
		pingInterval: time.Minute,
=======
>>>>>>> 1985ef76
		pingService:  pingService,
	}

	// if a node info file is provided, it is read and the additional node information is reported as part of the ping metric
	if nodeInfoFile != "" {
		nodeInfo, err := readExtraNodeInfoJSON(nodeInfoFile)
		if err != nil {
			log.Error().Err(err).Str("node_info_file", nodeInfoFile).Msg("failed to read node info file")
		} else {
			eng.nodeInfo = nodeInfo
			log.Debug().Str("node_info_file", nodeInfoFile).Msg("using node info file")
		}
	} else {
		// initialize nodeInfo with an empty map
		eng.nodeInfo = make(map[flow.Identifier]string)
		// the node info file is not mandatory and should not stop the Ping engine from running
		log.Trace().Msg("no node info file specified")
	}

	return eng, nil
}

// Ready returns a ready channel that is closed once the engine has fully
// started. For the ingestion engine, we consider the engine up and running
// upon initialization.
func (e *Engine) Ready() <-chan struct{} {
	// only launch when ping is enabled
	if e.pingEnabled {
		e.unit.Launch(e.startPing)
	}
	e.log.Info().Bool("ping enabled", e.pingEnabled).Msg("ping enabled")
	return e.unit.Ready()
}

// Done returns a done channel that is closed once the engine has fully stopped.
// For the ingestion engine, it only waits for all submit goroutines to end.
func (e *Engine) Done() <-chan struct{} {
	return e.unit.Done()
}

func (e *Engine) startPing() {
<<<<<<< HEAD
	pingInterval := time.Minute
=======
>>>>>>> 1985ef76

	e.unit.LaunchPeriodically(func() {
		peers := e.idProvider.Identities(filter.Not(filter.HasNodeID(e.me.NodeID())))

		// for each peer, send a ping every ping interval
		for _, peer := range peers {
			peer := peer
			pid := peer.ID()
<<<<<<< HEAD
			delay := time.Duration(binary.BigEndian.Uint16(pid[:2])) % (pingInterval / time.Millisecond)
=======
			delay := time.Duration(binary.BigEndian.Uint16(pid[:2])) % (PingInterval / time.Millisecond)
>>>>>>> 1985ef76
			e.unit.LaunchAfter(delay, func() {
				e.pingNode(peer)
			})
		}
<<<<<<< HEAD
	}, pingInterval, 0)
=======
	}, PingInterval, 0)
>>>>>>> 1985ef76
}

// pingNode pings the given peer and updates the metrics with the result and the additional node information
func (e *Engine) pingNode(peer *flow.Identity) {
	pid, err := e.idTranslator.GetPeerID(peer.ID())

	if err != nil {
		e.log.Error().Err(err).Str("peer", peer.String()).Msg("failed to get peer ID")
		return
	}

	ctx, cancel := context.WithTimeout(context.Background(), PingTimeout)
	defer cancel()

	// ping the node
	resp, rtt, pingErr := e.pingService.Ping(ctx, pid) // ping will timeout in libp2p.PingTimeout seconds
	if pingErr != nil {
		e.log.Debug().Err(pingErr).Str("target", peer.ID().String()).Msg("failed to ping")
		// report the rtt duration as negative to make it easier to distinguish between pingable and non-pingable nodes
		rtt = -1
	}

	// get the additional info about the node
	info := e.nodeInfo[peer.ID()]

	// update metric
	e.metrics.NodeReachable(peer, info, rtt)

	// if ping succeeded then update the node info metric
	if pingErr == nil {
		e.metrics.NodeInfo(peer, info, resp.Version, resp.BlockHeight, resp.HotstuffView)
	}
}<|MERGE_RESOLUTION|>--- conflicted
+++ resolved
@@ -17,10 +17,7 @@
 
 // PingTimeout is maximum time to wait for a ping reply from a remote node
 const PingTimeout = time.Second * 4
-<<<<<<< HEAD
-=======
 const PingInterval = time.Minute
->>>>>>> 1985ef76
 
 type Engine struct {
 	unit         *engine.Unit
@@ -30,16 +27,9 @@
 	me           module.Local
 	metrics      module.PingMetrics
 
-<<<<<<< HEAD
-	pingEnabled  bool
-	pingInterval time.Duration
-	pingService  *p2p.PingService
-	nodeInfo     map[flow.Identifier]string // additional details about a node such as operator name
-=======
 	pingEnabled bool
 	pingService *p2p.PingService
 	nodeInfo    map[flow.Identifier]string // additional details about a node such as operator name
->>>>>>> 1985ef76
 }
 
 func New(
@@ -49,10 +39,6 @@
 	me module.Local,
 	metrics module.PingMetrics,
 	pingEnabled bool,
-<<<<<<< HEAD
-	pingService *p2p.PingService,
-=======
->>>>>>> 1985ef76
 	nodeInfoFile string,
 	pingService *p2p.PingService,
 ) (*Engine, error) {
@@ -65,10 +51,6 @@
 		me:           me,
 		metrics:      metrics,
 		pingEnabled:  pingEnabled,
-<<<<<<< HEAD
-		pingInterval: time.Minute,
-=======
->>>>>>> 1985ef76
 		pingService:  pingService,
 	}
 
@@ -110,10 +92,6 @@
 }
 
 func (e *Engine) startPing() {
-<<<<<<< HEAD
-	pingInterval := time.Minute
-=======
->>>>>>> 1985ef76
 
 	e.unit.LaunchPeriodically(func() {
 		peers := e.idProvider.Identities(filter.Not(filter.HasNodeID(e.me.NodeID())))
@@ -122,20 +100,12 @@
 		for _, peer := range peers {
 			peer := peer
 			pid := peer.ID()
-<<<<<<< HEAD
-			delay := time.Duration(binary.BigEndian.Uint16(pid[:2])) % (pingInterval / time.Millisecond)
-=======
 			delay := time.Duration(binary.BigEndian.Uint16(pid[:2])) % (PingInterval / time.Millisecond)
->>>>>>> 1985ef76
 			e.unit.LaunchAfter(delay, func() {
 				e.pingNode(peer)
 			})
 		}
-<<<<<<< HEAD
-	}, pingInterval, 0)
-=======
 	}, PingInterval, 0)
->>>>>>> 1985ef76
 }
 
 // pingNode pings the given peer and updates the metrics with the result and the additional node information

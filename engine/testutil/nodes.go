package testutil

import (
	"encoding/json"
	"fmt"
	"testing"
	"time"

	"github.com/onflow/cadence/runtime"
	"github.com/rs/zerolog"
	"github.com/stretchr/testify/mock"
	"github.com/stretchr/testify/require"

	"github.com/onflow/flow-go/consensus"
	"github.com/onflow/flow-go/consensus/hotstuff"
	mockhotstuff "github.com/onflow/flow-go/consensus/hotstuff/mocks"
	"github.com/onflow/flow-go/crypto"
	"github.com/onflow/flow-go/engine"
	collectioningest "github.com/onflow/flow-go/engine/collection/ingest"
	"github.com/onflow/flow-go/engine/collection/pusher"
	"github.com/onflow/flow-go/engine/common/follower"
	"github.com/onflow/flow-go/engine/common/provider"
	"github.com/onflow/flow-go/engine/common/requester"
	"github.com/onflow/flow-go/engine/common/synchronization"
	consensusingest "github.com/onflow/flow-go/engine/consensus/ingestion"
	"github.com/onflow/flow-go/engine/consensus/matching"
	"github.com/onflow/flow-go/engine/execution/computation"
	"github.com/onflow/flow-go/engine/execution/ingestion"
	executionprovider "github.com/onflow/flow-go/engine/execution/provider"
	executionState "github.com/onflow/flow-go/engine/execution/state"
	bootstrapexec "github.com/onflow/flow-go/engine/execution/state/bootstrap"
	testmock "github.com/onflow/flow-go/engine/testutil/mock"
	"github.com/onflow/flow-go/engine/verification/finder"
	"github.com/onflow/flow-go/engine/verification/match"
	"github.com/onflow/flow-go/engine/verification/verifier"
	"github.com/onflow/flow-go/fvm"
	completeLedger "github.com/onflow/flow-go/ledger/complete"
	"github.com/onflow/flow-go/model/encoding"
	"github.com/onflow/flow-go/model/flow"
	"github.com/onflow/flow-go/model/flow/filter"
	"github.com/onflow/flow-go/module"
	"github.com/onflow/flow-go/module/buffer"
	"github.com/onflow/flow-go/module/chunks"
	confinalizer "github.com/onflow/flow-go/module/finalizer/consensus"
	"github.com/onflow/flow-go/module/local"
	"github.com/onflow/flow-go/module/mempool"
	"github.com/onflow/flow-go/module/mempool/epochs"
	"github.com/onflow/flow-go/module/mempool/stdmap"
	"github.com/onflow/flow-go/module/metrics"
	"github.com/onflow/flow-go/module/signature"
	chainsync "github.com/onflow/flow-go/module/synchronization"
	"github.com/onflow/flow-go/module/trace"
	"github.com/onflow/flow-go/module/validation"
	"github.com/onflow/flow-go/network"
	"github.com/onflow/flow-go/network/stub"
	"github.com/onflow/flow-go/state/protocol"
	badgerstate "github.com/onflow/flow-go/state/protocol/badger"
	"github.com/onflow/flow-go/state/protocol/events"
	"github.com/onflow/flow-go/state/protocol/util"
	storage "github.com/onflow/flow-go/storage/badger"
	"github.com/onflow/flow-go/utils/unittest"
)

// GenericNode is a test helper that creates and returns a generic node.
// The generic node is used as the core data structure to create other types of flow nodes.
func GenericNode(t testing.TB, hub *stub.Hub, identity *flow.Identity, participants []*flow.Identity, chainID flow.ChainID,
	options ...func(protocol.State)) testmock.GenericNode {
	var i int
	var participant *flow.Identity
	for i, participant = range participants {
		if identity.NodeID == participant.NodeID {
			break
		}
	}

	// creates logger, metrics collector and tracer.
	log := unittest.Logger().With().Int("index", i).Hex("node_id", identity.NodeID[:]).Str("role", identity.Role.String()).Logger()
	tracer, err := trace.NewTracer(log, "test")
	require.NoError(t, err)
	metrics := metrics.NewNoopCollector()

	// creates state fixture and bootstrap it.
	stateFixture := CompleteStateFixture(t, log, metrics, tracer, participants)

	require.NoError(t, err)
	for _, option := range options {
		option(stateFixture.State)
	}

	return GenericNodeWithStateFixture(t, stateFixture, hub, identity, log, metrics, tracer, chainID)
}

// GenericNodeWithStateFixture is a test helper that creates a generic node with specified state fixture.
func GenericNodeWithStateFixture(t testing.TB,
	stateFixture *testmock.StateFixture,
	hub *stub.Hub,
	identity *flow.Identity,
	log zerolog.Logger,
	metrics *metrics.NoopCollector,
	tracer module.Tracer,
	chainID flow.ChainID) testmock.GenericNode {

	// Generates test signing oracle for the nodes
	// Disclaimer: it should not be used for practical applications
	//
	// uses identity of node as its seed
	seed, err := json.Marshal(identity)
	require.NoError(t, err)
	// creates signing key of the node
	sk, err := crypto.GeneratePrivateKey(crypto.BLSBLS12381, seed)
	require.NoError(t, err)

	// sets staking public key of the node
	identity.StakingPubKey = sk.PublicKey()

	me, err := local.New(identity, sk)
	require.NoError(t, err)

	stubnet := stub.NewNetwork(stateFixture.State, me, hub)

	return testmock.GenericNode{
		Log:            log,
		Metrics:        metrics,
		Tracer:         tracer,
		DB:             stateFixture.DB,
		State:          stateFixture.State,
		Headers:        stateFixture.Storage.Headers,
		Guarantees:     stateFixture.Storage.Guarantees,
		Seals:          stateFixture.Storage.Seals,
		Payloads:       stateFixture.Storage.Payloads,
		Blocks:         stateFixture.Storage.Blocks,
		Me:             me,
		Net:            stubnet,
		DBDir:          stateFixture.DBDir,
		ChainID:        chainID,
		ProtocolEvents: stateFixture.ProtocolEvents,
	}
}

// CompleteStateFixture is a test helper that creates, bootstraps, and returns a StateFixture for sake of unit testing.
func CompleteStateFixture(t testing.TB, log zerolog.Logger, metric *metrics.NoopCollector, tracer module.Tracer,
	participants flow.IdentityList) *testmock.StateFixture {
	dbDir := unittest.TempDir(t)
	db := unittest.BadgerDB(t, dbDir)
	s := storage.InitAll(metric, db)
	consumer := events.NewNoop()

	root, result, seal := unittest.BootstrapFixture(participants)
	stateRoot, err := badgerstate.NewStateRoot(root, result, seal, 0)
	require.NoError(t, err)

	state, err := badgerstate.Bootstrap(metric, db, s.Headers, s.Seals, s.Blocks, s.Setups, s.EpochCommits, s.Statuses, stateRoot)
	require.NoError(t, err)

	mutableState, err := badgerstate.NewFullConsensusState(state, s.Index, s.Payloads, tracer, consumer, util.MockReceiptValidator(), util.MockSealValidator(s.Seals))
	require.NoError(t, err)

	return &testmock.StateFixture{
		DB:             db,
		Storage:        s,
		DBDir:          dbDir,
		ProtocolEvents: events.NewDistributor(),
		State:          mutableState,
	}
}

// CollectionNode returns a mock collection node.
func CollectionNode(t *testing.T, hub *stub.Hub, identity *flow.Identity, identities []*flow.Identity, chainID flow.ChainID, options ...func(protocol.State)) testmock.CollectionNode {

	node := GenericNode(t, hub, identity, identities, chainID, options...)

	pools := epochs.NewTransactionPools(func() mempool.Transactions { return stdmap.NewTransactions(1000) })
	transactions := storage.NewTransactions(node.Metrics, node.DB)
	collections := storage.NewCollections(node.DB, transactions)

	ingestionEngine, err := collectioningest.New(node.Log, node.Net, node.State, node.Metrics, node.Metrics, node.Me, chainID.Chain(), pools, collectioningest.DefaultConfig())
	require.NoError(t, err)

	selector := filter.HasRole(flow.RoleAccess, flow.RoleVerification)
	retrieve := func(collID flow.Identifier) (flow.Entity, error) {
		coll, err := collections.ByID(collID)
		return coll, err
	}
	providerEngine, err := provider.New(node.Log, node.Metrics, node.Net, node.Me, node.State, engine.ProvideCollections, selector, retrieve)
	require.NoError(t, err)

	pusherEngine, err := pusher.New(node.Log, node.Net, node.State, node.Metrics, node.Metrics, node.Me, collections, transactions)
	require.NoError(t, err)

	return testmock.CollectionNode{
		GenericNode:     node,
		Collections:     collections,
		Transactions:    transactions,
		IngestionEngine: ingestionEngine,
		PusherEngine:    pusherEngine,
		ProviderEngine:  providerEngine,
	}
}

// CollectionNodes returns n collection nodes connected to the given hub.
func CollectionNodes(t *testing.T, hub *stub.Hub, nNodes int, chainID flow.ChainID, options ...func(protocol.State)) []testmock.CollectionNode {
	colIdentities := unittest.IdentityListFixture(nNodes, unittest.WithRole(flow.RoleCollection))

	// add some extra dummy identities so we have one of each role
	others := unittest.IdentityListFixture(5, unittest.WithAllRolesExcept(flow.RoleCollection))

	identities := append(colIdentities, others...)

	nodes := make([]testmock.CollectionNode, 0, len(colIdentities))
	for _, identity := range colIdentities {
		nodes = append(nodes, CollectionNode(t, hub, identity, identities, chainID, options...))
	}

	return nodes
}

func ConsensusNode(t *testing.T, hub *stub.Hub, identity *flow.Identity, identities []*flow.Identity, chainID flow.ChainID) testmock.ConsensusNode {

	node := GenericNode(t, hub, identity, identities, chainID)

	resultsDB := storage.NewExecutionResults(node.Metrics, node.DB)
	receiptsDB := storage.NewExecutionReceipts(node.Metrics, node.DB, resultsDB)

	guarantees, err := stdmap.NewGuarantees(1000)
	require.NoError(t, err)

	results, err := stdmap.NewIncorporatedResults(1000)
	require.NoError(t, err)

	receipts, err := stdmap.NewReceipts(1000)
	require.NoError(t, err)

	approvals, err := stdmap.NewApprovals(1000)
	require.NoError(t, err)

	seals := stdmap.NewIncorporatedResultSeals(stdmap.WithLimit(1000))

	// receive collections
	ingestionEngine, err := consensusingest.New(node.Log, node.Tracer, node.Metrics, node.Metrics, node.Metrics, node.Net, node.State,
		node.Headers, node.Me, guarantees)
	require.Nil(t, err)

	// request receipts from execution nodes
	receiptRequester, err := requester.New(node.Log, node.Metrics, node.Net, node.Me, node.State, engine.RequestReceiptsByBlockID, filter.Any, func() flow.Entity { return &flow.ExecutionReceipt{} })
	require.Nil(t, err)

	assigner, err := chunks.NewChunkAssigner(chunks.DefaultChunkAssignmentAlpha, node.State)
	require.Nil(t, err)

	signatureVerifier := signature.NewAggregationVerifier(encoding.ExecutionReceiptTag)
	validator := validation.NewReceiptValidator(node.State, node.Index, resultsDB, signatureVerifier)

	matchingEngine, err := matching.New(
		node.Log,
		node.Metrics,
		node.Tracer,
		node.Metrics,
		node.Metrics,
		node.Net,
		node.State,
		node.Me,
<<<<<<< HEAD
		receiptRequester,
		resultsDB,
=======
		requesterEng,
		receiptsDB,
>>>>>>> eadcbd25
		node.Headers,
		node.Index,
		results,
		receipts,
		approvals,
		seals,
		assigner,
		validator,
		validation.DefaultRequiredChunkApprovals)
	require.Nil(t, err)

	return testmock.ConsensusNode{
		GenericNode:     node,
		Guarantees:      guarantees,
		Approvals:       approvals,
		Receipts:        receipts,
		Seals:           seals,
		IngestionEngine: ingestionEngine,
		MatchingEngine:  matchingEngine,
	}
}

func ConsensusNodes(t *testing.T, hub *stub.Hub, nNodes int, chainID flow.ChainID) []testmock.ConsensusNode {
	conIdentities := unittest.IdentityListFixture(nNodes, unittest.WithRole(flow.RoleConsensus))
	for _, id := range conIdentities {
		t.Log(id.String())
	}

	// add some extra dummy identities so we have one of each role
	others := unittest.IdentityListFixture(5, unittest.WithAllRolesExcept(flow.RoleConsensus))

	identities := append(conIdentities, others...)

	nodes := make([]testmock.ConsensusNode, 0, len(conIdentities))
	for _, identity := range conIdentities {
		nodes = append(nodes, ConsensusNode(t, hub, identity, identities, chainID))
	}

	return nodes
}

func ExecutionNode(t *testing.T, hub *stub.Hub, identity *flow.Identity, identities []*flow.Identity, syncThreshold int, chainID flow.ChainID) testmock.ExecutionNode {
	node := GenericNode(t, hub, identity, identities, chainID)

	transactionsStorage := storage.NewTransactions(node.Metrics, node.DB)
	collectionsStorage := storage.NewCollections(node.DB, transactionsStorage)
	eventsStorage := storage.NewEvents(node.DB)
	txResultStorage := storage.NewTransactionResults(node.DB)
	commitsStorage := storage.NewCommits(node.Metrics, node.DB)
	chunkDataPackStorage := storage.NewChunkDataPacks(node.DB)
	results := storage.NewExecutionResults(node.Metrics, node.DB)
	receipts := storage.NewExecutionReceipts(node.Metrics, node.DB, results)

	protoState, ok := node.State.(*badgerstate.MutableState)
	require.True(t, ok)

	followerState, err := badgerstate.NewFollowerState(protoState.State, node.Index, node.Payloads, node.Tracer, node.ProtocolEvents)
	require.NoError(t, err)

	pendingBlocks := buffer.NewPendingBlocks() // for following main chain consensus

	dbDir := unittest.TempDir(t)

	metricsCollector := &metrics.NoopCollector{}
	ls, err := completeLedger.NewLedger(dbDir, 100, metricsCollector, node.Log.With().Str("compontent", "ledger").Logger(), nil, completeLedger.DefaultPathFinderVersion)
	require.NoError(t, err)

	genesisHead, err := node.State.Final().Head()
	require.NoError(t, err)

	bootstrapper := bootstrapexec.NewBootstrapper(node.Log)
	commit, err := bootstrapper.BootstrapLedger(ls, unittest.ServiceAccountPublicKey, unittest.GenesisTokenSupply, node.ChainID.Chain())
	require.NoError(t, err)

	err = bootstrapper.BootstrapExecutionDatabase(node.DB, commit, genesisHead)
	require.NoError(t, err)

	execState := executionState.NewExecutionState(
		ls, commitsStorage, node.Blocks, collectionsStorage, chunkDataPackStorage, results, receipts, node.DB, node.Tracer,
	)

	requestEngine, err := requester.New(
		node.Log, node.Metrics, node.Net, node.Me, node.State,
		engine.RequestCollections,
		filter.HasRole(flow.RoleCollection),
		func() flow.Entity { return &flow.Collection{} },
	)
	require.NoError(t, err)

	metrics := metrics.NewNoopCollector()
	pusherEngine, err := executionprovider.New(
		node.Log, node.Tracer, node.Net, node.State, node.Me, execState, metrics,
	)
	require.NoError(t, err)

	rt := runtime.NewInterpreterRuntime()

	vm := fvm.New(rt)

	blockFinder := fvm.NewBlockFinder(node.Headers)

	vmCtx := fvm.NewContext(
		node.Log,
		fvm.WithChain(node.ChainID.Chain()),
		fvm.WithBlocks(blockFinder),
	)

	computationEngine, err := computation.New(
		node.Log,
		node.Metrics,
		node.Tracer,
		node.Me,
		node.State,
		vm,
		vmCtx,
	)
	require.NoError(t, err)

	computation := &testmock.ComputerWrap{
		Manager: computationEngine,
	}

	syncCore, err := chainsync.New(node.Log, chainsync.DefaultConfig())
	require.NoError(t, err)

	deltas, err := ingestion.NewDeltas(1000)
	require.NoError(t, err)

	rootHead, rootQC := getRoot(t, &node)
	ingestionEngine, err := ingestion.New(
		node.Log,
		node.Net,
		node.Me,
		requestEngine,
		node.State,
		node.Blocks,
		collectionsStorage,
		eventsStorage,
		txResultStorage,
		computation,
		pusherEngine,
		execState,
		node.Metrics,
		node.Tracer,
		false,
		filter.Any,
		deltas,
		syncThreshold,
		false,
	)
	require.NoError(t, err)
	requestEngine.WithHandle(ingestionEngine.OnCollection)

	node.ProtocolEvents.AddConsumer(ingestionEngine)

	followerCore, finalizer := createFollowerCore(t, &node, followerState, ingestionEngine, rootHead, rootQC)

	// initialize cleaner for DB
	cleaner := storage.NewCleaner(node.Log, node.DB, node.Metrics, flow.DefaultValueLogGCFrequency)

	followerEng, err := follower.New(node.Log, node.Net, node.Me, node.Metrics, node.Metrics, cleaner,
		node.Headers, node.Payloads, followerState, pendingBlocks, followerCore, syncCore)
	require.NoError(t, err)

	syncEngine, err := synchronization.New(
		node.Log,
		node.Metrics,
		node.Net,
		node.Me,
		node.State,
		node.Blocks,
		followerEng,
		syncCore,
		synchronization.WithPollInterval(time.Duration(0)),
	)
	require.NoError(t, err)

	return testmock.ExecutionNode{
		GenericNode:     node,
		MutableState:    followerState,
		IngestionEngine: ingestionEngine,
		FollowerEngine:  followerEng,
		SyncEngine:      syncEngine,
		ExecutionEngine: computation,
		RequestEngine:   requestEngine,
		ReceiptsEngine:  pusherEngine,
		BadgerDB:        node.DB,
		VM:              vm,
		ExecutionState:  execState,
		Ledger:          ls,
		LevelDbDir:      dbDir,
		Collections:     collectionsStorage,
		Finalizer:       finalizer,
	}
}

func getRoot(t *testing.T, node *testmock.GenericNode) (*flow.Header, *flow.QuorumCertificate) {
	rootHead, err := node.State.Params().Root()
	require.NoError(t, err)

	signers, err := node.State.AtHeight(0).Identities(filter.HasRole(flow.RoleConsensus))
	require.NoError(t, err)

	signerIDs := signers.NodeIDs()

	rootQC := &flow.QuorumCertificate{
		View:      rootHead.View,
		BlockID:   rootHead.ID(),
		SignerIDs: signerIDs,
		SigData:   unittest.SignatureFixture(),
	}

	return rootHead, rootQC
}

type RoundRobinLeaderSelection struct {
	identities flow.IdentityList
	me         flow.Identifier
}

func (s *RoundRobinLeaderSelection) Identities(blockID flow.Identifier, selector flow.IdentityFilter) (flow.IdentityList, error) {
	return s.identities.Filter(selector), nil
}

func (s *RoundRobinLeaderSelection) Identity(blockID flow.Identifier, participantID flow.Identifier) (*flow.Identity, error) {
	id, found := s.identities.ByNodeID(participantID)
	if !found {
		return nil, fmt.Errorf("not found")
	}
	return id, nil
}

func (s *RoundRobinLeaderSelection) LeaderForView(view uint64) (flow.Identifier, error) {
	return s.identities[int(view)%len(s.identities)].NodeID, nil
}

func (s *RoundRobinLeaderSelection) Self() flow.Identifier {
	return s.me
}

func (s *RoundRobinLeaderSelection) DKG(blockID flow.Identifier) (hotstuff.DKG, error) {
	return nil, fmt.Errorf("error")
}

func createFollowerCore(t *testing.T, node *testmock.GenericNode, followerState *badgerstate.FollowerState, notifier hotstuff.FinalizationConsumer,
	rootHead *flow.Header, rootQC *flow.QuorumCertificate) (module.HotStuffFollower, *confinalizer.Finalizer) {

	identities, err := node.State.AtHeight(0).Identities(filter.HasRole(flow.RoleConsensus))
	require.NoError(t, err)

	committee := &RoundRobinLeaderSelection{
		identities: identities,
		me:         node.Me.NodeID(),
	}

	// mock finalization updater
	verifier := &mockhotstuff.Verifier{}
	verifier.On("VerifyVote", mock.Anything, mock.Anything, mock.Anything).Return(true, nil)
	verifier.On("VerifyQC", mock.Anything, mock.Anything, mock.Anything).Return(true, nil)

	finalizer := confinalizer.NewFinalizer(node.DB, node.Headers, followerState)

	pending := make([]*flow.Header, 0)

	// creates a consensus follower with noop consumer as the notifier
	followerCore, err := consensus.NewFollower(
		node.Log,
		committee,
		node.Headers,
		finalizer,
		verifier,
		notifier,
		rootHead,
		rootQC,
		rootHead,
		pending,
	)
	require.NoError(t, err)
	return followerCore, finalizer
}

type VerificationOpt func(*testmock.VerificationNode)

func WithVerifierEngine(eng network.Engine) VerificationOpt {
	return func(node *testmock.VerificationNode) {
		node.VerifierEngine = eng
	}
}

func WithMatchEngine(eng network.Engine) VerificationOpt {
	return func(node *testmock.VerificationNode) {
		node.MatchEngine = eng
	}
}

func WithGenericNode(genericNode *testmock.GenericNode) VerificationOpt {
	return func(node *testmock.VerificationNode) {
		node.GenericNode = genericNode
	}
}

func VerificationNode(t testing.TB,
	hub *stub.Hub,
	identity *flow.Identity,
	identities []*flow.Identity,
	assigner module.ChunkAssigner,
	requestInterval time.Duration,
	processInterval time.Duration,
	receiptsLimit uint,
	chunksLimit uint,
	failureThreshold uint,
	chainID flow.ChainID,
	collector module.VerificationMetrics, // used to enable collecting metrics on happy path integration
	mempoolCollector module.MempoolMetrics, // used to enable collecting metrics on happy path integration
	opts ...VerificationOpt) testmock.VerificationNode {

	var err error
	var node testmock.VerificationNode

	for _, apply := range opts {
		apply(&node)
	}

	if node.GenericNode == nil {
		gn := GenericNode(t, hub, identity, identities, chainID)
		node.GenericNode = &gn
	}

	if node.CachedReceipts == nil {
		node.CachedReceipts, err = stdmap.NewReceiptDataPacks(receiptsLimit)
		require.Nil(t, err)
		// registers size method of backend for metrics
		err = mempoolCollector.Register(metrics.ResourceCachedReceipt, node.CachedReceipts.Size)
		require.Nil(t, err)
	}

	if node.PendingReceipts == nil {
		node.PendingReceipts, err = stdmap.NewReceiptDataPacks(receiptsLimit)
		require.Nil(t, err)

		// registers size method of backend for metrics
		err = mempoolCollector.Register(metrics.ResourcePendingReceipt, node.PendingReceipts.Size)
		require.Nil(t, err)
	}

	if node.ReadyReceipts == nil {
		node.ReadyReceipts, err = stdmap.NewReceiptDataPacks(receiptsLimit)
		require.Nil(t, err)
		// registers size method of backend for metrics
		err = mempoolCollector.Register(metrics.ResourceReceipt, node.ReadyReceipts.Size)
		require.Nil(t, err)
	}

	if node.PendingResults == nil {
		node.PendingResults = stdmap.NewResultDataPacks(receiptsLimit)
		require.Nil(t, err)

		// registers size method of backend for metrics
		err = mempoolCollector.Register(metrics.ResourcePendingResult, node.PendingResults.Size)
		require.Nil(t, err)
	}

	if node.HeaderStorage == nil {
		node.HeaderStorage = storage.NewHeaders(node.Metrics, node.DB)
	}

	if node.PendingChunks == nil {
		node.PendingChunks = match.NewChunks(chunksLimit)

		// registers size method of backend for metrics
		err = mempoolCollector.Register(metrics.ResourcePendingChunk, node.PendingChunks.Size)
		require.Nil(t, err)
	}

	if node.ProcessedResultIDs == nil {
		node.ProcessedResultIDs, err = stdmap.NewIdentifiers(receiptsLimit)
		require.Nil(t, err)

		// registers size method of backend for metrics
		err = mempoolCollector.Register(metrics.ResourceProcessedResultID, node.ProcessedResultIDs.Size)
		require.Nil(t, err)
	}

	if node.DiscardedResultIDs == nil {
		node.DiscardedResultIDs, err = stdmap.NewIdentifiers(receiptsLimit)
		require.Nil(t, err)

		// registers size method of backend for metrics
		err = mempoolCollector.Register(metrics.ResourceDiscardedResultID, node.DiscardedResultIDs.Size)
		require.Nil(t, err)
	}

	if node.BlockIDsCache == nil {
		node.BlockIDsCache, err = stdmap.NewIdentifiers(1000)
		require.Nil(t, err)

		// registers size method of backend for metrics
		err = mempoolCollector.Register(metrics.ResourceCachedBlockID, node.BlockIDsCache.Size)
		require.Nil(t, err)
	}

	if node.PendingReceiptIDsByBlock == nil {
		node.PendingReceiptIDsByBlock, err = stdmap.NewIdentifierMap(receiptsLimit)
		require.Nil(t, err)

		// registers size method of backend for metrics
		err = mempoolCollector.Register(metrics.ResourcePendingReceiptIDsByBlock, node.PendingReceiptIDsByBlock.Size)
		require.Nil(t, err)
	}

	if node.ReceiptIDsByResult == nil {
		node.ReceiptIDsByResult, err = stdmap.NewIdentifierMap(receiptsLimit)
		require.Nil(t, err)

		// registers size method of backend for metrics
		err = mempoolCollector.Register(metrics.ResourceReceiptIDsByResult, node.ReceiptIDsByResult.Size)
		require.Nil(t, err)
	}

	if node.ChunkIDsByResult == nil {
		node.ChunkIDsByResult, err = stdmap.NewIdentifierMap(chunksLimit)
		require.Nil(t, err)

		// registers size method of backend for metrics
		err = mempoolCollector.Register(metrics.ResourceChunkIDsByResult, node.ChunkIDsByResult.Size)
		require.Nil(t, err)
	}

	if node.VerifierEngine == nil {
		rt := runtime.NewInterpreterRuntime()

		vm := fvm.New(rt)

		blockFinder := fvm.NewBlockFinder(node.Headers)

		vmCtx := fvm.NewContext(
			node.Log,
			fvm.WithChain(node.ChainID.Chain()),
			fvm.WithBlocks(blockFinder),
		)

		chunkVerifier := chunks.NewChunkVerifier(vm, vmCtx)

		approvalStorage := storage.NewResultApprovals(node.Metrics, node.DB)

		node.VerifierEngine, err = verifier.New(node.Log,
			collector,
			node.Tracer,
			node.Net,
			node.State,
			node.Me,
			chunkVerifier,
			approvalStorage)
		require.Nil(t, err)
	}

	if node.MatchEngine == nil {
		node.MatchEngine, err = match.New(node.Log,
			collector,
			node.Tracer,
			node.Net,
			node.Me,
			node.PendingResults,
			node.ChunkIDsByResult,
			node.VerifierEngine,
			assigner,
			node.State,
			node.PendingChunks,
			node.HeaderStorage,
			requestInterval,
			int(failureThreshold))
		require.Nil(t, err)
	}

	if node.FinderEngine == nil {
		node.FinderEngine, err = finder.New(node.Log,
			collector,
			node.Tracer,
			node.Net,
			node.Me,
			node.State,
			node.MatchEngine,
			node.CachedReceipts,
			node.PendingReceipts,
			node.ReadyReceipts,
			node.Headers,
			node.ProcessedResultIDs,
			node.DiscardedResultIDs,
			node.PendingReceiptIDsByBlock,
			node.ReceiptIDsByResult,
			node.BlockIDsCache,
			processInterval)
		require.Nil(t, err)
	}

	return node
}<|MERGE_RESOLUTION|>--- conflicted
+++ resolved
@@ -259,13 +259,8 @@
 		node.Net,
 		node.State,
 		node.Me,
-<<<<<<< HEAD
 		receiptRequester,
-		resultsDB,
-=======
-		requesterEng,
 		receiptsDB,
->>>>>>> eadcbd25
 		node.Headers,
 		node.Index,
 		results,

package fetcher

import (
	"context"
	"fmt"

	"github.com/opentracing/opentracing-go"
	"github.com/rs/zerolog"

	"github.com/onflow/flow-go/engine"
	"github.com/onflow/flow-go/model/chunks"
	"github.com/onflow/flow-go/model/flow"
	"github.com/onflow/flow-go/model/flow/filter"
	"github.com/onflow/flow-go/model/verification"
	"github.com/onflow/flow-go/module"
	"github.com/onflow/flow-go/module/mempool"
	"github.com/onflow/flow-go/module/trace"
	"github.com/onflow/flow-go/network"
	"github.com/onflow/flow-go/state/protocol"
	"github.com/onflow/flow-go/storage"
	"github.com/onflow/flow-go/utils/logging"
)

// Engine implements the fetcher engine functionality. It works between a chunk consumer queue, and a verifier engine.
// Its input is an assigned chunk locator from the chunk consumer it is subscribed to.
//
// Its output is a verifiable chunk that it passes to the verifier engine.
//
// Fetcher engine is an AssignedChunkProcessor implementation: it receives assigned chunks to this verification node from the chunk consumer.
// The assigned chunks are passed on concurrent executions of its ProcessAssignedChunk method.
//
// On receiving an assigned chunk, the engine requests their chunk data pack through the requester that is attached to it.
// On receiving a chunk data pack response, the fetcher engine validates it, and shapes a verifiable chunk out of it, and passes it
// to the verifier engine.
type Engine struct {
	// common
	unit  *engine.Unit
	state protocol.State // used to verify the origin ID of chunk data response, and sealing status.

	// monitoring
	log     zerolog.Logger
	tracer  module.Tracer
	metrics module.VerificationMetrics

	// memory and storage
	pendingChunks mempool.ChunkStatuses     // stores all pending chunks that their chunk data is requested from requester.
	blocks        storage.Blocks            // used to for verifying collection ID.
	headers       storage.Headers           // used for building verifiable chunk data.
	results       storage.ExecutionResults  // used to retrieve execution result of an assigned chunk.
	receipts      storage.ExecutionReceipts // used to find executor ids of a chunk, for requesting chunk data pack.

	// output interfaces
	verifier              network.Engine            // used to push verifiable chunk down the verification pipeline.
	requester             ChunkDataPackRequester    // used to request chunk data packs from network.
	chunkConsumerNotifier module.ProcessingNotifier // used to notify chunk consumer that it is done processing a chunk.
}

func New(
	log zerolog.Logger,
	metrics module.VerificationMetrics,
	tracer module.Tracer,
	verifier network.Engine,
	state protocol.State,
	pendingChunks mempool.ChunkStatuses,
	headers storage.Headers,
	blocks storage.Blocks,
	results storage.ExecutionResults,
	receipts storage.ExecutionReceipts,
	requester ChunkDataPackRequester,
) *Engine {
	e := &Engine{
		unit:          engine.NewUnit(),
		metrics:       metrics,
		tracer:        tracer,
		log:           log.With().Str("engine", "fetcher").Logger(),
		verifier:      verifier,
		state:         state,
		pendingChunks: pendingChunks,
		blocks:        blocks,
		headers:       headers,
		results:       results,
		receipts:      receipts,
		requester:     requester,
	}

	e.requester.WithChunkDataPackHandler(e)

	return e
}

// WithChunkConsumerNotifier sets the processing notifier of fetcher.
// The fetcher engine uses this notifier to inform the chunk consumer that it is done processing a given chunk, and
// is ready to receive a new chunk to process.
func (e *Engine) WithChunkConsumerNotifier(notifier module.ProcessingNotifier) {
	e.chunkConsumerNotifier = notifier
}

// Ready initializes the engine and returns a channel that is closed when the initialization is done
func (e *Engine) Ready() <-chan struct{} {
<<<<<<< HEAD
	if e.chunkConsumerNotifier == nil {
		e.log.Fatal().Msg("missing chunk consumer notifier callback in verification fetcher engine")
	}
	return e.unit.Ready(func() {
		<-e.requester.Ready()
	})
=======
	return e.unit.Ready()
>>>>>>> 721c8eaf
}

// Done terminates the engine and returns a channel that is closed when the termination is done
func (e *Engine) Done() <-chan struct{} {
	return e.unit.Done(func() {
		<-e.requester.Done()
	})
}

// ProcessAssignedChunk is the entry point of fetcher engine.
// It pushes the assigned chunk down the pipeline.
// Through the pipeline the chunk data pack for this chunk is requested,
// a verifiable chunk is shaped for it,
// and is pushed to the verifier engine for verification.
//
// It should not be blocking since multiple chunk consumer workers might be calling it concurrently.
// It fetches the chunk data pack, once received, verifier engine will be verifying
// Once a chunk has been processed, it will call the processing notifier callback to notify
// the chunk consumer in order to process the next chunk.
func (e *Engine) ProcessAssignedChunk(locator *chunks.Locator) {
	locatorID := locator.ID()
	lg := e.log.With().
		Hex("locator_id", logging.ID(locatorID)).
		Hex("result_id", logging.ID(locator.ResultID)).
		Uint64("chunk_index", locator.Index).
		Logger()

	e.metrics.OnAssignedChunkReceivedAtFetcher()

	// retrieves result and chunk using the locator
	result, err := e.results.ByID(locator.ResultID)
	if err != nil {
		// a missing result for a chunk locator is a fatal error potentially a database leak.
		lg.Fatal().Err(err).Msg("could not retrieve result for chunk locator")
	}
	chunk := result.Chunks[locator.Index]
	chunkID := chunk.ID()

	lg = lg.With().
		Hex("chunk_id", logging.ID(chunkID)).
		Hex("block_id", logging.ID(chunk.ChunkBody.BlockID)).
		Logger()
	lg.Debug().Msg("result and chunk for locator retrieved")

	requested, err := e.processAssignedChunkWithTracing(chunk, result)
	if err != nil {
		lg.Fatal().Err(err).Msg("could not process assigned chunk")
	}

	lg.Info().Bool("requested", requested).Msg("assigned chunk processed successfully")

	if requested {
		e.metrics.OnChunkDataPackRequestSentByFetcher()
	}

}

// processAssignedChunkWithTracing encapsulates the logic of processing assigned chunk with tracing enabled.
func (e *Engine) processAssignedChunkWithTracing(chunk *flow.Chunk, result *flow.ExecutionResult) (bool, error) {
	chunkID := chunk.ID()

	span, ok := e.tracer.GetSpan(chunkID, trace.VERProcessAssignedChunk)
	if !ok {
		span = e.tracer.StartSpan(chunkID, trace.VERProcessAssignedChunk)
		span.SetTag("chunk_id", chunkID)
		defer span.Finish()
	}

	ctx := opentracing.ContextWithSpan(e.unit.Ctx(), span)
	var err error
	var requested bool
	e.tracer.WithSpanFromContext(ctx, trace.VERFetcherHandleAssignedChunk, func() {
		requested, err = e.processAssignedChunk(chunk, result)
	})

	return requested, err
}

// processAssignedChunk receives an assigned chunk and its result and requests its chunk data pack from requester.
// Boolean return value determines whether chunk data pack was requested or not.
func (e *Engine) processAssignedChunk(chunk *flow.Chunk, result *flow.ExecutionResult) (bool, error) {
	// skips processing a chunk if it belongs to a sealed block.
	chunkID := chunk.ID()
	sealed, err := e.blockIsSealed(chunk.ChunkBody.BlockID)
	if err != nil {
		return false, fmt.Errorf("could not determine whether block has been sealed: %w", err)
	}
	if sealed {
		e.chunkConsumerNotifier.Notify(chunkID) // tells consumer that we are done with this chunk.
		return false, nil
	}

	// adds chunk status as a pending chunk to mempool.
	status := &verification.ChunkStatus{
		ChunkIndex:      chunk.Index,
		ExecutionResult: result,
	}
	added := e.pendingChunks.Add(status)
	if !added {
		// chunk locators are deduplicated by consumer, reaching this point hints failing deduplication on consumer.
		return false, fmt.Errorf("data race detected, received a duplicate chunk locator")
	}

	err = e.requestChunkDataPack(chunkID, result.ID(), chunk.BlockID)
	if err != nil {
		return false, fmt.Errorf("could not request chunk data pack: %w", err)
	}

	// requesting a chunk data pack is async, i.e., once engine reaches this point
	// it gracefully waits (unblocking) for the requested
	// till it either delivers us the requested chunk data pack
	// or cancels our request (when chunk belongs to a sealed block).
	//
	// both these events happen through requester module calling fetchers callbacks.
	// it is during those callbacks that we notify the consumer that we are done with this job.
	return true, nil
}

// HandleChunkDataPack is called by the chunk requester module everytime a new requested chunk data pack arrives.
// The chunks are supposed to be deduplicated by the requester.
// So invocation of this method indicates arrival of a distinct requested chunk.
func (e *Engine) HandleChunkDataPack(originID flow.Identifier, chunkDataPack *flow.ChunkDataPack, collection *flow.Collection) {
	lg := e.log.With().
		Hex("origin_id", logging.ID(originID)).
		Hex("collection_id", logging.ID(collection.ID())).
		Hex("chunk_id", logging.ID(chunkDataPack.ChunkID)).
		Logger()
	lg.Info().Msg("chunk data pack arrived")

	e.metrics.OnChunkDataPackArrivedAtFetcher()

	// make sure we still need it
	status, exists := e.pendingChunks.ByID(chunkDataPack.ChunkID)
	if !exists {
		lg.Debug().Msg("could not fetch pending status from mempool, dropping chunk data")
		return
	}

	resultID := status.ExecutionResult.ID()
	lg = lg.With().
		Hex("block_id", logging.ID(status.ExecutionResult.BlockID)).
		Hex("result_id", logging.ID(resultID)).
		Uint64("chunk_index", status.ChunkIndex).
		Logger()

	processed, err := e.handleChunkDataPackWithTracing(originID, status, chunkDataPack, collection)
	if IsChunkDataPackValidationError(err) {
		lg.Error().Err(err).Msg("could not validate chunk data pack")
		return
	}

	if err != nil {
		lg.Fatal().Err(err).Msg("could not handle chunk data pack")
		return
	}

	if processed {
		e.metrics.OnVerifiableChunkSentToVerifier()

		// we need to report that the job has been finished eventually
		e.chunkConsumerNotifier.Notify(status.ChunkLocatorID())
		lg.Info().Msg("verifiable chunk pushed to verifier engine")
	}

}

// handleChunkDataPackWithTracing encapsulates the logic of handling chunk data pack with tracing enabled.
//
// Boolean returned value determines whether the chunk data pack passed validation and its verifiable chunk
// submitted to verifier.
// The first returned value determines non-critical errors (i.e., expected ones).
// The last returned value determines the critical errors that are unexpected, and should lead program to halt.
func (e *Engine) handleChunkDataPackWithTracing(
	originID flow.Identifier,
	status *verification.ChunkStatus,
	chunkDataPack *flow.ChunkDataPack,
	collection *flow.Collection) (bool, error) {

	span, ok := e.tracer.GetSpan(chunkDataPack.ChunkID, trace.VERProcessAssignedChunk)
	if !ok {
		span = e.tracer.StartSpan(chunkDataPack.ChunkID, trace.VERProcessAssignedChunk)
		span.SetTag("chunk_id", chunkDataPack.ChunkID)
		defer span.Finish()
	}

	ctx := opentracing.ContextWithSpan(e.unit.Ctx(), span)

	var ferr error
	processed := false
	e.tracer.WithSpanFromContext(ctx, trace.VERFetcherHandleChunkDataPack, func() {
		// make sure the chunk data pack is valid
		err := e.validateChunkDataPackWithTracing(ctx, status.ChunkIndex, originID, chunkDataPack, collection, status.ExecutionResult)
		if err != nil {
			// TODO: this can be due to a byzantine behavio
			ferr = NewChunkDataPackValidationError(originID, chunkDataPack.ID(), chunkDataPack.ChunkID, chunkDataPack.CollectionID, err)
			return
		}

		processed, err = e.handleValidatedChunkDataPack(ctx, status, chunkDataPack, collection)
		if err != nil {
			ferr = fmt.Errorf("could not handle validated chunk data pack: %w", err)
			return
		}
	})

	return processed, ferr
}

// handleValidatedChunkDataPack receives a validated chunk data pack, removes its status from the memory, and pushes a verifiable chunk for it to
// verifier engine.
// Boolean return value determines whether verifiable chunk pushed to verifier or not.
func (e *Engine) handleValidatedChunkDataPack(ctx context.Context,
	status *verification.ChunkStatus,
	chunkDataPack *flow.ChunkDataPack,
	collection *flow.Collection) (bool, error) {

	chunk := status.ExecutionResult.Chunks[status.ChunkIndex]
	removed := e.pendingChunks.Rem(chunkDataPack.ChunkID)

	if !removed {
		// we deduplicate the chunk data responses at this point, reaching here means a
		// duplicate chunk data response is under process concurrently, so we give up
		// on processing current one.
		return false, nil
	}

	// pushes chunk data pack to verifier, and waits for it to be verified.
	err := e.pushToVerifierWithTracing(ctx, chunk, status.ExecutionResult, chunkDataPack, collection)
	if err != nil {
		return false, fmt.Errorf("could not push the chunk to verifier engine")
	}

	return true, nil
}

// validateChunkDataPackWithTracing encapsulates the logic of validating a chunk data pack with tracing enabled.
func (e *Engine) validateChunkDataPackWithTracing(ctx context.Context,
	chunkIndex uint64,
	senderID flow.Identifier,
	chunkDataPack *flow.ChunkDataPack,
	collection *flow.Collection,
	result *flow.ExecutionResult) error {

	var err error
	e.tracer.WithSpanFromContext(ctx, trace.VERFetcherValidateChunkDataPack, func() {
		err = e.validateChunkDataPack(chunkIndex, senderID, chunkDataPack, collection, result)
	})

	return err
}

// validateChunkDataPack validates the integrity of a received chunk data pack as well as the authenticity of its sender.
// Regarding the integrity: the chunk data pack should have a matching start state with the chunk itself, as well as a matching collection ID with the
// given collection.
//
// Regarding the authenticity: the chunk data pack should be coming from a sender that is an staked execution node at the block of the chunk.
func (e *Engine) validateChunkDataPack(chunkIndex uint64,
	senderID flow.Identifier,
	chunkDataPack *flow.ChunkDataPack,
	collection *flow.Collection,
	result *flow.ExecutionResult) error {

	chunk := result.Chunks[chunkIndex]

	// 1. sender must be a staked execution node at that block
	blockID := chunk.BlockID
	staked := e.validateStakedExecutionNodeAtBlockID(senderID, blockID)
	if !staked {
		return fmt.Errorf("unstaked execution node sender at block ID: %x, resultID: %x, chunk ID: %x",
			blockID,
			result.ID(),
			chunk.ID())
	}

	// 2. start state must match
	if chunkDataPack.StartState != chunk.ChunkBody.StartState {
		return engine.NewInvalidInputErrorf("expecting chunk data pack's start state: %x, but got: %x, block ID: %x, resultID: %x, chunk ID: %x",
			chunk.ChunkBody.StartState,
			chunkDataPack.StartState,
			blockID,
			result.ID(),
			chunk.ID())
	}

	// 3. collection id must match
	err := e.validateCollectionID(collection, chunkDataPack, result, chunk)
	if err != nil {
		return fmt.Errorf("could not validate collection: %x, from sender ID: %x, block ID: %x, resultID: %x, chunk ID: %x",
			collection.ID(),
			senderID,
			blockID,
			result.ID(),
			chunk.ID())
	}

	return nil
}

// validateCollectionID returns error for an invalid collection against a chunk data pack,
// and returns nil otherwise.
func (e Engine) validateCollectionID(collection *flow.Collection,
	chunkDataPack *flow.ChunkDataPack,
	result *flow.ExecutionResult,
	chunk *flow.Chunk) error {

	if IsSystemChunk(chunk.Index, result) {
		return e.validateSystemChunkCollection(collection, chunkDataPack)
	}

	return e.validateNonSystemChunkCollection(collection, chunkDataPack, chunk)
}

// validateSystemChunkCollection returns nil if the collection is matching the system chunk data pack.
// A collection is valid against a system chunk if collection is empty of transactions, and chunk data pack has a zero ID collection.
func (e Engine) validateSystemChunkCollection(collection *flow.Collection, chunkDataPack *flow.ChunkDataPack) error {
	collID := flow.ZeroID // for system chunk, the collection ID should be always zero ID.

	if collection.Len() != 0 {
		return engine.NewInvalidInputErrorf("non-empty collection for system chunk, found on chunk data pack: %v, actual collection: %v, len: %d",
			chunkDataPack.CollectionID, collection.ID(), collection.Len())
	}

	if chunkDataPack.CollectionID != collID {
		return engine.NewInvalidInputErrorf("mismatch collection id, %v != %v", chunkDataPack.CollectionID, collID)
	}

	return nil
}

// validateNonSystemChunkCollection returns nil if the collection is matching the non-system chunk data pack.
// A collection is valid against a non-system chunk if it has a matching ID with chunk data pack's collection ID field, as well as the
// collection ID of corresponding guarantee of the chunk in the referenced block payload.
func (e Engine) validateNonSystemChunkCollection(collection *flow.Collection, chunkDataPack *flow.ChunkDataPack, chunk *flow.Chunk) error {
	collID := collection.ID()

	block, err := e.blocks.ByID(chunk.BlockID)
	if err != nil {
		return fmt.Errorf("could not get block: %w", err)
	}

	if block.Payload.Guarantees[chunk.Index].CollectionID != collID {
		return engine.NewInvalidInputErrorf("mismatch collection id with guarantee, expected: %v, got: %v",
			block.Payload.Guarantees[chunk.Index].CollectionID,
			collID)
	}

	if chunkDataPack.CollectionID != collID {
		return engine.NewInvalidInputErrorf("mismatch collection id with chunk data pack, expected %v, got: %v",
			chunkDataPack.CollectionID,
			collID)
	}

	return nil
}

// validateStakedExecutionNodeAtBlockID validates sender ID of a chunk data pack response as an staked
// execution node at the given block ID.
func (e Engine) validateStakedExecutionNodeAtBlockID(senderID flow.Identifier, blockID flow.Identifier) bool {
	snapshot := e.state.AtBlockID(blockID)
	valid, err := protocol.IsNodeStakedWithRoleAt(snapshot, senderID, flow.RoleExecution)

	if err != nil {
		e.log.Fatal().
			Err(err).
			Hex("block_id", logging.ID(blockID)).
			Hex("sender_id", logging.ID(senderID)).
			Msg("could not validate sender identity at specified block ID snapshot as execution node")
	}

	return valid
}

// NotifyChunkDataPackSealed is called by the ChunkDataPackRequester to notify the ChunkDataPackHandler (i.e.,
// this fetcher engine) that the chunk ID has been sealed and hence the requester will no longer request it.
//
// When the requester calls this callback method, it will never returns a chunk data pack for this chunk ID to the handler (i.e.,
// through HandleChunkDataPack).
func (e *Engine) NotifyChunkDataPackSealed(chunkID flow.Identifier) {
	// we need to report that the job has been finished eventually
	status, exists := e.pendingChunks.ByID(chunkID)
	if !exists {
		e.log.Debug().
			Hex("chunk_id", logging.ID(chunkID)).
			Msg("could not fetch pending status for sealed chunk from mempool, dropping chunk data")
		return
	}

	removed := e.pendingChunks.Rem(chunkID)

	e.chunkConsumerNotifier.Notify(status.ChunkLocatorID())
	e.log.Info().Bool("removed", removed).Msg("discards fetching chunk of an already sealed block and notified consumer")
}

// pushToVerifierWithTracing encapsulates the logic of pushing a verifiable chunk to verifier engine with tracing enabled.
func (e *Engine) pushToVerifierWithTracing(
	ctx context.Context,
	chunk *flow.Chunk,
	result *flow.ExecutionResult,
	chunkDataPack *flow.ChunkDataPack,
	collection *flow.Collection) error {

	var err error
	e.tracer.WithSpanFromContext(ctx, trace.VERFetcherPushToVerifier, func() {
		err = e.pushToVerifier(chunk, result, chunkDataPack, collection)
	})

	return err
}

// pushToVerifier makes a verifiable chunk data out of the input and pass it to the verifier for verification.
//
// When this method returns without any error, it means that the verification of the chunk at the verifier engine is done (either successfully,
// or unsuccessfully)
func (e *Engine) pushToVerifier(chunk *flow.Chunk,
	result *flow.ExecutionResult,
	chunkDataPack *flow.ChunkDataPack,
	collection *flow.Collection) error {

	header, err := e.headers.ByBlockID(chunk.BlockID)
	if err != nil {
		return fmt.Errorf("could not get block: %w", err)
	}

	vchunk, err := e.makeVerifiableChunkData(chunk, header, result, chunkDataPack, collection)
	if err != nil {
		return fmt.Errorf("could not verify chunk: %w", err)
	}

	err = e.verifier.ProcessLocal(vchunk)
	if err != nil {
		return fmt.Errorf("verifier could not verify chunk: %w", err)
	}

	return nil
}

// makeVerifiableChunkData creates and returns a verifiable chunk data for the chunk data.
// The verifier engine, which is the last engine in the pipeline of verification, uses this verifiable
// chunk data to verify it.
func (e *Engine) makeVerifiableChunkData(chunk *flow.Chunk,
	header *flow.Header,
	result *flow.ExecutionResult,
	chunkDataPack *flow.ChunkDataPack,
	collection *flow.Collection,
) (*verification.VerifiableChunkData, error) {

	// system chunk is the last chunk
	isSystemChunk := IsSystemChunk(chunk.Index, result)

	endState, err := EndStateCommitment(result, chunk.Index, isSystemChunk)
	if err != nil {
		return nil, fmt.Errorf("could not compute end state of chunk: %w", err)
	}

	return &verification.VerifiableChunkData{
		IsSystemChunk: isSystemChunk,
		Chunk:         chunk,
		Header:        header,
		Result:        result,
		Collection:    collection,
		ChunkDataPack: chunkDataPack,
		EndState:      endState,
	}, nil
}

// requestChunkDataPack creates and dispatches a chunk data pack request to the requester engine.
func (e *Engine) requestChunkDataPack(chunkID flow.Identifier, resultID flow.Identifier, blockID flow.Identifier) error {
	agrees, disagrees, err := e.getAgreeAndDisagreeExecutors(blockID, resultID)
	if err != nil {
		return fmt.Errorf("could not segregate the agree and disagree executors for result: %x of block: %x", resultID, blockID)
	}

	header, err := e.headers.ByBlockID(blockID)
	if err != nil {
		return fmt.Errorf("could not get header for block: %x", blockID)
	}

	allExecutors, err := e.state.AtBlockID(blockID).Identities(filter.HasRole(flow.RoleExecution))
	if err != nil {
		return fmt.Errorf("could not fetch execution node ids at block %x: %w", blockID, err)
	}

	request := &verification.ChunkDataPackRequest{
		ChunkID:   chunkID,
		Height:    header.Height,
		Agrees:    agrees,
		Disagrees: disagrees,
		Targets:   allExecutors,
	}

	e.requester.Request(request)

	return nil
}

// getAgreeAndDisagreeExecutors segregates the execution nodes identifiers based on the given execution result id at the given block into agree and
// disagree sets.
// The agree set contains the executors who made receipt with the same result as the given result id.
// The disagree set contains the executors who made receipt with different result than the given result id.
func (e *Engine) getAgreeAndDisagreeExecutors(blockID flow.Identifier, resultID flow.Identifier) (flow.IdentifierList, flow.IdentifierList, error) {
	receipts, err := e.receipts.ByBlockID(blockID)
	if err != nil {
		return nil, nil, fmt.Errorf("could not retrieve receipts for block: %v: %w", blockID, err)
	}

	agrees, disagrees := executorsOf(receipts, resultID)
	return agrees, disagrees, nil
}

// blockIsSealed returns true if the block at specified height by block ID is sealed.
func (e Engine) blockIsSealed(blockID flow.Identifier) (bool, error) {
	// TODO: as an optimization, we can keep record of last sealed height on a local variable.
	header, err := e.headers.ByBlockID(blockID)
	if err != nil {
		return false, fmt.Errorf("could not get block: %w", err)
	}

	lastSealed, err := e.state.Sealed().Head()
	if err != nil {
		return false, fmt.Errorf("could not get last sealed: %w", err)
	}

	sealed := header.Height <= lastSealed.Height
	return sealed, nil
}

// executorsOf segregates the executors of the given receipts based on the given execution result id.
// The agree set contains the executors who made receipt with the same result as the given result id.
// The disagree set contains the executors who made receipt with different result than the given result id.
func executorsOf(receipts []*flow.ExecutionReceipt, resultID flow.Identifier) (flow.IdentifierList, flow.IdentifierList) {
	var agrees flow.IdentifierList
	var disagrees flow.IdentifierList

	for _, receipt := range receipts {
		executor := receipt.ExecutorID

		if receipt.ExecutionResult.ID() == resultID {
			agrees = append(agrees, executor)
		} else {
			disagrees = append(disagrees, executor)
		}
	}

	return agrees, disagrees
}

// EndStateCommitment computes the end state of the given chunk.
func EndStateCommitment(result *flow.ExecutionResult, chunkIndex uint64, systemChunk bool) (flow.StateCommitment, error) {
	var endState flow.StateCommitment
	if systemChunk {
		var err error
		// last chunk in a result is the system chunk and takes final state commitment
		endState, err = result.FinalStateCommitment()
		if err != nil {
			return flow.DummyStateCommitment, fmt.Errorf("can not read final state commitment, likely a bug:%w", err)
		}
	} else {
		// any chunk except last takes the subsequent chunk's start state
		endState = result.Chunks[chunkIndex+1].StartState
	}

	return endState, nil
}

// IsSystemChunk returns true if `chunkIndex` points to a system chunk in `result`.
// Otherwise, it returns false.
// In the current version, a chunk is a system chunk if it is the last chunk of the
// execution result.
func IsSystemChunk(chunkIndex uint64, result *flow.ExecutionResult) bool {
	return chunkIndex == uint64(len(result.Chunks)-1)
}<|MERGE_RESOLUTION|>--- conflicted
+++ resolved
@@ -97,16 +97,12 @@
 
 // Ready initializes the engine and returns a channel that is closed when the initialization is done
 func (e *Engine) Ready() <-chan struct{} {
-<<<<<<< HEAD
 	if e.chunkConsumerNotifier == nil {
 		e.log.Fatal().Msg("missing chunk consumer notifier callback in verification fetcher engine")
 	}
 	return e.unit.Ready(func() {
 		<-e.requester.Ready()
 	})
-=======
-	return e.unit.Ready()
->>>>>>> 721c8eaf
 }
 
 // Done terminates the engine and returns a channel that is closed when the termination is done

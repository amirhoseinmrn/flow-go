--- conflicted
+++ resolved
@@ -64,20 +64,14 @@
 	wg := &sync.WaitGroup{}
 	wg.Add(len(assignedChunkIDs))
 
-<<<<<<< HEAD
+	mu := &sync.Mutex{} // making testify Run thread-safe
+
 	exeEngine.On("Process", testifymock.Anything, testifymock.Anything, testifymock.Anything).
-		Run(func(args testifymock.Arguments) {
-			originID, ok := args[1].(flow.Identifier)
-=======
-	mu := &sync.Mutex{} // making testify Run thread-safe
-
-	exeEngine.On("Process", testifymock.Anything, testifymock.Anything).
 		Run(func(args testifymock.Arguments) {
 			mu.Lock()
 			defer mu.Unlock()
 
-			originID, ok := args[0].(flow.Identifier)
->>>>>>> f7c951f4
+			originID, ok := args[1].(flow.Identifier)
 			require.True(t, ok)
 			// request should be dispatched by a verification node.
 			require.Contains(t, participants.Filter(filter.HasRole(flow.RoleVerification)).NodeIDs(), originID)
@@ -185,20 +179,14 @@
 	// creates a hasher for spock
 	hasher := crypto.NewBLSKMAC(encoding.SPOCKTag)
 
-<<<<<<< HEAD
+	mu := &sync.Mutex{} // making testify mock thread-safe
+
 	conEngine.On("Process", testifymock.Anything, testifymock.Anything, testifymock.Anything).
-		Run(func(args testifymock.Arguments) {
-			originID, ok := args[1].(flow.Identifier)
-=======
-	mu := &sync.Mutex{} // making testify mock thread-safe
-
-	conEngine.On("Process", testifymock.Anything, testifymock.Anything).
 		Run(func(args testifymock.Arguments) {
 			mu.Lock()
 			defer mu.Unlock()
 
-			originID, ok := args[0].(flow.Identifier)
->>>>>>> f7c951f4
+			originID, ok := args[1].(flow.Identifier)
 			assert.True(t, ok)
 
 			resultApproval, ok := args[2].(*flow.ResultApproval)

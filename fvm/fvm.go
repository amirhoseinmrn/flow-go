--- conflicted
+++ resolved
@@ -12,11 +12,7 @@
 
 // An Procedure is an operation (or set of operations) that reads or writes ledger state.
 type Procedure interface {
-<<<<<<< HEAD
-	Run(vm *VirtualMachine, ctx Context, sth *state.StateHolder, programs *Programs) error
-=======
 	Run(vm *VirtualMachine, ctx Context, sth *state.StateHolder, programs *programs.Programs) error
->>>>>>> 2b2c8e14
 }
 
 // A VirtualMachine augments the Cadence runtime with Flow host functionality.
@@ -32,11 +28,7 @@
 }
 
 // Run runs a procedure against a ledger in the given context.
-<<<<<<< HEAD
-func (vm *VirtualMachine) Run(ctx Context, proc Procedure, v state.View, programs *Programs) (err error) {
-=======
 func (vm *VirtualMachine) Run(ctx Context, proc Procedure, v state.View, programs *programs.Programs) (err error) {
->>>>>>> 2b2c8e14
 
 	st := state.NewState(v,
 		state.WithMaxKeySizeAllowed(ctx.MaxStateKeySize),
@@ -71,11 +63,7 @@
 }
 
 // GetAccount returns an account by address or an error if none exists.
-<<<<<<< HEAD
-func (vm *VirtualMachine) GetAccount(ctx Context, address flow.Address, v state.View, programs *Programs) (*flow.Account, error) {
-=======
 func (vm *VirtualMachine) GetAccount(ctx Context, address flow.Address, v state.View, programs *programs.Programs) (*flow.Account, error) {
->>>>>>> 2b2c8e14
 	st := state.NewState(v,
 		state.WithMaxKeySizeAllowed(ctx.MaxStateKeySize),
 		state.WithMaxValueSizeAllowed(ctx.MaxStateValueSize),
@@ -94,15 +82,9 @@
 //
 // Errors that occur in a meta transaction are propagated as a single error that can be
 // captured by the Cadence runtime and eventually disambiguated by the parent context.
-<<<<<<< HEAD
-func (vm *VirtualMachine) invokeMetaTransaction(ctx Context, tx *TransactionProcedure, sth *state.StateHolder, programs *Programs) error {
-	invocator := NewTransactionInvocator(zerolog.Nop())
-	err := invocator.Process(vm, ctx, tx, sth, programs)
-=======
 func (vm *VirtualMachine) invokeMetaTransaction(ctx Context, tx *TransactionProcedure, sth *state.StateHolder, programs *programs.Programs) error {
 	invocator := NewTransactionInvocator(zerolog.Nop())
 	err := invocator.Process(vm, &ctx, tx, sth, programs)
->>>>>>> 2b2c8e14
 	if err != nil {
 		return err
 	}

package fvm

import (
	"fmt"
	"math"

	"github.com/onflow/cadence"
	"github.com/onflow/flow-core-contracts/lib/go/contracts"

	"github.com/onflow/flow-go/fvm/blueprints"
	"github.com/onflow/flow-go/fvm/errors"
	weightedMeter "github.com/onflow/flow-go/fvm/meter/weighted"
	"github.com/onflow/flow-go/fvm/programs"
	"github.com/onflow/flow-go/fvm/state"
	"github.com/onflow/flow-go/model/flow"
	"github.com/onflow/flow-go/module/epochs"
)

// A BootstrapProcedure is an invokable that can be used to bootstrap the ledger state
// with the default accounts and contracts required by the Flow virtual machine.
type BootstrapProcedure struct {
	vm        *VirtualMachine
	ctx       Context
	sth       *state.StateHolder
	programs  *programs.Programs
	accounts  state.Accounts
	rootBlock *flow.Header

	// genesis parameters
	serviceAccountPublicKey flow.AccountPublicKey
	initialTokenSupply      cadence.UFix64
	addressGenerator        flow.AddressGenerator

	accountCreationFee               cadence.UFix64
	minimumStorageReservation        cadence.UFix64
	storagePerFlow                   cadence.UFix64
	restrictedAccountCreationEnabled cadence.Bool

	transactionFees        BootstrapProcedureFeeParameters
<<<<<<< HEAD
	executionEffortWeights weightedMeter.ExecutionEffortWeights
	executionMemoryWeights weightedMeter.ExecutionMemoryWeights
=======
	executionEffortWeights weightedMeter.ExecutionWeights
>>>>>>> 1f375187

	// config values for epoch smart-contracts
	epochConfig epochs.EpochConfig

	// list of initial network participants for whom we will create/stake flow
	// accounts and retrieve epoch-related resources
	identities flow.IdentityList
}

type BootstrapProcedureFeeParameters struct {
	SurgeFactor         cadence.UFix64
	InclusionEffortCost cadence.UFix64
	ExecutionEffortCost cadence.UFix64
}

type BootstrapProcedureOption func(*BootstrapProcedure) *BootstrapProcedure

func WithInitialTokenSupply(supply cadence.UFix64) BootstrapProcedureOption {
	return func(bp *BootstrapProcedure) *BootstrapProcedure {
		bp.initialTokenSupply = supply
		return bp
	}
}

var DefaultAccountCreationFee = func() cadence.UFix64 {
	value, err := cadence.NewUFix64("0.00100000")
	if err != nil {
		panic(fmt.Errorf("invalid default account creation fee: %w", err))
	}
	return value
}()

var DefaultMinimumStorageReservation = func() cadence.UFix64 {
	value, err := cadence.NewUFix64("0.00100000")
	if err != nil {
		panic(fmt.Errorf("invalid default minimum storage reservation: %w", err))
	}
	return value
}()

var DefaultStorageMBPerFLOW = func() cadence.UFix64 {
	value, err := cadence.NewUFix64("100.00000000")
	if err != nil {
		panic(fmt.Errorf("invalid default minimum storage reservation: %w", err))
	}
	return value
}()

// DefaultTransactionFees are the default transaction fee parameters if transaction fees are on.
// surge factor is 1.0, inclusion effort cost is 0.0001 (because the static inclusion effort is 1.0) and
// execution effort cost is 0.0 because dynamic execution fees are off
// If they are off (which is the default behaviour) that means the transaction fees are 0.0.
var DefaultTransactionFees = func() BootstrapProcedureFeeParameters {
	surgeFactor, err := cadence.NewUFix64("1.0")
	if err != nil {
		panic(fmt.Errorf("invalid default fee surge factor: %w", err))
	}
	inclusionEffortCost, err := cadence.NewUFix64("0.00001")
	if err != nil {
		panic(fmt.Errorf("invalid default fee effort cost: %w", err))
	}
	executionEffortCost, err := cadence.NewUFix64("0.0")
	if err != nil {
		panic(fmt.Errorf("invalid default fee effort cost: %w", err))
	}
	return BootstrapProcedureFeeParameters{
		SurgeFactor:         surgeFactor,
		InclusionEffortCost: inclusionEffortCost,
		ExecutionEffortCost: executionEffortCost,
	}
}()

func WithAccountCreationFee(fee cadence.UFix64) BootstrapProcedureOption {
	return func(bp *BootstrapProcedure) *BootstrapProcedure {
		bp.accountCreationFee = fee
		return bp
	}
}

func WithTransactionFee(fees BootstrapProcedureFeeParameters) BootstrapProcedureOption {
	return func(bp *BootstrapProcedure) *BootstrapProcedure {
		bp.transactionFees = fees
		return bp
	}
}

<<<<<<< HEAD
func WithExecutionEffortWeights(weights weightedMeter.ExecutionEffortWeights) BootstrapProcedureOption {
=======
func WithExecutionEffortWeights(weights weightedMeter.ExecutionWeights) BootstrapProcedureOption {
>>>>>>> 1f375187
	return func(bp *BootstrapProcedure) *BootstrapProcedure {
		bp.executionEffortWeights = weights
		return bp
	}
}

<<<<<<< HEAD
func WithExecutionMemoryWeights(weights weightedMeter.ExecutionMemoryWeights) BootstrapProcedureOption {
	return func(bp *BootstrapProcedure) *BootstrapProcedure {
		bp.executionMemoryWeights = weights
		return bp
	}
}

=======
>>>>>>> 1f375187
func WithMinimumStorageReservation(reservation cadence.UFix64) BootstrapProcedureOption {
	return func(bp *BootstrapProcedure) *BootstrapProcedure {
		bp.minimumStorageReservation = reservation
		return bp
	}
}

func WithEpochConfig(epochConfig epochs.EpochConfig) BootstrapProcedureOption {
	return func(bp *BootstrapProcedure) *BootstrapProcedure {
		bp.epochConfig = epochConfig
		return bp
	}
}

func WithRootBlock(rootBlock *flow.Header) BootstrapProcedureOption {
	return func(bp *BootstrapProcedure) *BootstrapProcedure {
		bp.rootBlock = rootBlock
		return bp
	}
}

func WithIdentities(identities flow.IdentityList) BootstrapProcedureOption {
	return func(bp *BootstrapProcedure) *BootstrapProcedure {
		bp.identities = identities
		return bp
	}
}

func WithStorageMBPerFLOW(ratio cadence.UFix64) BootstrapProcedureOption {
	return func(bp *BootstrapProcedure) *BootstrapProcedure {
		bp.storagePerFlow = ratio
		return bp
	}
}

func WithRestrictedAccountCreationEnabled(enabled cadence.Bool) BootstrapProcedureOption {
	return func(bp *BootstrapProcedure) *BootstrapProcedure {
		bp.restrictedAccountCreationEnabled = enabled
		return bp
	}
}

// Bootstrap returns a new BootstrapProcedure instance configured with the provided
// genesis parameters.
func Bootstrap(
	serviceAccountPublicKey flow.AccountPublicKey,
	opts ...BootstrapProcedureOption,
) *BootstrapProcedure {
	bootstrapProcedure := &BootstrapProcedure{
		serviceAccountPublicKey: serviceAccountPublicKey,
		transactionFees:         BootstrapProcedureFeeParameters{0, 0, 0},
		epochConfig:             epochs.DefaultEpochConfig(),
	}

	for _, applyOption := range opts {
		bootstrapProcedure = applyOption(bootstrapProcedure)
	}
	return bootstrapProcedure
}

func (b *BootstrapProcedure) Run(vm *VirtualMachine, ctx Context, sth *state.StateHolder, programs *programs.Programs) error {
	b.vm = vm
	b.ctx = NewContextFromParent(
		ctx,
		WithRestrictedDeployment(false))
	b.rootBlock = flow.Genesis(flow.ChainID(ctx.Chain.String())).Header
	b.sth = sth
	b.programs = programs

	// initialize the account addressing state
	b.accounts = state.NewAccounts(b.sth)
	addressGenerator := state.NewStateBoundAddressGenerator(b.sth, ctx.Chain)
	b.addressGenerator = addressGenerator

	service := b.createServiceAccount(b.serviceAccountPublicKey)

	b.deployContractAuditVouchers(service)
	fungibleToken := b.deployFungibleToken()
	flowToken := b.deployFlowToken(service, fungibleToken)
	feeContract := b.deployFlowFees(service, fungibleToken, flowToken)
	b.deployStorageFees(service, fungibleToken, flowToken)

	if b.initialTokenSupply > 0 {
		b.mintInitialTokens(service, fungibleToken, flowToken, b.initialTokenSupply)
	}

	b.deployServiceAccount(service, fungibleToken, flowToken, feeContract)

	b.setupParameters(
		service,
		b.accountCreationFee,
		b.minimumStorageReservation,
		b.storagePerFlow,
		b.restrictedAccountCreationEnabled,
	)

	b.setupFees(
		service,
		feeContract,
		b.transactionFees.SurgeFactor,
		b.transactionFees.InclusionEffortCost,
		b.transactionFees.ExecutionEffortCost,
	)

<<<<<<< HEAD
	b.setupExecutionWeights(service)
=======
	b.setupExecutionEffortWeights(service, b.executionEffortWeights)
>>>>>>> 1f375187

	b.setupStorageForServiceAccounts(service, fungibleToken, flowToken, feeContract)

	b.createMinter(service, flowToken)

	b.deployDKG(service)

	b.deployQC(service)

	b.deployIDTableStaking(service, fungibleToken, flowToken, feeContract)

	// set the list of nodes which are allowed to stake in this network
	b.setStakingAllowlist(service, b.identities.NodeIDs())

	b.deployEpoch(service, fungibleToken, flowToken, feeContract)

	// deploy staking proxy contract to the service account
	b.deployStakingProxyContract(service)

	// deploy locked tokens contract to the service account
	b.deployLockedTokensContract(service, fungibleToken, flowToken)

	// deploy staking collection contract to the service account
	b.deployStakingCollection(service, fungibleToken, flowToken)

	b.registerNodes(service, fungibleToken, flowToken)

	return nil
}

func (proc *BootstrapProcedure) ComputationLimit(_ Context) uint64 {
	return math.MaxUint64
}

func (proc *BootstrapProcedure) MemoryLimit(_ Context) uint64 {
	return math.MaxUint64
}

func (b *BootstrapProcedure) createAccount() flow.Address {
	address, err := b.addressGenerator.NextAddress()
	if err != nil {
		panic(fmt.Sprintf("failed to generate address: %s", err))
	}

	err = b.accounts.Create(nil, address)
	if err != nil {
		panic(fmt.Sprintf("failed to create account: %s", err))
	}

	return address
}

func (b *BootstrapProcedure) createServiceAccount(accountKey flow.AccountPublicKey) flow.Address {
	address, err := b.addressGenerator.NextAddress()
	if err != nil {
		panic(fmt.Sprintf("failed to generate address: %s", err))
	}

	err = b.accounts.Create([]flow.AccountPublicKey{accountKey}, address)
	if err != nil {
		panic(fmt.Sprintf("failed to create service account: %s", err))
	}

	return address
}

func (b *BootstrapProcedure) deployFungibleToken() flow.Address {
	fungibleToken := b.createAccount()

	txError, err := b.vm.invokeMetaTransaction(
		b.ctx,
		Transaction(
			blueprints.DeployFungibleTokenContractTransaction(fungibleToken),
			0),
		b.sth,
		b.programs,
	)
	panicOnMetaInvokeErrf("failed to deploy fungible token contract: %s", txError, err)
	return fungibleToken
}

func (b *BootstrapProcedure) deployFlowToken(service, fungibleToken flow.Address) flow.Address {
	flowToken := b.createAccount()
	txError, err := b.vm.invokeMetaTransaction(
		b.ctx,
		Transaction(
			blueprints.DeployFlowTokenContractTransaction(
				service,
				fungibleToken,
				flowToken),
			0),
		b.sth,
		b.programs,
	)
	panicOnMetaInvokeErrf("failed to deploy Flow token contract: %s", txError, err)
	return flowToken
}

func (b *BootstrapProcedure) deployFlowFees(service, fungibleToken, flowToken flow.Address) flow.Address {
	flowFees := b.createAccount()

	txError, err := b.vm.invokeMetaTransaction(
		b.ctx,
		Transaction(
			blueprints.DeployTxFeesContractTransaction(
				service,
				fungibleToken,
				flowToken,
				flowFees,
			),
			0),
		b.sth,
		b.programs,
	)
	panicOnMetaInvokeErrf("failed to deploy fees contract: %s", txError, err)
	return flowFees
}

func (b *BootstrapProcedure) deployStorageFees(service, fungibleToken, flowToken flow.Address) {
	contract := contracts.FlowStorageFees(
		fungibleToken.HexWithPrefix(),
		flowToken.HexWithPrefix(),
	)

	// deploy storage fees contract on the service account
	txError, err := b.vm.invokeMetaTransaction(
		b.ctx,
		Transaction(
			blueprints.DeployStorageFeesContractTransaction(
				service,
				contract),
			0),
		b.sth,
		b.programs,
	)
	panicOnMetaInvokeErrf("failed to deploy storage fees contract: %s", txError, err)
}

// deployContractAuditVouchers deploys audit vouchers contract to the service account
func (b *BootstrapProcedure) deployContractAuditVouchers(service flow.Address) {
	contract := contracts.FlowContractAudits()

	txError, err := b.vm.invokeMetaTransaction(
		b.ctx,
		Transaction(
			blueprints.DeployContractTransaction(
				service,
				contract,
				"FlowContractAudits"),
			0),
		b.sth,
		b.programs,
	)
	panicOnMetaInvokeErrf("failed to deploy contract audit vouchers contract: %s", txError, err)
}

func (b *BootstrapProcedure) createMinter(service, flowToken flow.Address) {
	txError, err := b.vm.invokeMetaTransaction(
		b.ctx,
		Transaction(
			blueprints.CreateFlowTokenMinterTransaction(
				service,
				flowToken),
			0),
		b.sth,
		b.programs,
	)
	panicOnMetaInvokeErrf("failed to create flow token minter: %s", txError, err)
}

func (b *BootstrapProcedure) deployDKG(service flow.Address) {
	contract := contracts.FlowDKG()
	txError, err := b.vm.invokeMetaTransaction(
		b.ctx,
		Transaction(
			blueprints.DeployContractTransaction(service, contract, "FlowDKG"),
			0,
		),
		b.sth,
		b.programs,
	)
	panicOnMetaInvokeErrf("failed to deploy DKG contract: %s", txError, err)
}

func (b *BootstrapProcedure) deployQC(service flow.Address) {
	contract := contracts.FlowQC()
	txError, err := b.vm.invokeMetaTransaction(
		b.ctx,
		Transaction(
			blueprints.DeployContractTransaction(service, contract, "FlowClusterQC"),
			0,
		),
		b.sth,
		b.programs,
	)
	panicOnMetaInvokeErrf("failed to deploy QC contract: %s", txError, err)
}

func (b *BootstrapProcedure) deployIDTableStaking(service, fungibleToken, flowToken, flowFees flow.Address) {

	contract := contracts.FlowIDTableStaking(
		fungibleToken.HexWithPrefix(),
		flowToken.HexWithPrefix(),
		flowFees.HexWithPrefix(),
		true)

	txError, err := b.vm.invokeMetaTransaction(
		b.ctx,
		Transaction(
			blueprints.DeployIDTableStakingTransaction(service,
				contract,
				b.epochConfig.EpochTokenPayout,
				b.epochConfig.RewardCut),
			0,
		),
		b.sth,
		b.programs,
	)
	panicOnMetaInvokeErrf("failed to deploy IDTableStaking contract: %s", txError, err)
}

func (b *BootstrapProcedure) deployEpoch(service, fungibleToken, flowToken, flowFees flow.Address) {

	contract := contracts.FlowEpoch(
		fungibleToken.HexWithPrefix(),
		flowToken.HexWithPrefix(),
		service.HexWithPrefix(),
		service.HexWithPrefix(),
		service.HexWithPrefix(),
		flowFees.HexWithPrefix(),
	)

	context := NewContextFromParent(b.ctx,
		WithBlockHeader(b.rootBlock),
		WithBlocks(&NoopBlockFinder{}),
	)

	txError, err := b.vm.invokeMetaTransaction(
		context,
		Transaction(
			blueprints.DeployEpochTransaction(service, contract, b.epochConfig),
			0,
		),
		b.sth,
		b.programs,
	)
	panicOnMetaInvokeErrf("failed to deploy Epoch contract: %s", txError, err)
}

func (b *BootstrapProcedure) deployServiceAccount(service, fungibleToken, flowToken, feeContract flow.Address) {
	contract := contracts.FlowServiceAccount(
		fungibleToken.HexWithPrefix(),
		flowToken.HexWithPrefix(),
		feeContract.HexWithPrefix(),
		service.HexWithPrefix(),
	)

	txError, err := b.vm.invokeMetaTransaction(
		b.ctx,
		Transaction(
			blueprints.DeployContractTransaction(
				service,
				contract,
				"FlowServiceAccount"),
			0),
		b.sth,
		b.programs,
	)
	panicOnMetaInvokeErrf("failed to deploy service account contract: %s", txError, err)
}

func (b *BootstrapProcedure) mintInitialTokens(
	service, fungibleToken, flowToken flow.Address,
	initialSupply cadence.UFix64,
) {
	txError, err := b.vm.invokeMetaTransaction(
		b.ctx,
		Transaction(
			blueprints.MintFlowTokenTransaction(
				fungibleToken,
				flowToken,
				service,
				initialSupply),
			0),
		b.sth,
		b.programs,
	)
	panicOnMetaInvokeErrf("failed to mint initial token supply: %s", txError, err)
}

func (b *BootstrapProcedure) setupParameters(
	service flow.Address,
	addressCreationFee,
	minimumStorageReservation,
	storagePerFlow cadence.UFix64,
	restrictedAccountCreationEnabled cadence.Bool,
) {
	txError, err := b.vm.invokeMetaTransaction(
		b.ctx,
		Transaction(
			blueprints.SetupParametersTransaction(
				service,
				addressCreationFee,
				minimumStorageReservation,
				storagePerFlow,
				restrictedAccountCreationEnabled,
			),
			0),
		b.sth,
		b.programs,
	)
	panicOnMetaInvokeErrf("failed to setup parameters: %s", txError, err)
}

func (b *BootstrapProcedure) setupFees(service, flowFees flow.Address, surgeFactor, inclusionEffortCost, executionEffortCost cadence.UFix64) {
	txError, err := b.vm.invokeMetaTransaction(
		b.ctx,
		Transaction(
			blueprints.SetupFeesTransaction(
				service,
				flowFees,
				surgeFactor,
				inclusionEffortCost,
				executionEffortCost,
			),
			0),
		b.sth,
		b.programs,
	)
	panicOnMetaInvokeErrf("failed to setup fees: %s", txError, err)
}

<<<<<<< HEAD
func (b *BootstrapProcedure) setupExecutionWeights(service flow.Address) {
	// if executionEffortWeights were not set skip this part and just use the defaults.
	if b.executionEffortWeights != nil {
		b.setupExecutionEffortWeights(service)
	}
	// if executionMemoryWeights were not set skip this part and just use the defaults.
	if b.executionMemoryWeights != nil {
		b.setupExecutionMemoryWeights(service)
	}
}

func (b *BootstrapProcedure) setupExecutionEffortWeights(service flow.Address) {
	weights := b.executionEffortWeights
=======
func (b *BootstrapProcedure) setupExecutionEffortWeights(service flow.Address, weights weightedMeter.ExecutionWeights) {
	// if executionEffortWeights were not set skip this part and just use the defaults.
	if b.executionEffortWeights == nil {
		return
	}
>>>>>>> 1f375187

	uintWeights := make(map[uint]uint64, len(weights))
	for i, weight := range weights {
		uintWeights[uint(i)] = weight
	}

	tb, err := blueprints.SetExecutionEffortWeightsTransaction(service, uintWeights)
	if err != nil {
		panic(fmt.Sprintf("failed to setup execution effort weights %s", err.Error()))
	}

	txError, err := b.vm.invokeMetaTransaction(
		b.ctx,
		Transaction(
			tb,
			0),
		b.sth,
		b.programs,
	)
	panicOnMetaInvokeErrf("failed to setup execution effort weights: %s", txError, err)
}

<<<<<<< HEAD
func (b *BootstrapProcedure) setupExecutionMemoryWeights(service flow.Address) {
	weights := b.executionMemoryWeights

	uintWeights := make(map[uint]uint64, len(weights))
	for i, weight := range weights {
		uintWeights[uint(i)] = weight
	}

	tb, err := blueprints.SetExecutionMemoryWeightsTransaction(service, uintWeights)
	if err != nil {
		panic(fmt.Sprintf("failed to setup execution effort weights %s", err.Error()))
	}

	txError, err := b.vm.invokeMetaTransaction(
		b.ctx,
		Transaction(
			tb,
			0),
		b.sth,
		b.programs,
	)
	panicOnMetaInvokeErrf("failed to setup execution effort weights: %s", txError, err)
}

=======
>>>>>>> 1f375187
func (b *BootstrapProcedure) setupStorageForServiceAccounts(
	service, fungibleToken, flowToken, feeContract flow.Address,
) {
	txError, err := b.vm.invokeMetaTransaction(
		b.ctx,
		Transaction(
			blueprints.SetupStorageForServiceAccountsTransaction(
				service,
				fungibleToken,
				flowToken,
				feeContract),
			0),
		b.sth,
		b.programs,
	)
	panicOnMetaInvokeErrf("failed to setup storage for service accounts: %s", txError, err)
}

func (b *BootstrapProcedure) setStakingAllowlist(service flow.Address, allowedIDs []flow.Identifier) {

	txError, err := b.vm.invokeMetaTransaction(
		b.ctx,
		Transaction(
			blueprints.SetStakingAllowlistTransaction(
				service,
				allowedIDs,
			),
			0),
		b.sth,
		b.programs,
	)
	panicOnMetaInvokeErrf("failed to set staking allow-list: %s", txError, err)
}

func (b *BootstrapProcedure) registerNodes(service, fungibleToken, flowToken flow.Address) {
	for _, id := range b.identities {

		// create a staking account for the node
		nodeAddress := b.createAccount()

		// give a vault resource to the staking account
		txError, err := b.vm.invokeMetaTransaction(
			b.ctx,
			Transaction(
				blueprints.SetupAccountTransaction(fungibleToken,
					flowToken,
					nodeAddress),
				0,
			),
			b.sth,
			b.programs,
		)
		panicOnMetaInvokeErrf("failed to setup machine account: %s", txError, err)

		// fund the staking account
		txError, err = b.vm.invokeMetaTransaction(
			b.ctx,
			Transaction(blueprints.FundAccountTransaction(service,
				fungibleToken,
				flowToken,
				nodeAddress),
				0),
			b.sth,
			b.programs,
		)
		panicOnMetaInvokeErrf("failed to fund node staking account: %s", txError, err)

		// register the node
		// for collection/consensus nodes this will also create the machine account
		// and set it up with the QC/DKG participant resource
		txError, err = b.vm.invokeMetaTransaction(
			b.ctx,
			Transaction(blueprints.RegisterNodeTransaction(service,
				flowToken,
				nodeAddress,
				id),
				0),
			b.sth,
			b.programs,
		)
		panicOnMetaInvokeErrf("failed to register node: %s", txError, err)
	}
}

func (b *BootstrapProcedure) deployStakingProxyContract(service flow.Address) {
	contract := contracts.FlowStakingProxy()
	txError, err := b.vm.invokeMetaTransaction(
		b.ctx,
		Transaction(
			blueprints.DeployContractTransaction(service, contract, "StakingProxy"),
			0,
		),
		b.sth,
		b.programs,
	)
	panicOnMetaInvokeErrf("failed to deploy StakingProxy contract: %s", txError, err)
}

func (b *BootstrapProcedure) deployLockedTokensContract(service flow.Address, fungibleTokenAddress,
	flowTokenAddress flow.Address) {

	publicKeys := make([]cadence.Value, 1)
	encodedPublicKey, err := flow.EncodeRuntimeAccountPublicKey(b.serviceAccountPublicKey)
	if err != nil {
		panic(err)
	}
	publicKeys[0] = blueprints.BytesToCadenceArray(encodedPublicKey)

	contract := contracts.FlowLockedTokens(
		fungibleTokenAddress.Hex(),
		flowTokenAddress.Hex(),
		service.Hex(),
		service.Hex(),
		service.Hex())

	txError, err := b.vm.invokeMetaTransaction(
		b.ctx,
		Transaction(
			blueprints.DeployLockedTokensTransaction(service, contract, publicKeys),
			0,
		),
		b.sth,
		b.programs,
	)

	panicOnMetaInvokeErrf("failed to deploy LockedTokens contract: %s", txError, err)
}

func (b *BootstrapProcedure) deployStakingCollection(service flow.Address, fungibleTokenAddress, flowTokenAddress flow.Address) {
	contract := contracts.FlowStakingCollection(
		fungibleTokenAddress.Hex(),
		flowTokenAddress.Hex(),
		service.Hex(),
		service.Hex(),
		service.Hex(),
		service.Hex(),
		service.Hex(),
		service.Hex(),
		service.Hex())
	txError, err := b.vm.invokeMetaTransaction(
		b.ctx,
		Transaction(
			blueprints.DeployContractTransaction(service, contract, "FlowStakingCollection"),
			0,
		),
		b.sth,
		b.programs,
	)
	panicOnMetaInvokeErrf("failed to deploy FlowStakingCollection contract: %s", txError, err)
}

const (
	fungibleTokenAccountIndex = 2
	flowTokenAccountIndex     = 3
	flowFeesAccountIndex      = 4
)

func panicOnMetaInvokeErrf(msg string, txError errors.Error, err error) {
	if txError != nil {
		panic(fmt.Sprintf(msg, txError.Error()))
	}
	if err != nil {
		panic(fmt.Sprintf(msg, err.Error()))
	}
}

func FungibleTokenAddress(chain flow.Chain) flow.Address {
	address, _ := chain.AddressAtIndex(fungibleTokenAccountIndex)
	return address
}

func FlowTokenAddress(chain flow.Chain) flow.Address {
	address, _ := chain.AddressAtIndex(flowTokenAccountIndex)
	return address
}

func FlowFeesAddress(chain flow.Chain) flow.Address {
	address, _ := chain.AddressAtIndex(flowFeesAccountIndex)
	return address
}<|MERGE_RESOLUTION|>--- conflicted
+++ resolved
@@ -37,12 +37,8 @@
 	restrictedAccountCreationEnabled cadence.Bool
 
 	transactionFees        BootstrapProcedureFeeParameters
-<<<<<<< HEAD
 	executionEffortWeights weightedMeter.ExecutionEffortWeights
 	executionMemoryWeights weightedMeter.ExecutionMemoryWeights
-=======
-	executionEffortWeights weightedMeter.ExecutionWeights
->>>>>>> 1f375187
 
 	// config values for epoch smart-contracts
 	epochConfig epochs.EpochConfig
@@ -129,18 +125,13 @@
 	}
 }
 
-<<<<<<< HEAD
 func WithExecutionEffortWeights(weights weightedMeter.ExecutionEffortWeights) BootstrapProcedureOption {
-=======
-func WithExecutionEffortWeights(weights weightedMeter.ExecutionWeights) BootstrapProcedureOption {
->>>>>>> 1f375187
 	return func(bp *BootstrapProcedure) *BootstrapProcedure {
 		bp.executionEffortWeights = weights
 		return bp
 	}
 }
 
-<<<<<<< HEAD
 func WithExecutionMemoryWeights(weights weightedMeter.ExecutionMemoryWeights) BootstrapProcedureOption {
 	return func(bp *BootstrapProcedure) *BootstrapProcedure {
 		bp.executionMemoryWeights = weights
@@ -148,8 +139,6 @@
 	}
 }
 
-=======
->>>>>>> 1f375187
 func WithMinimumStorageReservation(reservation cadence.UFix64) BootstrapProcedureOption {
 	return func(bp *BootstrapProcedure) *BootstrapProcedure {
 		bp.minimumStorageReservation = reservation
@@ -254,11 +243,7 @@
 		b.transactionFees.ExecutionEffortCost,
 	)
 
-<<<<<<< HEAD
 	b.setupExecutionWeights(service)
-=======
-	b.setupExecutionEffortWeights(service, b.executionEffortWeights)
->>>>>>> 1f375187
 
 	b.setupStorageForServiceAccounts(service, fungibleToken, flowToken, feeContract)
 
@@ -591,7 +576,6 @@
 	panicOnMetaInvokeErrf("failed to setup fees: %s", txError, err)
 }
 
-<<<<<<< HEAD
 func (b *BootstrapProcedure) setupExecutionWeights(service flow.Address) {
 	// if executionEffortWeights were not set skip this part and just use the defaults.
 	if b.executionEffortWeights != nil {
@@ -605,13 +589,6 @@
 
 func (b *BootstrapProcedure) setupExecutionEffortWeights(service flow.Address) {
 	weights := b.executionEffortWeights
-=======
-func (b *BootstrapProcedure) setupExecutionEffortWeights(service flow.Address, weights weightedMeter.ExecutionWeights) {
-	// if executionEffortWeights were not set skip this part and just use the defaults.
-	if b.executionEffortWeights == nil {
-		return
-	}
->>>>>>> 1f375187
 
 	uintWeights := make(map[uint]uint64, len(weights))
 	for i, weight := range weights {
@@ -634,7 +611,6 @@
 	panicOnMetaInvokeErrf("failed to setup execution effort weights: %s", txError, err)
 }
 
-<<<<<<< HEAD
 func (b *BootstrapProcedure) setupExecutionMemoryWeights(service flow.Address) {
 	weights := b.executionMemoryWeights
 
@@ -659,8 +635,6 @@
 	panicOnMetaInvokeErrf("failed to setup execution effort weights: %s", txError, err)
 }
 
-=======
->>>>>>> 1f375187
 func (b *BootstrapProcedure) setupStorageForServiceAccounts(
 	service, fungibleToken, flowToken, feeContract flow.Address,
 ) {

package fvm

import (
	"encoding/binary"
	"errors"
	"fmt"
	"math"
	"math/rand"

	"github.com/onflow/cadence"
	jsoncdc "github.com/onflow/cadence/encoding/json"
	"github.com/onflow/cadence/runtime"
	"github.com/onflow/cadence/runtime/ast"
	"github.com/onflow/cadence/runtime/common"

	"github.com/onflow/flow-go/fvm/state"
	"github.com/onflow/flow-go/model/flow"
	"github.com/onflow/flow-go/storage"

	"github.com/onflow/flow-go-sdk/crypto"
)

var _ runtime.Interface = &hostEnv{}
var _ runtime.HighLevelStorage = &hostEnv{}

type hostEnv struct {
	ctx              Context
	st               *state.State
	accounts         *state.Accounts
	addressGenerator flow.AddressGenerator
	uuidGenerator    *UUIDGenerator
	runtime.Metrics
	events             []flow.Event
	totalEventByteSize uint64
	logs               []string
	totalGasUsed       uint64
	transactionEnv     *transactionEnv
	rng                *rand.Rand
}

func (e *hostEnv) Hash(data []byte, hashAlgorithm string) ([]byte, error) {
	hasher, err := crypto.NewHasher(crypto.StringToHashAlgorithm(hashAlgorithm))
	if err != nil {
		panic(HasherFailure{err, "can not create hasher", hashAlgorithm})
	}
	return hasher.ComputeHash(data), nil
}

func newEnvironment(ctx Context, st *state.State) (*hostEnv, error) {
	accounts := state.NewAccounts(st)
	generator, err := state.NewStateBoundAddressGenerator(st, ctx.Chain)
	if err != nil {
		return nil, err
	}

	uuids := state.NewUUIDs(st)
	uuidGenerator := NewUUIDGenerator(uuids)

	env := &hostEnv{
		ctx:                ctx,
		st:                 st,
		Metrics:            &noopMetricsCollector{},
		accounts:           accounts,
		addressGenerator:   generator,
		uuidGenerator:      uuidGenerator,
		totalEventByteSize: uint64(0),
	}

	if ctx.BlockHeader != nil {
		env.seedRNG(ctx.BlockHeader)
	}

	if ctx.Metrics != nil {
		env.Metrics = &metricsCollector{ctx.Metrics}
	}

	return env, nil
}

func (e *hostEnv) seedRNG(header *flow.Header) {
	// Seed the random number generator with entropy created from the block header ID. The random number generator will
	// be used by the UnsafeRandom function.
	id := header.ID()
	source := rand.NewSource(int64(binary.BigEndian.Uint64(id[:])))
	e.rng = rand.New(source)
}

func (e *hostEnv) setTransaction(vm *VirtualMachine, tx *flow.TransactionBody, txIndex uint32) {
	e.transactionEnv = newTransactionEnv(
		vm,
		e.ctx,
		e.st,
		e.accounts,
		e.addressGenerator,
		tx,
		txIndex,
	)
}

func (e *hostEnv) getEvents() []flow.Event {
	return e.events
}

func (e *hostEnv) getLogs() []string {
	return e.logs
}

func (e *hostEnv) GetValue(owner, key []byte) ([]byte, error) {
	v, _ := e.accounts.GetValue(
		flow.BytesToAddress(owner),
		string(key),
	)
	return v, nil
}

func (e *hostEnv) SetValue(owner, key, value []byte) error {
	return e.accounts.SetValue(
		flow.BytesToAddress(owner),
		string(key),
		value,
	)
}

func (e *hostEnv) ValueExists(owner, key []byte) (exists bool, err error) {
	v, err := e.GetValue(owner, key)
	if err != nil {
		return false, err
	}

	return len(v) > 0, nil
}

func (e *hostEnv) GetStorageUsed(address common.Address) (value uint64, err error) {
	return e.accounts.GetStorageUsed(flow.BytesToAddress(address.Bytes()))
}

func (e *hostEnv) GetStorageCapacity(_ common.Address) (value uint64, err error) {
	return math.MaxUint64, nil
}

func (e *hostEnv) ResolveLocation(
	identifiers []runtime.Identifier,
	location runtime.Location,
) ([]runtime.ResolvedLocation, error) {

	addressLocation, isAddress := location.(runtime.AddressLocation)

	// if the location is not an address location, e.g. an identifier location (`import Crypto`),
	// then return a single resolved location which declares all identifiers.

	if !isAddress {
		return []runtime.ResolvedLocation{
			{
				Location:    location,
				Identifiers: identifiers,
			},
		}, nil
	}

	// if the location is an address,
	// and no specific identifiers where requested in the import statement,
	// then fetch all identifiers at this address

	if len(identifiers) == 0 {
		address := flow.Address(addressLocation.Address)
		contractNames, err := e.accounts.GetContractNames(address)
		if err != nil {
			panic(err)
		}

		// if there are no contractNames deployed,
		// then return no resolved locations

		if len(contractNames) == 0 {
			return nil, nil
		}

		identifiers = make([]ast.Identifier, len(contractNames))

		for i := range identifiers {
			identifiers[i] = runtime.Identifier{
				Identifier: contractNames[i],
			}
		}
	}

	// return one resolved location per identifier.
	// each resolved location is an address contract location

	resolvedLocations := make([]runtime.ResolvedLocation, len(identifiers))
	for i := range resolvedLocations {
		identifier := identifiers[i]
		resolvedLocations[i] = runtime.ResolvedLocation{
			Location: runtime.AddressLocation{
				Address: addressLocation.Address,
				Name:    identifier.Identifier,
			},
			Identifiers: []runtime.Identifier{identifier},
		}
	}

	return resolvedLocations, nil
}

func (e *hostEnv) GetCode(location runtime.Location) ([]byte, error) {
	contractLocation, ok := location.(runtime.AddressLocation)
	if !ok {
		return nil, fmt.Errorf("can only get code for an account contract (an AddressLocation)")
	}

	address := flow.BytesToAddress(contractLocation.Address.Bytes())

	code, err := e.accounts.GetContract(contractLocation.Name, address)
	if err != nil {
		return nil, err
	}

	return code, nil
}

func (e *hostEnv) GetCachedProgram(location ast.Location) (*ast.Program, error) {
	if e.ctx.ASTCache == nil {
		return nil, nil
	}

	program, err := e.ctx.ASTCache.GetProgram(location)
	if program != nil {
		// Program was found within cache, do an explicit ledger register touch
		// to ensure consistent reads during chunk verification.
		if addressLocation, ok := location.(runtime.AddressLocation); ok {
			e.accounts.TouchContract(addressLocation.Name, flow.BytesToAddress(addressLocation.Address.Bytes()))
		}
	}

	// TODO: improve error passing https://github.com/onflow/cadence/issues/202
	return program, err
}

func (e *hostEnv) CacheProgram(location ast.Location, program *ast.Program) error {
	if e.ctx.ASTCache == nil {
		return nil
	}

	// TODO: improve error passing https://github.com/onflow/cadence/issues/202
	return e.ctx.ASTCache.SetProgram(location, program)
}

func (e *hostEnv) Log(message string) error {
	if e.ctx.CadenceLoggingEnabled {
		e.logs = append(e.logs, message)
	}
	return nil
}

func (e *hostEnv) EmitEvent(event cadence.Event) error {

<<<<<<< HEAD
func (e *hostEnv) GenerateUUID() uint64 {
	// TODO add not supported
	uuid, err := e.uuidGenerator.GenerateUUID()
	if err != nil {
		panic(&UUIDGeneratorFailure{err})
=======
	payload, err := jsoncdc.Encode(event)
	if err != nil {
		return fmt.Errorf("failed to json encode a cadence event: %w", err)
	}

	e.totalEventByteSize += uint64(len(payload))

	// skip limit if payer is service account
	if e.transactionEnv.tx.Payer != e.ctx.Chain.ServiceAddress() {
		if e.totalEventByteSize > e.ctx.EventCollectionByteSizeLimit {
			return &EventLimitExceededError{
				TotalByteSize: e.totalEventByteSize,
				Limit:         e.ctx.EventCollectionByteSizeLimit,
			}
		}
>>>>>>> a8948e97
	}

	flowEvent := flow.Event{
		Type:             flow.EventType(event.EventType.ID()),
		TransactionID:    e.transactionEnv.TxID(),
		TransactionIndex: e.transactionEnv.TxIndex(),
		EventIndex:       uint32(len(e.events)),
		Payload:          payload,
	}

	e.events = append(e.events, flowEvent)
	return nil
}

func (e *hostEnv) GenerateUUID() (uint64, error) {
	// TODO add not supported
	uuid, err := e.uuidGenerator.GenerateUUID()
	return uuid, err
}

func (e *hostEnv) GetComputationLimit() uint64 {
	if e.transactionEnv != nil {
		return e.transactionEnv.GetComputationLimit()
	}

	return e.ctx.GasLimit
}

func (e *hostEnv) SetComputationUsed(used uint64) error {
	e.totalGasUsed = used
	return nil
}

func (e *hostEnv) DecodeArgument(b []byte, t cadence.Type) (cadence.Value, error) {
	return jsoncdc.Decode(b)
}

func (e *hostEnv) Events() []flow.Event {
	return e.events
}

func (e *hostEnv) Logs() []string {
	return e.logs
}

func (e *hostEnv) VerifySignature(
	signature []byte,
	tag string,
	message []byte,
	rawPublicKey []byte,
	rawSigAlgo string,
	rawHashAlgo string,
) (bool, error) {
	valid, err := verifySignatureFromRuntime(
		e.ctx.SignatureVerifier,
		signature,
		tag,
		message,
		rawPublicKey,
		rawSigAlgo,
		rawHashAlgo,
	)

	if err != nil {
		// TODO: improve error passing https://github.com/onflow/cadence/issues/202
		panic(err)
	}

	return valid, nil
}

func (e *hostEnv) HighLevelStorageEnabled() bool {
	return e.ctx.SetValueHandler != nil
}

func (e *hostEnv) SetCadenceValue(owner common.Address, key string, value cadence.Value) error {
	return e.ctx.SetValueHandler(flow.Address(owner), key, value)
}

// Block Environment Functions

// GetCurrentBlockHeight returns the current block height.
func (e *hostEnv) GetCurrentBlockHeight() (uint64, error) {
	if e.ctx.BlockHeader == nil {
<<<<<<< HEAD
		return 0, &MethodNotSupportedError{"GetCurrentBlockHeight"}
	}

=======
		return 0, errors.New("GetCurrentBlockHeight is not supported by this environment")
	}
>>>>>>> a8948e97
	return e.ctx.BlockHeader.Height, nil
}

// UnsafeRandom returns a random uint64, where the process of random number derivation is not cryptographically
// secure.
func (e *hostEnv) UnsafeRandom() (uint64, error) {
	if e.rng == nil {
<<<<<<< HEAD
		return 0, &MethodNotSupportedError{"UnsafeRandom"}
=======
		return 0, errors.New("UnsafeRandom is not supported by this environment")
>>>>>>> a8948e97
	}
	buf := make([]byte, 8)
	_, _ = e.rng.Read(buf) // Always succeeds, no need to check error
	return binary.LittleEndian.Uint64(buf), nil
}

func runtimeBlockFromHeader(header *flow.Header) runtime.Block {
	return runtime.Block{
		Height:    header.Height,
		View:      header.View,
		Hash:      runtime.BlockHash(header.ID()),
		Timestamp: header.Timestamp.UnixNano(),
	}
}

// GetBlockAtHeight returns the block at the given height.
func (e *hostEnv) GetBlockAtHeight(height uint64) (runtime.Block, bool, error) {
	if e.ctx.Blocks == nil {
		return runtime.Block{}, false, &MethodNotSupportedError{"GetBlockAtHeight"}
	}

	if e.ctx.BlockHeader != nil && height == e.ctx.BlockHeader.Height {
		return runtimeBlockFromHeader(e.ctx.BlockHeader), true, nil
	}

	header, err := e.ctx.Blocks.ByHeightFrom(height, e.ctx.BlockHeader)
	// TODO: remove dependency on storage
	if errors.Is(err, storage.ErrNotFound) {
		// TODO (Ramtin, block not found error)
		return runtime.Block{}, false, nil
	} else if err != nil {
		panic(StorageFailure{err, fmt.Sprintf("cannot load block %d", height)})
	}

	// TODO: improve error passing https://github.com/onflow/cadence/issues/202
	return runtimeBlockFromHeader(header), true, nil
}

// Transaction Environment Functions

func (e *hostEnv) CreateAccount(payer runtime.Address) (address runtime.Address, err error) {
	if e.transactionEnv == nil {
		return runtime.Address{}, &MethodNotSupportedError{"CreateAccount"}
	}

	address, err = e.transactionEnv.CreateAccount(payer)

	// TODO if error type is
	// ErrAccountNotFound          = errors.New("account not found")
	// return AccountNotFoundError

	// TODO RAMTIN
	// switch error type
	// TODO: improve error passing https://github.com/onflow/cadence/issues/202
	return address, err
}

func (e *hostEnv) AddAccountKey(address runtime.Address, publicKey []byte) error {
	if e.transactionEnv == nil {
		return &MethodNotSupportedError{"AddAccountKey"}
	}

	// TODO: improve error passing https://github.com/onflow/cadence/issues/202
	return e.transactionEnv.AddAccountKey(address, publicKey)
}

func (e *hostEnv) RemoveAccountKey(address runtime.Address, index int) (publicKey []byte, err error) {
	if e.transactionEnv == nil {
		return nil, &MethodNotSupportedError{"RemoveAccountKey"}
	}

	// TODO: improve error passing https://github.com/onflow/cadence/issues/202
	return e.transactionEnv.RemoveAccountKey(address, index)
}

func (e *hostEnv) UpdateAccountContractCode(address runtime.Address, name string, code []byte) (err error) {
	if e.transactionEnv == nil {
		return &MethodNotSupportedError{"UpdateAccountContractCode"}
	}

	// TODO: improve error passing https://github.com/onflow/cadence/issues/202
	return e.transactionEnv.UpdateAccountContractCode(address, name, code)
}

func (e *hostEnv) GetAccountContractCode(address runtime.Address, name string) (code []byte, err error) {
	return e.GetCode(runtime.AddressLocation{
		Address: address,
		Name:    name,
	})
}

func (e *hostEnv) RemoveAccountContractCode(address runtime.Address, name string) (err error) {
	if e.transactionEnv == nil {
		return &MethodNotSupportedError{"RemoveAccountContractCode"}
	}

	// TODO: improve error passing https://github.com/onflow/cadence/issues/202
	return e.transactionEnv.RemoveAccountContractCode(address, name)
}

func (e *transactionEnv) UpdateAccountContractCode(address runtime.Address, name string, code []byte) (err error) {
	accountAddress := flow.Address(address)

	// must be signed by the service account
	if e.ctx.RestrictedDeploymentEnabled && !e.isAuthorizer(runtime.Address(e.ctx.Chain.ServiceAddress())) {
		return &RestrictedAccessError{"code deployment requires authorization from the service account"}
	}

	// TODO(Ramtin)
	// handle errors
	// if ledger Error
	// fvm.LedgerFailure{err}

	return e.accounts.SetContract(name, accountAddress, code)
}

func (e *transactionEnv) RemoveAccountContractCode(address runtime.Address, name string) (err error) {
	accountAddress := flow.Address(address)

	// must be signed by the service account
	if e.ctx.RestrictedDeploymentEnabled && !e.isAuthorizer(runtime.Address(e.ctx.Chain.ServiceAddress())) {
		return &RestrictedAccessError{"code deployment requires authorization from the service account"}
	}

	return e.accounts.DeleteContract(name, accountAddress)
}

func (e *hostEnv) GetSigningAccounts() ([]runtime.Address, error) {
	if e.transactionEnv == nil {
<<<<<<< HEAD
		return nil, &MethodNotSupportedError{"GetSigningAccounts"}
=======
		return nil, errors.New("GetSigningAccounts is not supported by this environment")
>>>>>>> a8948e97
	}

	return e.transactionEnv.GetSigningAccounts(), nil
}

// Transaction Environment

type transactionEnv struct {
	vm               *VirtualMachine
	ctx              Context
	st               *state.State
	accounts         *state.Accounts
	addressGenerator flow.AddressGenerator

	tx      *flow.TransactionBody
	txIndex uint32
	txID    flow.Identifier

	authorizers []runtime.Address
}

func newTransactionEnv(
	vm *VirtualMachine,
	ctx Context,
	st *state.State,
	accounts *state.Accounts,
	addressGenerator flow.AddressGenerator,
	tx *flow.TransactionBody,
	txIndex uint32,

) *transactionEnv {
	return &transactionEnv{
		vm:               vm,
		ctx:              ctx,
		st:               st,
		accounts:         accounts,
		addressGenerator: addressGenerator,
		tx:               tx,
		txIndex:          txIndex,
		txID:             tx.ID(),
	}
}

func (e *transactionEnv) GetSigningAccounts() []runtime.Address {
	if e.authorizers == nil {
		e.authorizers = make([]runtime.Address, len(e.tx.Authorizers))

		for i, auth := range e.tx.Authorizers {
			e.authorizers[i] = runtime.Address(auth)
		}
	}

	return e.authorizers
}

func (e *transactionEnv) TxIndex() uint32 {
	return e.txIndex
}

func (e *transactionEnv) TxID() flow.Identifier {
	return e.txID
}

func (e *transactionEnv) GetComputationLimit() uint64 {
	return e.tx.GasLimit
}

func (e *transactionEnv) CreateAccount(payer runtime.Address) (address runtime.Address, err error) {
	// TODO Ramtin
	if e.ctx.ServiceAccountEnabled {
		err = e.vm.invokeMetaTransaction(
			e.ctx,
			deductAccountCreationFeeTransaction(
				flow.Address(payer),
				e.ctx.Chain.ServiceAddress(),
				e.ctx.RestrictedAccountCreationEnabled,
			),
			e.st,
		)
		if err != nil {
			// TODO: improve error passing https://github.com/onflow/cadence/issues/202
			return address, err
		}
	}

	flowAddress, err := e.addressGenerator.NextAddress()
	if err != nil {
		return address, err
	}

	err = e.accounts.Create(nil, flowAddress)
	if err != nil {
		// TODO: improve error passing https://github.com/onflow/cadence/issues/202
		return address, err
	}

	if e.ctx.ServiceAccountEnabled {
		err = e.vm.invokeMetaTransaction(
			e.ctx,
			initFlowTokenTransaction(flowAddress, e.ctx.Chain.ServiceAddress()),
			e.st,
		)
		if err != nil {
			// TODO: improve error passing https://github.com/onflow/cadence/issues/202
			return address, err
		}
	}

	return runtime.Address(flowAddress), nil
}

// AddAccountKey adds a public key to an existing account.
//
// This function returns an error if the specified account does not exist or
// if the key insertion fails.
func (e *transactionEnv) AddAccountKey(address runtime.Address, encodedPublicKey []byte) (err error) {
	accountAddress := flow.Address(address)

	var ok bool

	ok, err = e.accounts.Exists(accountAddress)
	if err != nil {
		// TODO RAMTIN (Switch on error type)
		// TODO: improve error passing https://github.com/onflow/cadence/issues/202
		return err
	}
	if !ok {
		return &AccountNotFoundError{accountAddress}
	}

	var publicKey flow.AccountPublicKey

	publicKey, err = flow.DecodeRuntimeAccountPublicKey(encodedPublicKey, 0)
	if err != nil {
		return fmt.Errorf("cannot decode runtime public account key: %w", err)
	}

	err = e.accounts.AppendPublicKey(accountAddress, publicKey)
	if err != nil {
		// TODO RAMTIN (switch error return type)
		return fmt.Errorf("failed to add public key to account: %w", err)
	}

	return nil
}

// RemoveAccountKey revokes a public key by index from an existing account.
//
// This function returns an error if the specified account does not exist, the
// provided key is invalid, or if key revoking fails.
func (e *transactionEnv) RemoveAccountKey(address runtime.Address, keyIndex int) (encodedPublicKey []byte, err error) {
	accountAddress := flow.Address(address)

	var ok bool

	ok, err = e.accounts.Exists(accountAddress)
	if err != nil {
		// TODO: improve error passing https://github.com/onflow/cadence/issues/202
		return nil, err
	}

	if !ok {
		return nil, &AccountNotFoundError{accountAddress}
	}

	if keyIndex < 0 {
		// TODO change keyIndex to uint and get rid of this error
		return nil, fmt.Errorf("key index must be positive, received %d", keyIndex)
	}

	var publicKey flow.AccountPublicKey
	publicKey, err = e.accounts.GetPublicKey(accountAddress, uint64(keyIndex))
	if err != nil {
		return nil, err
	}

	// mark this key as revoked
	publicKey.Revoked = true

	encodedPublicKey, err = e.accounts.SetPublicKey(accountAddress, uint64(keyIndex), publicKey)
	if err != nil {
		// TODO: improve error passing https://github.com/onflow/cadence/issues/202 {
		return nil, fmt.Errorf("failed to revoke account key: %w", err)
	}

	return encodedPublicKey, nil
}

func (e *transactionEnv) isAuthorizer(address runtime.Address) bool {
	for _, accountAddress := range e.GetSigningAccounts() {
		if accountAddress == address {
			return true
		}
	}
	return false
}<|MERGE_RESOLUTION|>--- conflicted
+++ resolved
@@ -253,14 +253,6 @@
 }
 
 func (e *hostEnv) EmitEvent(event cadence.Event) error {
-
-<<<<<<< HEAD
-func (e *hostEnv) GenerateUUID() uint64 {
-	// TODO add not supported
-	uuid, err := e.uuidGenerator.GenerateUUID()
-	if err != nil {
-		panic(&UUIDGeneratorFailure{err})
-=======
 	payload, err := jsoncdc.Encode(event)
 	if err != nil {
 		return fmt.Errorf("failed to json encode a cadence event: %w", err)
@@ -276,7 +268,6 @@
 				Limit:         e.ctx.EventCollectionByteSizeLimit,
 			}
 		}
->>>>>>> a8948e97
 	}
 
 	flowEvent := flow.Event{
@@ -294,6 +285,9 @@
 func (e *hostEnv) GenerateUUID() (uint64, error) {
 	// TODO add not supported
 	uuid, err := e.uuidGenerator.GenerateUUID()
+	if err != nil {
+		panic(&UUIDGeneratorFailure{err})
+	}
 	return uuid, err
 }
 
@@ -361,14 +355,8 @@
 // GetCurrentBlockHeight returns the current block height.
 func (e *hostEnv) GetCurrentBlockHeight() (uint64, error) {
 	if e.ctx.BlockHeader == nil {
-<<<<<<< HEAD
 		return 0, &MethodNotSupportedError{"GetCurrentBlockHeight"}
 	}
-
-=======
-		return 0, errors.New("GetCurrentBlockHeight is not supported by this environment")
-	}
->>>>>>> a8948e97
 	return e.ctx.BlockHeader.Height, nil
 }
 
@@ -376,11 +364,7 @@
 // secure.
 func (e *hostEnv) UnsafeRandom() (uint64, error) {
 	if e.rng == nil {
-<<<<<<< HEAD
 		return 0, &MethodNotSupportedError{"UnsafeRandom"}
-=======
-		return 0, errors.New("UnsafeRandom is not supported by this environment")
->>>>>>> a8948e97
 	}
 	buf := make([]byte, 8)
 	_, _ = e.rng.Read(buf) // Always succeeds, no need to check error
@@ -510,11 +494,7 @@
 
 func (e *hostEnv) GetSigningAccounts() ([]runtime.Address, error) {
 	if e.transactionEnv == nil {
-<<<<<<< HEAD
 		return nil, &MethodNotSupportedError{"GetSigningAccounts"}
-=======
-		return nil, errors.New("GetSigningAccounts is not supported by this environment")
->>>>>>> a8948e97
 	}
 
 	return e.transactionEnv.GetSigningAccounts(), nil

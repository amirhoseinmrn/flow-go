--- conflicted
+++ resolved
@@ -8,23 +8,6 @@
 	"github.com/onflow/flow-go/model/flow"
 )
 
-<<<<<<< HEAD
-var _ runtime.Interface = &TransactionEnv{}
-
-// TransactionEnv is a read-write environment used for executing flow transactions.
-type TransactionEnv struct {
-	commonEnv
-
-	eventHandler     handler.EventHandler
-	addressGenerator flow.AddressGenerator
-	tx               *flow.TransactionBody
-	txIndex          uint32
-	txID             flow.Identifier
-	authorizers      []runtime.Address
-}
-
-=======
->>>>>>> 4cd3c838
 func NewTransactionEnvironment(
 	ctx Context,
 	txnState *state.TransactionState,
@@ -32,692 +15,7 @@
 	tx *flow.TransactionBody,
 	txIndex uint32,
 	traceSpan otelTrace.Span,
-<<<<<<< HEAD
 	eventHandlerOptions ...handler.FlowEventHandlerOption,
-) (*TransactionEnv, error) {
-
-	accounts := state.NewAccounts(sth)
-	generator := state.NewStateBoundAddressGenerator(sth, ctx.Chain)
-	uuidGenerator := state.NewUUIDGenerator(sth)
-	programsHandler := handler.NewProgramsHandler(programs, sth)
-	// TODO set the flags on context
-	eventHandler := handler.NewFlowEventHandler(ctx.Chain,
-		ctx.EventCollectionEnabled,
-		ctx.ServiceEventCollectionEnabled,
-		ctx.EventCollectionByteSizeLimit,
-		eventHandlerOptions...,
-	)
-	accountKeys := handler.NewAccountKeyHandler(accounts)
-	tracer := NewTracer(ctx.Tracer, traceSpan, ctx.ExtensiveTracing)
-
-	env := &TransactionEnv{
-		commonEnv: commonEnv{
-			Tracer: tracer,
-			ProgramLogger: NewProgramLogger(
-				tracer,
-				ctx.Metrics,
-				ctx.CadenceLoggingEnabled,
-			),
-			UnsafeRandomGenerator: NewUnsafeRandomGenerator(
-				tracer,
-				ctx.BlockHeader,
-			),
-			ctx:           ctx,
-			sth:           sth,
-			vm:            vm,
-			programs:      programsHandler,
-			accounts:      accounts,
-			accountKeys:   accountKeys,
-			uuidGenerator: uuidGenerator,
-		},
-
-		addressGenerator: generator,
-		eventHandler:     eventHandler,
-		tx:               tx,
-		txIndex:          txIndex,
-		txID:             tx.ID(),
-	}
-
-	// TODO(patrick): rm this hack
-	env.MeterInterface = env
-	env.AccountInterface = env
-
-	env.contracts = handler.NewContractHandler(accounts,
-		func() bool {
-			enabled, defined := env.GetIsContractDeploymentRestricted()
-			if !defined {
-				// If the contract deployment bool is not set by the state
-				// fallback to the default value set by the configuration
-				// after the contract deployment bool is set by the state on all chains, this logic can be simplified
-				return ctx.RestrictContractDeployment
-			}
-			return enabled
-		},
-		func() bool {
-			// TODO read this from the chain similar to the contract deployment
-			// but for now we would honor the fallback context flag
-			return ctx.RestrictContractRemoval
-		},
-		env.GetAccountsAuthorizedForContractUpdate,
-		env.GetAccountsAuthorizedForContractRemoval,
-		env.useContractAuditVoucher,
-	)
-
-	var err error
-	// set the execution parameters from the state
-	if ctx.AllowContextOverrideByExecutionState {
-		err = env.setExecutionParameters()
-	}
-
-	return env, err
-}
-
-func (e *TransactionEnv) setExecutionParameters() error {
-	// Check that the service account exists because all the settings are stored in it
-	serviceAddress := e.Context().Chain.ServiceAddress()
-	service := runtime.Address(serviceAddress)
-
-	// set the property if no error, but if the error is a fatal error then return it
-	setIfOk := func(prop string, err error, setter func()) (fatal error) {
-		err, fatal = errors.SplitErrorTypes(err)
-		if fatal != nil {
-			// this is a fatal error. return it
-			e.ctx.Logger.
-				Error().
-				Err(fatal).
-				Msgf("error getting %s", prop)
-			return fatal
-		}
-		if err != nil {
-			// this is a general error.
-			// could be that no setting was present in the state,
-			// or that the setting was not parseable,
-			// or some other deterministic thing.
-			e.ctx.Logger.
-				Debug().
-				Err(err).
-				Msgf("could not set %s. Using defaults", prop)
-			return nil
-		}
-		// everything is ok. do the setting
-		setter()
-		return nil
-	}
-
-	meter := e.sth.State().Meter()
-
-	computationWeights, err := GetExecutionEffortWeights(e, service)
-	err = setIfOk(
-		"execution effort weights",
-		err,
-		func() { meter.SetComputationWeights(computationWeights) })
-	if err != nil {
-		return err
-	}
-
-	memoryWeights, err := GetExecutionMemoryWeights(e, service)
-	err = setIfOk(
-		"execution memory weights",
-		err,
-		func() { meter.SetMemoryWeights(memoryWeights) })
-	if err != nil {
-		return err
-	}
-
-	memoryLimit, err := GetExecutionMemoryLimit(e, service)
-	err = setIfOk(
-		"execution memory limit",
-		err,
-		func() { meter.SetTotalMemoryLimit(memoryLimit) })
-	if err != nil {
-		return err
-	}
-
-	return nil
-}
-
-func (e *TransactionEnv) TxIndex() uint32 {
-	return e.txIndex
-}
-
-func (e *TransactionEnv) TxID() flow.Identifier {
-	return e.txID
-}
-
-// GetAccountsAuthorizedForContractUpdate returns a list of addresses authorized to update/deploy contracts
-func (e *TransactionEnv) GetAccountsAuthorizedForContractUpdate() []common.Address {
-	return e.GetAuthorizedAccounts(
-		cadence.Path{
-			Domain:     blueprints.ContractDeploymentAuthorizedAddressesPathDomain,
-			Identifier: blueprints.ContractDeploymentAuthorizedAddressesPathIdentifier,
-		})
-}
-
-// GetAccountsAuthorizedForContractRemoval returns a list of addresses authorized to remove contracts
-func (e *TransactionEnv) GetAccountsAuthorizedForContractRemoval() []common.Address {
-	return e.GetAuthorizedAccounts(
-		cadence.Path{
-			Domain:     blueprints.ContractRemovalAuthorizedAddressesPathDomain,
-			Identifier: blueprints.ContractRemovalAuthorizedAddressesPathIdentifier,
-		})
-}
-
-// GetAuthorizedAccounts returns a list of addresses authorized by the service account.
-// Used to determine which accounts are permitted to deploy, update, or remove contracts.
-//
-// It reads a storage path from service account and parse the addresses.
-// If any issue occurs on the process (missing registers, stored value properly not set),
-// it gracefully handles it and falls back to default behaviour (only service account be authorized).
-func (e *TransactionEnv) GetAuthorizedAccounts(path cadence.Path) []common.Address {
-	// set default to service account only
-	service := runtime.Address(e.ctx.Chain.ServiceAddress())
-	defaultAccounts := []runtime.Address{service}
-
-	value, err := e.vm.Runtime.ReadStored(
-		service,
-		path,
-		runtime.Context{Interface: e},
-	)
-
-	const warningMsg = "failed to read contract authorized accounts from service account. using default behaviour instead."
-
-	if err != nil {
-		e.ctx.Logger.Warn().Msg(warningMsg)
-		return defaultAccounts
-	}
-	addresses, ok := utils.CadenceValueToAddressSlice(value)
-	if !ok {
-		e.ctx.Logger.Warn().Msg(warningMsg)
-		return defaultAccounts
-	}
-	return addresses
-}
-
-// GetIsContractDeploymentRestricted returns if contract deployment restriction is defined in the state and the value of it
-func (e *TransactionEnv) GetIsContractDeploymentRestricted() (restricted bool, defined bool) {
-	restricted, defined = false, false
-	service := runtime.Address(e.ctx.Chain.ServiceAddress())
-
-	value, err := e.vm.Runtime.ReadStored(
-		service,
-		cadence.Path{
-			Domain:     blueprints.IsContractDeploymentRestrictedPathDomain,
-			Identifier: blueprints.IsContractDeploymentRestrictedPathIdentifier,
-		},
-		runtime.Context{Interface: e},
-	)
-	if err != nil {
-		e.ctx.Logger.
-			Debug().
-			Msg("Failed to read IsContractDeploymentRestricted from the service account. Using value from context instead.")
-		return restricted, defined
-	}
-	restrictedCadence, ok := value.(cadence.Bool)
-	if !ok {
-		e.ctx.Logger.
-			Debug().
-			Msg("Failed to parse IsContractDeploymentRestricted from the service account. Using value from context instead.")
-		return restricted, defined
-	}
-	defined = true
-	restricted = restrictedCadence.ToGoValue().(bool)
-	return restricted, defined
-}
-
-func (e *TransactionEnv) useContractAuditVoucher(address runtime.Address, code []byte) (bool, error) {
-	return InvokeUseContractAuditVoucherContract(
-		e,
-		address,
-		string(code[:]))
-}
-
-func (e *TransactionEnv) isAuthorizerServiceAccount() bool {
-	return e.isAuthorizer(runtime.Address(e.ctx.Chain.ServiceAddress()))
-}
-
-func (e *TransactionEnv) isAuthorizer(address runtime.Address) bool {
-	for _, accountAddress := range e.getSigningAccounts() {
-		if accountAddress == address {
-			return true
-		}
-	}
-	return false
-}
-
-func (e *TransactionEnv) GetStorageCapacity(address common.Address) (value uint64, err error) {
-	defer e.StartSpanFromRoot(trace.FVMEnvGetStorageCapacity).End()
-
-	err = e.Meter(meter.ComputationKindGetStorageCapacity, 1)
-	if err != nil {
-		return value, fmt.Errorf("get storage capacity failed: %w", err)
-	}
-
-	result, invokeErr := InvokeAccountStorageCapacityContract(
-		e,
-		address)
-	if invokeErr != nil {
-		return 0, errors.HandleRuntimeError(invokeErr)
-	}
-
-	return storageMBUFixToBytesUInt(result), nil
-}
-
-func (e *TransactionEnv) GetAccountBalance(address common.Address) (value uint64, err error) {
-	defer e.StartSpanFromRoot(trace.FVMEnvGetAccountBalance).End()
-
-	err = e.Meter(meter.ComputationKindGetAccountBalance, 1)
-	if err != nil {
-		return value, fmt.Errorf("get account balance failed: %w", err)
-	}
-
-	result, invokeErr := InvokeAccountBalanceContract(e, address)
-	if invokeErr != nil {
-		return 0, errors.HandleRuntimeError(invokeErr)
-	}
-	return result.ToGoValue().(uint64), nil
-}
-
-func (e *TransactionEnv) GetAccountAvailableBalance(address common.Address) (value uint64, err error) {
-	defer e.StartSpanFromRoot(trace.FVMEnvGetAccountBalance).End()
-
-	err = e.Meter(meter.ComputationKindGetAccountAvailableBalance, 1)
-	if err != nil {
-		return value, fmt.Errorf("get account available balance failed: %w", err)
-	}
-
-	result, invokeErr := InvokeAccountAvailableBalanceContract(
-		e,
-		address)
-
-	if invokeErr != nil {
-		return 0, errors.HandleRuntimeError(invokeErr)
-	}
-	return result.ToGoValue().(uint64), nil
-}
-
-func (e *TransactionEnv) ResolveLocation(
-	identifiers []runtime.Identifier,
-	location runtime.Location,
-) ([]runtime.ResolvedLocation, error) {
-	defer e.StartExtensiveTracingSpanFromRoot(trace.FVMEnvResolveLocation).End()
-
-	err := e.Meter(meter.ComputationKindResolveLocation, 1)
-	if err != nil {
-		return nil, fmt.Errorf("resolve location failed: %w", err)
-	}
-
-	addressLocation, isAddress := location.(common.AddressLocation)
-
-	// if the location is not an address location, e.g. an identifier location (`import Crypto`),
-	// then return a single resolved location which declares all identifiers.
-	if !isAddress {
-		return []runtime.ResolvedLocation{
-			{
-				Location:    location,
-				Identifiers: identifiers,
-			},
-		}, nil
-	}
-
-	// if the location is an address,
-	// and no specific identifiers where requested in the import statement,
-	// then fetch all identifiers at this address
-	if len(identifiers) == 0 {
-		address := flow.Address(addressLocation.Address)
-
-		err := e.accounts.CheckAccountNotFrozen(address)
-		if err != nil {
-			return nil, fmt.Errorf("resolving location failed: %w", err)
-		}
-
-		contractNames, err := e.contracts.GetContractNames(addressLocation.Address)
-		if err != nil {
-			return nil, fmt.Errorf("resolving location failed: %w", err)
-		}
-
-		// if there are no contractNames deployed,
-		// then return no resolved locations
-		if len(contractNames) == 0 {
-			return nil, nil
-		}
-
-		identifiers = make([]ast.Identifier, len(contractNames))
-
-		for i := range identifiers {
-			identifiers[i] = runtime.Identifier{
-				Identifier: contractNames[i],
-			}
-		}
-	}
-
-	// return one resolved location per identifier.
-	// each resolved location is an address contract location
-	resolvedLocations := make([]runtime.ResolvedLocation, len(identifiers))
-	for i := range resolvedLocations {
-		identifier := identifiers[i]
-		resolvedLocations[i] = runtime.ResolvedLocation{
-			Location: common.AddressLocation{
-				Address: addressLocation.Address,
-				Name:    identifier.Identifier,
-			},
-			Identifiers: []runtime.Identifier{identifier},
-		}
-	}
-
-	return resolvedLocations, nil
-}
-
-func (e *TransactionEnv) EmitEvent(event cadence.Event) error {
-	defer e.StartExtensiveTracingSpanFromRoot(trace.FVMEnvEmitEvent).End()
-
-	err := e.Meter(meter.ComputationKindEmitEvent, 1)
-	if err != nil {
-		return fmt.Errorf("emit event failed: %w", err)
-	}
-
-	return e.eventHandler.EmitEvent(event, e.txID, e.txIndex, e.tx.Payer)
-}
-
-func (e *TransactionEnv) Events() []flow.Event {
-	return e.eventHandler.Events()
-}
-
-func (e *TransactionEnv) ServiceEvents() []flow.Event {
-	return e.eventHandler.ServiceEvents()
-}
-
-func (e *TransactionEnv) Meter(kind common.ComputationKind, intensity uint) error {
-	if e.sth.EnforceComputationLimits() {
-		return e.sth.State().MeterComputation(kind, intensity)
-	}
-	return nil
-}
-
-func (e *TransactionEnv) meterMemory(kind common.MemoryKind, intensity uint) error {
-	if e.sth.EnforceMemoryLimits() {
-		return e.sth.State().MeterMemory(kind, intensity)
-	}
-	return nil
-}
-
-func (e *TransactionEnv) SetAccountFrozen(address common.Address, frozen bool) error {
-
-	if !e.ctx.AccountFreezeEnabled {
-		return errors.NewOperationNotSupportedError("SetAccountFrozen")
-	}
-
-	flowAddress := flow.Address(address)
-
-	if flowAddress == e.ctx.Chain.ServiceAddress() {
-		err := errors.NewValueErrorf(flowAddress.String(), "cannot freeze service account")
-		return fmt.Errorf("setting account frozen failed: %w", err)
-	}
-
-	if !e.isAuthorizerServiceAccount() {
-		err := errors.NewOperationAuthorizationErrorf("SetAccountFrozen", "accounts can be frozen only by transactions authorized by the service account")
-		return fmt.Errorf("setting account frozen failed: %w", err)
-	}
-
-	err := e.accounts.SetAccountFrozen(flowAddress, frozen)
-	if err != nil {
-		return fmt.Errorf("setting account frozen failed: %w", err)
-	}
-	return nil
-}
-
-func (e *TransactionEnv) VerifySignature(
-	signature []byte,
-	tag string,
-	signedData []byte,
-	publicKey []byte,
-	signatureAlgorithm runtime.SignatureAlgorithm,
-	hashAlgorithm runtime.HashAlgorithm,
-) (bool, error) {
-	defer e.StartSpanFromRoot(trace.FVMEnvVerifySignature).End()
-
-	err := e.Meter(meter.ComputationKindVerifySignature, 1)
-	if err != nil {
-		return false, fmt.Errorf("verify signature failed: %w", err)
-	}
-
-	valid, err := crypto.VerifySignatureFromRuntime(
-		signature,
-		tag,
-		signedData,
-		publicKey,
-		signatureAlgorithm,
-		hashAlgorithm,
-	)
-
-	if err != nil {
-		return false, fmt.Errorf("verify signature failed: %w", err)
-	}
-
-	return valid, nil
-}
-
-func (e *TransactionEnv) ValidatePublicKey(pk *runtime.PublicKey) error {
-	err := e.Meter(meter.ComputationKindValidatePublicKey, 1)
-	if err != nil {
-		return fmt.Errorf("validate public key failed: %w", err)
-	}
-
-	return crypto.ValidatePublicKey(pk.SignAlgo, pk.PublicKey)
-}
-
-// Block Environment Functions
-
-func (e *TransactionEnv) CreateAccount(payer runtime.Address) (address runtime.Address, err error) {
-	defer e.StartSpanFromRoot(trace.FVMEnvCreateAccount).End()
-
-	err = e.Meter(meter.ComputationKindCreateAccount, 1)
-	if err != nil {
-		return address, err
-	}
-
-	e.sth.DisableAllLimitEnforcements() // don't enforce limit during account creation
-	defer e.sth.EnableAllLimitEnforcements()
-
-	flowAddress, err := e.addressGenerator.NextAddress()
-	if err != nil {
-		return address, err
-	}
-
-	err = e.accounts.Create(nil, flowAddress)
-	if err != nil {
-		return address, fmt.Errorf("create account failed: %w", err)
-	}
-
-	if e.ctx.ServiceAccountEnabled {
-		_, invokeErr := InvokeSetupNewAccountContract(
-			e,
-			flowAddress,
-			payer)
-		if invokeErr != nil {
-			return address, errors.HandleRuntimeError(invokeErr)
-		}
-	}
-
-	e.ctx.Metrics.RuntimeSetNumberOfAccounts(e.addressGenerator.AddressCount())
-	return runtime.Address(flowAddress), nil
-}
-
-// AddEncodedAccountKey adds an encoded public key to an existing account.
-//
-// This function returns an error if the specified account does not exist or
-// if the key insertion fails.
-func (e *TransactionEnv) AddEncodedAccountKey(address runtime.Address, publicKey []byte) error {
-	defer e.StartSpanFromRoot(trace.FVMEnvAddAccountKey).End()
-
-	err := e.Meter(meter.ComputationKindAddEncodedAccountKey, 1)
-	if err != nil {
-		return fmt.Errorf("add encoded account key failed: %w", err)
-	}
-
-	// TODO do a call to track the computation usage and memory usage
-	e.sth.DisableAllLimitEnforcements() // don't enforce limit during adding a key
-	defer e.sth.EnableAllLimitEnforcements()
-
-	err = e.accounts.CheckAccountNotFrozen(flow.Address(address))
-	if err != nil {
-		return fmt.Errorf("add encoded account key failed: %w", err)
-	}
-
-	err = e.accountKeys.AddEncodedAccountKey(address, publicKey)
-
-	if err != nil {
-		return fmt.Errorf("add encoded account key failed: %w", err)
-	}
-	return nil
-}
-
-// RevokeEncodedAccountKey revokes a public key by index from an existing account.
-//
-// This function returns an error if the specified account does not exist, the
-// provided key is invalid, or if key revoking fails.
-func (e *TransactionEnv) RevokeEncodedAccountKey(address runtime.Address, index int) (publicKey []byte, err error) {
-	defer e.StartSpanFromRoot(trace.FVMEnvRemoveAccountKey).End()
-
-	err = e.Meter(meter.ComputationKindRevokeEncodedAccountKey, 1)
-	if err != nil {
-		return publicKey, fmt.Errorf("revoke encoded account key failed: %w", err)
-	}
-
-	err = e.accounts.CheckAccountNotFrozen(flow.Address(address))
-	if err != nil {
-		return nil, fmt.Errorf("revoke encoded account key failed: %w", err)
-	}
-
-	encodedKey, err := e.accountKeys.RemoveAccountKey(address, index)
-	if err != nil {
-		return nil, fmt.Errorf("revoke encoded account key failed: %w", err)
-	}
-
-	return encodedKey, nil
-}
-
-// AddAccountKey adds a public key to an existing account.
-//
-// This function returns an error if the specified account does not exist or
-// if the key insertion fails.
-func (e *TransactionEnv) AddAccountKey(
-	address runtime.Address,
-	publicKey *runtime.PublicKey,
-	hashAlgo runtime.HashAlgorithm,
-	weight int,
-) (
-	*runtime.AccountKey,
-	error,
-) {
-	defer e.StartSpanFromRoot(trace.FVMEnvAddAccountKey).End()
-
-	err := e.Meter(meter.ComputationKindAddAccountKey, 1)
-	if err != nil {
-		return nil, fmt.Errorf("add account key failed: %w", err)
-	}
-
-	accKey, err := e.accountKeys.AddAccountKey(address, publicKey, hashAlgo, weight)
-	if err != nil {
-		return nil, fmt.Errorf("add account key failed: %w", err)
-	}
-
-	return accKey, nil
-}
-
-// GetAccountKey retrieves a public key by index from an existing account.
-//
-// This function returns a nil key with no errors, if a key doesn't exist at the given index.
-// An error is returned if the specified account does not exist, the provided index is not valid,
-// or if the key retrieval fails.
-func (e *TransactionEnv) GetAccountKey(address runtime.Address, keyIndex int) (*runtime.AccountKey, error) {
-	defer e.StartSpanFromRoot(trace.FVMEnvGetAccountKey).End()
-
-	err := e.Meter(meter.ComputationKindGetAccountKey, 1)
-	if err != nil {
-		return nil, fmt.Errorf("get account key failed: %w", err)
-	}
-
-	accKey, err := e.accountKeys.GetAccountKey(address, keyIndex)
-	if err != nil {
-		return nil, fmt.Errorf("get account key failed: %w", err)
-	}
-	return accKey, err
-}
-
-// RevokeAccountKey revokes a public key by index from an existing account,
-// and returns the revoked key.
-//
-// This function returns a nil key with no errors, if a key doesn't exist at the given index.
-// An error is returned if the specified account does not exist, the provided index is not valid,
-// or if the key revoking fails.
-func (e *TransactionEnv) RevokeAccountKey(address runtime.Address, keyIndex int) (*runtime.AccountKey, error) {
-	defer e.StartSpanFromRoot(trace.FVMEnvRemoveAccountKey).End()
-
-	err := e.Meter(meter.ComputationKindRevokeAccountKey, 1)
-	if err != nil {
-		return nil, fmt.Errorf("revoke account key failed: %w", err)
-	}
-
-	return e.accountKeys.RevokeAccountKey(address, keyIndex)
-}
-
-func (e *TransactionEnv) UpdateAccountContractCode(address runtime.Address, name string, code []byte) (err error) {
-	defer e.StartSpanFromRoot(trace.FVMEnvUpdateAccountContractCode).End()
-
-	err = e.Meter(meter.ComputationKindUpdateAccountContractCode, 1)
-	if err != nil {
-		return fmt.Errorf("update account contract code failed: %w", err)
-	}
-
-	err = e.accounts.CheckAccountNotFrozen(flow.Address(address))
-	if err != nil {
-		return fmt.Errorf("update account contract code failed: %w", err)
-	}
-
-	err = e.contracts.SetContract(address, name, code, e.getSigningAccounts())
-	if err != nil {
-		return fmt.Errorf("updating account contract code failed: %w", err)
-	}
-
-	return nil
-}
-
-func (e *TransactionEnv) RemoveAccountContractCode(address runtime.Address, name string) (err error) {
-	defer e.StartSpanFromRoot(trace.FVMEnvRemoveAccountContractCode).End()
-
-	err = e.Meter(meter.ComputationKindRemoveAccountContractCode, 1)
-	if err != nil {
-		return fmt.Errorf("remove account contract code failed: %w", err)
-	}
-
-	err = e.accounts.CheckAccountNotFrozen(flow.Address(address))
-	if err != nil {
-		return fmt.Errorf("remove account contract code failed: %w", err)
-	}
-
-	err = e.contracts.RemoveContract(address, name, e.getSigningAccounts())
-	if err != nil {
-		return fmt.Errorf("remove account contract code failed: %w", err)
-	}
-
-	return nil
-}
-
-func (e *TransactionEnv) GetSigningAccounts() ([]runtime.Address, error) {
-	defer e.StartExtensiveTracingSpanFromRoot(trace.FVMEnvGetSigningAccounts).End()
-	return e.getSigningAccounts(), nil
-}
-
-func (e *TransactionEnv) getSigningAccounts() []runtime.Address {
-	if e.authorizers == nil {
-		e.authorizers = make([]runtime.Address, len(e.tx.Authorizers))
-
-		for i, auth := range e.tx.Authorizers {
-			e.authorizers[i] = runtime.Address(auth)
-		}
-	}
-	return e.authorizers
-=======
 ) environment.Environment {
 	ctx.RootSpan = traceSpan
 	ctx.TxIndex = txIndex
@@ -728,5 +26,4 @@
 		ctx.EnvironmentParams,
 		txnState,
 		programs)
->>>>>>> 4cd3c838
 }
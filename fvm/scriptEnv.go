--- conflicted
+++ resolved
@@ -522,8 +522,8 @@
 	return uuid, err
 }
 
-<<<<<<< HEAD
 func (e *ScriptEnv) checkContext() error {
+	// in the future this context check should be done inside the cadence
 	select {
 	case <-e.reqContext.Done():
 		err := e.reqContext.Err()
@@ -536,7 +536,7 @@
 	}
 }
 
-func (e *ScriptEnv) meterComputation(kind, intensity uint) error {
+func (e *ScriptEnv) meterComputation(kind common.ComputationKind, intensity uint) error {
 	// this method is called on every unit of operation, so
 	// checking the context here is the most likely would capture
 	// timeouts or cancellation as soon as they happen, though
@@ -545,9 +545,7 @@
 	if err := e.checkContext(); err != nil {
 		return err
 	}
-=======
-func (e *ScriptEnv) meterComputation(kind common.ComputationKind, intensity uint) error {
->>>>>>> 1df43de8
+
 	if e.sth.EnforceComputationLimits {
 		return e.sth.State().MeterComputation(kind, intensity)
 	}

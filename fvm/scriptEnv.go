--- conflicted
+++ resolved
@@ -36,24 +36,9 @@
 
 // ScriptEnv is a read-only mostly used for executing scripts.
 type ScriptEnv struct {
-<<<<<<< HEAD
-	ctx                Context
-	sth                *state.StateHolder
-	vm                 VirtualMachine
-	accounts           state.Accounts
-	contracts          *handler.ContractHandler
-	programs           *handler.ProgramsHandler
-	accountKeys        *handler.AccountKeyHandler
-	metrics            *handler.MetricsHandler
-	computationHandler handler.ComputationMeteringHandler
-	uuidGenerator      *state.UUIDGenerator
-	logs               []string
-	rng                *rand.Rand
-	traceSpan          opentracing.Span
-=======
 	ctx           Context
 	sth           *state.StateHolder
-	vm            *VirtualMachine
+	vm            VirtualMachine
 	accounts      state.Accounts
 	contracts     *handler.ContractHandler
 	programs      *handler.ProgramsHandler
@@ -64,7 +49,6 @@
 	rng           *rand.Rand
 	traceSpan     opentracing.Span
 	reqContext    context.Context
->>>>>>> d0e5f11a
 }
 
 func (e *ScriptEnv) Context() *Context {
@@ -76,14 +60,9 @@
 }
 
 func NewScriptEnvironment(
-<<<<<<< HEAD
-	ctx Context,
-	vm VirtualMachine,
-=======
 	reqContext context.Context,
 	fvmContext Context,
-	vm *VirtualMachine,
->>>>>>> d0e5f11a
+	vm VirtualMachine,
 	sth *state.StateHolder,
 	programs programs.Programs,
 ) *ScriptEnv {

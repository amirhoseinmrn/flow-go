name: CI

on:
  push:
    branches: 
      - master
      - feature/epochs
      - feature/dkg
      - feature/epochs
  pull_request:
    branches:
      - master
      - feature/epochs
      - feature/dkg
<<<<<<< HEAD
      - feature/epochs
=======
>>>>>>> e3850c69
jobs:
  golangci:
    name: Lint
    runs-on: ubuntu-latest
    steps:
    - name: Checkout repo
      uses: actions/checkout@v2
    - name: Build relic
      run: make crypto/relic/build
    - name: Run golangci-lint
      uses: golangci/golangci-lint-action@v2.3.0
      with:
        # Required: the version of golangci-lint is required and must be specified without patch version: we always use the latest patch version.
        version: v1.29
        args: -v --build-tags relic
  unit-test:
    name: Unit Tests
    runs-on: ubuntu-latest
    steps:
    - name: Setup Go
      uses: actions/setup-go@v2
      with:
        go-version: '1.15'
    - name: Checkout repo
      uses: actions/checkout@v2
    - name: Run tests
      run: make ci
  integration-test:
    name: Integration Tests
    runs-on: ubuntu-latest
    steps:
    - name: Setup Go
      uses: actions/setup-go@v2
      with:
        go-version: '1.15'
    - name: Checkout repo
      uses: actions/checkout@v2
    - name: Build relic
      run: make crypto/relic/build
    - name: Docker build
      run: make docker-build-flow
    - name: Run tests
      run: make ci-integration<|MERGE_RESOLUTION|>--- conflicted
+++ resolved
@@ -12,10 +12,6 @@
       - master
       - feature/epochs
       - feature/dkg
-<<<<<<< HEAD
-      - feature/epochs
-=======
->>>>>>> e3850c69
 jobs:
   golangci:
     name: Lint

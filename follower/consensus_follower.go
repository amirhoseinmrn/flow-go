--- conflicted
+++ resolved
@@ -94,12 +94,9 @@
 	if config.bindAddr != "" {
 		options = append(options, cmd.WithBindAddress(config.bindAddr))
 	}
-<<<<<<< HEAD
-=======
 	if config.logLevel != "" {
 		options = append(options, cmd.WithLogLevel(config.logLevel))
 	}
->>>>>>> 4b25ecef
 
 	return options
 }
@@ -142,10 +139,7 @@
 
 	anb := buildAccessNode(accessNodeOptions)
 	consensusFollower := &ConsensusFollowerImpl{NodeBuilder: anb}
-<<<<<<< HEAD
-=======
 	anb.BaseConfig.NodeRole = "consensus_follower"
->>>>>>> 4b25ecef
 
 	anb.FinalizationDistributor.AddOnBlockFinalizedConsumer(consensusFollower.onBlockFinalized)
 

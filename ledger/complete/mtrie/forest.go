package mtrie

import (
	"fmt"

	"github.com/onflow/flow-go/ledger"
	"github.com/onflow/flow-go/ledger/common/hash"
	"github.com/onflow/flow-go/ledger/complete/mtrie/trie"
	"github.com/onflow/flow-go/module"
)

// Forest holds several in-memory tries. As Forest is a storage-abstraction layer,
// we assume that all registers are addressed via paths of pre-defined uniform length.
//
// Forest has a limit, the forestCapacity, on the number of tries it is able to store.
// If more tries are added than the capacity, the Least Recently Used trie is
// removed (evicted) from the Forest. THIS IS A ROUGH HEURISTIC as it might evict
// tries that are still needed. In fully matured Flow, we will have an
// explicit eviction policy.
//
// TODO: Storage Eviction Policy for Forest
// For the execution node: we only evict on sealing a result.
type Forest struct {
	// tries stores all MTries in the forest. It is NOT a CACHE in the conventional sense:
	// there is no mechanism to load a trie from disk in case of a cache miss. Missing a
	// needed trie in the forest might cause a fatal application logic error.
	tries          *TrieCache
	forestCapacity int
	onTreeEvicted  func(tree *trie.MTrie)
	metrics        module.LedgerMetrics
}

// NewForest returns a new instance of memory forest.
//
// CAUTION on forestCapacity: the specified capacity MUST be SUFFICIENT to store all needed MTries in the forest.
// If more tries are added than the capacity, the Least Recently Added trie is removed (evicted) from the Forest (FIFO queue).
// Make sure you chose a sufficiently large forestCapacity, such that, when reaching the capacity, the
// Least Recently Added trie will never be needed again.
func NewForest(forestCapacity int, metrics module.LedgerMetrics, onTreeEvicted func(tree *trie.MTrie)) (*Forest, error) {
	forest := &Forest{tries: NewTrieCache(uint(forestCapacity), onTreeEvicted),
		forestCapacity: forestCapacity,
		onTreeEvicted:  onTreeEvicted,
		metrics:        metrics,
	}

	// add trie with no allocated registers
	emptyTrie := trie.NewEmptyMTrie()
	err := forest.AddTrie(emptyTrie)
	if err != nil {
		return nil, fmt.Errorf("adding empty trie to forest failed: %w", err)
	}
	return forest, nil
}

// ValueSizes returns value sizes for a slice of paths and error (if any)
// TODO: can be optimized further if we don't care about changing the order of the input r.Paths
func (f *Forest) ValueSizes(r *ledger.TrieRead) ([]int, error) {

	if len(r.Paths) == 0 {
		return []int{}, nil
	}

	// lookup the trie by rootHash
	trie, err := f.GetTrie(r.RootHash)
	if err != nil {
		return nil, err
	}

	// deduplicate paths:
	// Generally, we expect the VM to deduplicate reads and writes. Hence, the following is a pre-caution.
	// TODO: We could take out the following de-duplication logic
	//       Which increases the cost for duplicates but reduces ValueSizes complexity without duplicates.
	deduplicatedPaths := make([]ledger.Path, 0, len(r.Paths))
	pathOrgIndex := make(map[ledger.Path][]int)
	for i, path := range r.Paths {
		// only collect duplicated paths once
		indices, ok := pathOrgIndex[path]
		if !ok { // deduplication here is optional
			deduplicatedPaths = append(deduplicatedPaths, path)
		}
		// append the index
		pathOrgIndex[path] = append(indices, i)
	}

	sizes := trie.UnsafeValueSizes(deduplicatedPaths) // this sorts deduplicatedPaths IN-PLACE

	// reconstruct value sizes in the same key order that called the method
	orderedValueSizes := make([]int, len(r.Paths))
	totalValueSize := 0
	for i, p := range deduplicatedPaths {
		size := sizes[i]
		indices := pathOrgIndex[p]
		for _, j := range indices {
			orderedValueSizes[j] = size
		}
		totalValueSize += len(indices) * size
	}
	// TODO rename the metrics
	f.metrics.ReadValuesSize(uint64(totalValueSize))

	return orderedValueSizes, nil
}

// ReadSingleValue reads value for a single path and returns value and error (if any)
func (f *Forest) ReadSingleValue(r *ledger.TrieReadSingleValue) (ledger.Value, error) {
	// lookup the trie by rootHash
	trie, err := f.GetTrie(r.RootHash)
	if err != nil {
		return nil, err
	}

	payload := trie.ReadSinglePayload(r.Path)
<<<<<<< HEAD
	return payload.Value.DeepCopy(), nil
=======
	return payload.Value().DeepCopy(), nil
>>>>>>> 138e1c32
}

// Read reads values for an slice of paths and returns values and error (if any)
// TODO: can be optimized further if we don't care about changing the order of the input r.Paths
func (f *Forest) Read(r *ledger.TrieRead) ([]ledger.Value, error) {

	if len(r.Paths) == 0 {
		return []ledger.Value{}, nil
	}

	// lookup the trie by rootHash
	trie, err := f.GetTrie(r.RootHash)
	if err != nil {
		return nil, err
	}

	// call ReadSinglePayload if there is only one path
	if len(r.Paths) == 1 {
		payload := trie.ReadSinglePayload(r.Paths[0])
<<<<<<< HEAD
		return []ledger.Value{payload.Value.DeepCopy()}, nil
=======
		return []ledger.Value{payload.Value().DeepCopy()}, nil
>>>>>>> 138e1c32
	}

	// deduplicate keys:
	// Generally, we expect the VM to deduplicate reads and writes. Hence, the following is a pre-caution.
	// TODO: We could take out the following de-duplication logic
	//       Which increases the cost for duplicates but reduces read complexity without duplicates.
	deduplicatedPaths := make([]ledger.Path, 0, len(r.Paths))
	pathOrgIndex := make(map[ledger.Path][]int)
	for i, path := range r.Paths {
		// only collect duplicated keys once
		indices, ok := pathOrgIndex[path]
		if !ok { // deduplication here is optional
			deduplicatedPaths = append(deduplicatedPaths, path)
		}
		// append the index
		pathOrgIndex[path] = append(indices, i)
	}

	payloads := trie.UnsafeRead(deduplicatedPaths) // this sorts deduplicatedPaths IN-PLACE

	// reconstruct the payloads in the same key order that called the method
	orderedValues := make([]ledger.Value, len(r.Paths))
	totalPayloadSize := 0
	for i, p := range deduplicatedPaths {
		payload := payloads[i]
		indices := pathOrgIndex[p]
		for _, j := range indices {
<<<<<<< HEAD
			orderedValues[j] = payload.Value.DeepCopy()
=======
			orderedValues[j] = payload.Value().DeepCopy()
>>>>>>> 138e1c32
		}
		totalPayloadSize += len(indices) * payload.Size()
	}
	// TODO rename the metrics
	f.metrics.ReadValuesSize(uint64(totalPayloadSize))

	return orderedValues, nil
}

// Update creates a new trie by updating Values for registers in the parent trie,
// adds new trie to forest, and returns rootHash and error (if any).
// In case there are multiple updates to the same register, Update will persist
// the latest written value.
// Note: Update adds new trie to forest, unlike NewTrie().
func (f *Forest) Update(u *ledger.TrieUpdate) (ledger.RootHash, error) {
	t, err := f.NewTrie(u)
	if err != nil {
		return ledger.RootHash(hash.DummyHash), err
	}

	err = f.AddTrie(t)
	if err != nil {
		return ledger.RootHash(hash.DummyHash), fmt.Errorf("adding updated trie to forest failed: %w", err)
	}

	return t.RootHash(), nil
}

// NewTrie creates a new trie by updating Values for registers in the parent trie,
// and returns new trie and error (if any).
// In case there are multiple updates to the same register, NewTrie will persist
// the latest written value.
// Note: NewTrie doesn't add new trie to forest, unlike Update().
func (f *Forest) NewTrie(u *ledger.TrieUpdate) (*trie.MTrie, error) {

	parentTrie, err := f.GetTrie(u.RootHash)
	if err != nil {
		return nil, err
	}

	if len(u.Paths) == 0 { // no key no change
		return parentTrie, nil
	}

	// Deduplicate writes to the same register: we only retain the value of the last write
	// Generally, we expect the VM to deduplicate reads and writes.
	deduplicatedPaths := make([]ledger.Path, 0, len(u.Paths))
	deduplicatedPayloads := make([]ledger.Payload, 0, len(u.Paths))
	payloadMap := make(map[ledger.Path]int) // index into deduplicatedPaths, deduplicatedPayloads with register update
	totalPayloadSize := 0
	for i, path := range u.Paths {
		payload := u.Payloads[i]
		// check if we already have encountered an update for the respective register
		if idx, ok := payloadMap[path]; ok {
			oldPayload := deduplicatedPayloads[idx]
			deduplicatedPayloads[idx] = *payload
			totalPayloadSize += -oldPayload.Size() + payload.Size()
		} else {
			payloadMap[path] = len(deduplicatedPaths)
			deduplicatedPaths = append(deduplicatedPaths, path)
			deduplicatedPayloads = append(deduplicatedPayloads, *u.Payloads[i])
			totalPayloadSize += payload.Size()
		}
	}

	// Update metrics with number of updated payloads and size of updated payloads.
	// TODO rename metrics names
	f.metrics.UpdateValuesNumber(uint64(len(deduplicatedPayloads)))
	f.metrics.UpdateValuesSize(uint64(totalPayloadSize))

	// apply pruning on update
	applyPruning := true
	newTrie, maxDepthTouched, err := trie.NewTrieWithUpdatedRegisters(parentTrie, deduplicatedPaths, deduplicatedPayloads, applyPruning)
	if err != nil {
		return nil, fmt.Errorf("constructing updated trie failed: %w", err)
	}

	f.metrics.LatestTrieRegCount(newTrie.AllocatedRegCount())
	f.metrics.LatestTrieRegCountDiff(int64(newTrie.AllocatedRegCount() - parentTrie.AllocatedRegCount()))
	f.metrics.LatestTrieRegSize(newTrie.AllocatedRegSize())
	f.metrics.LatestTrieRegSizeDiff(int64(newTrie.AllocatedRegSize() - parentTrie.AllocatedRegSize()))
	f.metrics.LatestTrieMaxDepthTouched(maxDepthTouched)
<<<<<<< HEAD

	err = f.AddTrie(newTrie)
	if err != nil {
		return emptyHash, fmt.Errorf("adding updated trie to forest failed: %w", err)
	}
=======
>>>>>>> 138e1c32

	return newTrie, nil
}

// Proofs returns a batch proof for the given paths.
//
// Proves are generally _not_ provided in the register order of the query.
// In the current implementation, input paths in the TrieRead `r` are sorted in an ascendent order,
// The output proofs are provided following the order of the sorted paths.
func (f *Forest) Proofs(r *ledger.TrieRead) (*ledger.TrieBatchProof, error) {

	// no path, empty batchproof
	if len(r.Paths) == 0 {
		return ledger.NewTrieBatchProof(), nil
	}

	// look up for non existing paths
	retValueSizes, err := f.ValueSizes(r)
	if err != nil {
		return nil, err
	}

	notFoundPaths := make([]ledger.Path, 0)
	notFoundPayloads := make([]ledger.Payload, 0)
	for i, path := range r.Paths {
		// add if empty
		if retValueSizes[i] == 0 {
			notFoundPaths = append(notFoundPaths, path)
			notFoundPayloads = append(notFoundPayloads, *ledger.EmptyPayload())
		}
	}

	stateTrie, err := f.GetTrie(r.RootHash)
	if err != nil {
		return nil, err
	}

	// if we have to insert empty values
	if len(notFoundPaths) > 0 {
		// for proofs, we have to set the pruning to false,
		// currently batch proofs are only consists of inclusion proofs
		// so for non-inclusion proofs we expand the trie with nil value and use an inclusion proof
		// instead. if pruning is enabled it would break this trick and return the exact trie.
		applyPruning := false
		newTrie, _, err := trie.NewTrieWithUpdatedRegisters(stateTrie, notFoundPaths, notFoundPayloads, applyPruning)
		if err != nil {
			return nil, err
		}

		// rootHash shouldn't change
		if newTrie.RootHash() != r.RootHash {
			return nil, fmt.Errorf("root hash has changed during the operation %x, %x", newTrie.RootHash(), r.RootHash)
		}
		stateTrie = newTrie
	}

	bp := stateTrie.UnsafeProofs(r.Paths)
	return bp, nil
}

// HasTrie returns true if trie exist at specific rootHash
func (f *Forest) HasTrie(rootHash ledger.RootHash) bool {
	_, found := f.tries.Get(rootHash)
	return found
}

// GetTrie returns trie at specific rootHash
// warning, use this function for read-only operation
func (f *Forest) GetTrie(rootHash ledger.RootHash) (*trie.MTrie, error) {
	// if in memory
	if trie, found := f.tries.Get(rootHash); found {
		return trie, nil
	}
	return nil, fmt.Errorf("trie with the given rootHash %s not found", rootHash)
}

// GetTries returns list of currently cached tree root hashes
func (f *Forest) GetTries() ([]*trie.MTrie, error) {
	return f.tries.Tries(), nil
}

// AddTries adds a trie to the forest
func (f *Forest) AddTries(newTries []*trie.MTrie) error {
	for _, t := range newTries {
		err := f.AddTrie(t)
		if err != nil {
			return fmt.Errorf("adding tries to forest failed: %w", err)
		}
	}
	return nil
}

// AddTrie adds a trie to the forest
func (f *Forest) AddTrie(newTrie *trie.MTrie) error {
	if newTrie == nil {
		return nil
	}

	// TODO: check Thread safety
	rootHash := newTrie.RootHash()
	if _, found := f.tries.Get(rootHash); found {
		// do no op
		return nil
	}
	f.tries.Push(newTrie)
	f.metrics.ForestNumberOfTrees(uint64(f.tries.Count()))

	return nil
}

// GetEmptyRootHash returns the rootHash of empty Trie
func (f *Forest) GetEmptyRootHash() ledger.RootHash {
	return trie.EmptyTrieRootHash()
}

// MostRecentTouchedRootHash returns the rootHash of the most recently touched trie
func (f *Forest) MostRecentTouchedRootHash() (ledger.RootHash, error) {
	trie := f.tries.LastAddedTrie()
	if trie != nil {
		return trie.RootHash(), nil
	}
	return ledger.RootHash(hash.DummyHash), fmt.Errorf("no trie is stored in the forest")
}

// PurgeCacheExcept removes all tries in the memory except the one with the given root hash
func (f *Forest) PurgeCacheExcept(rootHash ledger.RootHash) error {
	trie, found := f.tries.Get(rootHash)
	if !found {
		return fmt.Errorf("trie with the given root hash not found")
	}
	f.tries.Purge()
	f.tries.Push(trie)
	return nil
}

// Size returns the number of active tries in this store
func (f *Forest) Size() int {
	return f.tries.Count()
}<|MERGE_RESOLUTION|>--- conflicted
+++ resolved
@@ -110,11 +110,7 @@
 	}
 
 	payload := trie.ReadSinglePayload(r.Path)
-<<<<<<< HEAD
-	return payload.Value.DeepCopy(), nil
-=======
 	return payload.Value().DeepCopy(), nil
->>>>>>> 138e1c32
 }
 
 // Read reads values for an slice of paths and returns values and error (if any)
@@ -134,11 +130,7 @@
 	// call ReadSinglePayload if there is only one path
 	if len(r.Paths) == 1 {
 		payload := trie.ReadSinglePayload(r.Paths[0])
-<<<<<<< HEAD
-		return []ledger.Value{payload.Value.DeepCopy()}, nil
-=======
 		return []ledger.Value{payload.Value().DeepCopy()}, nil
->>>>>>> 138e1c32
 	}
 
 	// deduplicate keys:
@@ -166,11 +158,7 @@
 		payload := payloads[i]
 		indices := pathOrgIndex[p]
 		for _, j := range indices {
-<<<<<<< HEAD
-			orderedValues[j] = payload.Value.DeepCopy()
-=======
 			orderedValues[j] = payload.Value().DeepCopy()
->>>>>>> 138e1c32
 		}
 		totalPayloadSize += len(indices) * payload.Size()
 	}
@@ -253,14 +241,6 @@
 	f.metrics.LatestTrieRegSize(newTrie.AllocatedRegSize())
 	f.metrics.LatestTrieRegSizeDiff(int64(newTrie.AllocatedRegSize() - parentTrie.AllocatedRegSize()))
 	f.metrics.LatestTrieMaxDepthTouched(maxDepthTouched)
-<<<<<<< HEAD
-
-	err = f.AddTrie(newTrie)
-	if err != nil {
-		return emptyHash, fmt.Errorf("adding updated trie to forest failed: %w", err)
-	}
-=======
->>>>>>> 138e1c32
 
 	return newTrie, nil
 }

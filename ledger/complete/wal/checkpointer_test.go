--- conflicted
+++ resolved
@@ -118,11 +118,7 @@
 
 	unittest.RunWithTempDir(t, func(dir string) {
 
-<<<<<<< HEAD
-		f, err := mtrie.NewForest(dir, size*10, metricsCollector, func(tree *trie.MTrie) error { return nil })
-=======
-		f, err := mtrie.NewForest(pathByteSize, size*10, metricsCollector, func(tree *trie.MTrie) error { return nil })
->>>>>>> e01a7f68
+		f, err := mtrie.NewForest(size*10, metricsCollector, func(tree *trie.MTrie) error { return nil })
 		require.NoError(t, err)
 
 		var rootHash = f.GetEmptyRootHash()
@@ -172,11 +168,7 @@
 		})
 
 		// create a new forest and reply WAL
-<<<<<<< HEAD
-		f2, err := mtrie.NewForest(dir, size*10, metricsCollector, func(tree *trie.MTrie) error { return nil })
-=======
-		f2, err := mtrie.NewForest(pathByteSize, size*10, metricsCollector, func(tree *trie.MTrie) error { return nil })
->>>>>>> e01a7f68
+		f2, err := mtrie.NewForest(size*10, metricsCollector, func(tree *trie.MTrie) error { return nil })
 		require.NoError(t, err)
 
 		t.Run("replay WAL and create checkpoint", func(t *testing.T) {
@@ -213,11 +205,7 @@
 			<-wal2.Done()
 		})
 
-<<<<<<< HEAD
-		f3, err := mtrie.NewForest(dir, size*10, metricsCollector, func(tree *trie.MTrie) error { return nil })
-=======
-		f3, err := mtrie.NewForest(pathByteSize, size*10, metricsCollector, func(tree *trie.MTrie) error { return nil })
->>>>>>> e01a7f68
+		f3, err := mtrie.NewForest(size*10, metricsCollector, func(tree *trie.MTrie) error { return nil })
 		require.NoError(t, err)
 
 		t.Run("read checkpoint", func(t *testing.T) {
@@ -301,11 +289,7 @@
 			require.FileExists(t, path.Join(dir, "00000011")) //make sure we have extra segment
 		})
 
-<<<<<<< HEAD
-		f5, err := mtrie.NewForest(dir, size*10, metricsCollector, func(tree *trie.MTrie) error { return nil })
-=======
-		f5, err := mtrie.NewForest(pathByteSize, size*10, metricsCollector, func(tree *trie.MTrie) error { return nil })
->>>>>>> e01a7f68
+		f5, err := mtrie.NewForest(size*10, metricsCollector, func(tree *trie.MTrie) error { return nil })
 		require.NoError(t, err)
 
 		t.Run("replay both checkpoint and updates after checkpoint", func(t *testing.T) {
@@ -356,11 +340,7 @@
 
 		t.Run("corrupted checkpoints are skipped", func(t *testing.T) {
 
-<<<<<<< HEAD
-			f6, err := mtrie.NewForest(dir, size*10, metricsCollector, func(tree *trie.MTrie) error { return nil })
-=======
-			f6, err := mtrie.NewForest(pathByteSize, size*10, metricsCollector, func(tree *trie.MTrie) error { return nil })
->>>>>>> e01a7f68
+			f6, err := mtrie.NewForest(size*10, metricsCollector, func(tree *trie.MTrie) error { return nil })
 			require.NoError(t, err)
 
 			wal6, err := realWAL.NewDiskWAL(zerolog.Nop(), nil, metrics.NewNoopCollector(), dir, size*10, pathByteSize, segmentSize)

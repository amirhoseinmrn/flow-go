--- conflicted
+++ resolved
@@ -11,21 +11,16 @@
 )
 
 const (
-	codeRole        = 10
-	codeAddress     = 11
-	codeDelta       = 12
-	codeHeader      = 20
-	codeIdentities  = 21
-	codeTransaction = 22
-<<<<<<< HEAD
-	codeCollection  = 23
-	codeGuaranteedCollection = 24
-	codeHash        = 100
-=======
-	codeCollections = 23
-	codeHash        = 100 //block number to hash
->>>>>>> 38d6af6f
-	codeBoundary    = 101
+	codeRole                   = 10
+	codeAddress                = 11
+	codeDelta                  = 12
+	codeHeader                 = 20
+	codeIdentities             = 21
+	codeTransaction            = 22
+	codeCollection             = 23
+	codeGuaranteedCollection   = 24
+	codeHash                   = 100 // block number to hash
+	codeBoundary               = 101
 	codeBlockHashToCollections = 102
 )
 

--- conflicted
+++ resolved
@@ -129,36 +129,5 @@
 func (r *ExecutionReceipts) ByBlockID(blockID flow.Identifier) ([]*flow.ExecutionReceipt, error) {
 	tx := r.db.NewTransaction(false)
 	defer tx.Discard()
-<<<<<<< HEAD
-	return r.byBlockID(blockID)(tx)
-}
-
-func (r *ExecutionReceipts) ByBlockIDAllExecutionReceipts(blockID flow.Identifier) (flow.ExecutionReceiptList, error) {
-	var receipts []*flow.ExecutionReceipt
-	err := r.db.View(func(btx *badger.Txn) error {
-		var receiptIDs []flow.Identifier
-
-		err := operation.LookupExecutionReceiptByBlockIDAllExecutionIDs(blockID, &receiptIDs)(btx)
-		if err != nil {
-			return fmt.Errorf("could not find receipt index for block: %w", err)
-		}
-
-		for _, id := range receiptIDs {
-			receipt, err := r.byID(id)(btx)
-			if err != nil {
-				return fmt.Errorf("could not find receipt by id: %v, %w", id, err)
-			}
-			receipts = append(receipts, receipt)
-		}
-
-		return nil
-	})
-
-	if err != nil {
-		return nil, fmt.Errorf("could not get receipts for block: %v, %w", blockID, err)
-	}
-	return receipts, nil
-=======
 	return r.byBlockId(blockID)(tx)
->>>>>>> 5612cf6d
 }
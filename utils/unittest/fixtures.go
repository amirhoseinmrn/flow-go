--- conflicted
+++ resolved
@@ -94,7 +94,6 @@
 	}
 }
 
-<<<<<<< HEAD
 func WithExecutionResultID(id flow.Identifier) func(*flow.ResultApproval) {
 	return func(ra *flow.ResultApproval) {
 		ra.ResultApprovalBody.ExecutionResultID = id
@@ -118,12 +117,12 @@
 	}
 
 	return approval
-=======
+}
+
 func StateCommitmentFixture() flow.StateCommitment {
 	var state = make([]byte, 20)
 	_, _ = rand.Read(state[0:20])
 	return flow.StateCommitment(state)
->>>>>>> 0c771f74
 }
 
 func HashFixture(size int) crypto.Hash {
@@ -177,15 +176,6 @@
 	}
 
 	return nodes
-}
-
-func StateCommitmentFixture() flow.StateCommitment {
-	return flow.StateCommitment{
-		235, 123, 148, 153, 55, 102, 49, 115,
-		139, 193, 91, 66, 17, 209, 10, 68,
-		90, 169, 31, 94, 135, 33, 250, 250,
-		180, 198, 51, 74, 53, 22, 62, 234,
-	}
 }
 
 func SignatureFixture() crypto.Signature {

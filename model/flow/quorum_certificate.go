--- conflicted
+++ resolved
@@ -6,13 +6,6 @@
 type QuorumCertificate struct {
 	View    uint64
 	BlockID Identifier
-<<<<<<< HEAD
-	// For consensus cluster, the signerIDs includes both threshold sig signers and staking sig signers.
-	// In order to distinguish them, the SigData has to be deseralized and a bit vector, namely the
-	// SigType field, can be used to distinguish whether each signer signed threshold sig or staking sig.
-	// For collection cluster, the SignerIDs includes all the staking sig signers.
-	SignerIDs []Identifier
-=======
 
 	// SignerIDs holds the IDs of HotStuff participants that voted for the block.
 	// Note that for the main consensus committee, members can provide a staking or a threshold signature
@@ -23,16 +16,12 @@
 	// For collection cluster, the SignerIDs includes all the staking sig signers.
 	SignerIDs []Identifier
 
->>>>>>> 4f0195e5
 	// For consensus cluster, the SigData is a serialization of the following fields
 	// - SigType []byte, bit-vector indicating the type of sig produced by the signer.
 	// - AggregatedStakingSig crypto.Signature,
 	// - AggregatedRandomBeaconSig crypto.Signature
 	// - RandomBeacon crypto.Signature
-<<<<<<< HEAD
-=======
 	// For collector cluster HotStuff, SigData is simply the aggregated staking signatures
 	// from all signers.
->>>>>>> 4f0195e5
 	SigData []byte
 }
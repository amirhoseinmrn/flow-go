--- conflicted
+++ resolved
@@ -24,22 +24,9 @@
 	PayloadHash Identifier // PayloadHash is a hash of the payload of this block.
 
 	Timestamp time.Time // Timestamp is the time at which this block was proposed.
-<<<<<<< HEAD
+	// The proposer can choose any time, so this should not be trusted as accurate.
 
 	View uint64 // View number at which this block was proposed.
-
-	ParentVoterIDs []Identifier // List of voters who signed the parent block. Used as QC.SignerIDs
-
-	ParentVoterSig []byte // Used as QC.SigData. Might be a serialization of multiple signatures and therefore not a crypto.Signature.
-
-	ProposerID Identifier // proposer identifier for the block
-
-	ProposerSig []byte // signature of the proposer over the new block.
-	// Might be a serialization of multiple signatures and therefore not a crypto.Signature.
-=======
-	// The proposer can choose any time, so this should not be trusted as accurate.
-
-	View uint64 // View is the view number at which this block was proposed.
 
 	ParentVoterIDs []Identifier // List of voters who signed the parent block.
 	// A quorum certificate can be extrated from the header.
@@ -54,7 +41,6 @@
 
 	ProposerSigData []byte // signature of the proposer over the new block. Not a single cryptographic
 	// signature since the data represents cryptographic signatures serialized in some way (concatenation or other)
->>>>>>> 08224acd
 }
 
 // Body returns the immutable part of the block header.

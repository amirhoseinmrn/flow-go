package encoding

<<<<<<< HEAD
// List of string constants, aka 'tags' for signature typing
// Each Protocol-level signature, essentially signs the hash of an entity. To prevent
// type-malleability attacks, the signed data must also include a tag which specifies the
// type of the hashed-and-signed object.

const (
	RandomBeaconTag     = "RandomBeacon"
	ConsensusVoteTag    = "ConsensusVote"
	CollectorVoteTag    = "CollectorVote"
	ExecutionReceiptTag = "ExecutionReceipt"
	ResultApprovalTag   = "ResultApproval"
	SPOCKTag            = "SPoCK"
=======
import (
	"github.com/onflow/flow-go/crypto"
)

// List of domain separation tags for protocol signatures.
//
// Each Protocol-level signature involves hashing an entity.
// To prevent domain malleability attacks and to simulate multiple
// independent random oracles, the hashing process includes
// a domain tag that specifies the type of the signed object.

func tag(domain string) string {
	return protocolPrefix + domain + crypto.BLSCipherSuite
}

// Flow protocol version and prefix
const protocolPrefix = "FLOW-V0.0_"

var (
	// RandomBeaconTag is used for threshold signatures in the random beacon
	RandomBeaconTag = tag("Random-Beacon")
	// ConsensusVoteTag is used for Consensus Hotstuff votes
	ConsensusVoteTag = tag("Consensus-Vote")
	// CollectorVoteTag is used for Collection Hotstuff votes
	CollectorVoteTag = tag("Collector-Vote")
	// ExecutionReceiptTag is used for execution receipts
	ExecutionReceiptTag = tag("Execution-Receipt")
	// ResultApprovalTag is used for result approvals
	ResultApprovalTag = tag("Result-Approval")
	// SPOCKTag is used to generate SPoCK proofs
	SPOCKTag = tag("SPoCK")
	// POPTag is used to generate proofs of possessions of the private key
	POPTag = tag("Proof-of-Possession")
>>>>>>> 45905b8a
)<|MERGE_RESOLUTION|>--- conflicted
+++ resolved
@@ -1,19 +1,5 @@
 package encoding
 
-<<<<<<< HEAD
-// List of string constants, aka 'tags' for signature typing
-// Each Protocol-level signature, essentially signs the hash of an entity. To prevent
-// type-malleability attacks, the signed data must also include a tag which specifies the
-// type of the hashed-and-signed object.
-
-const (
-	RandomBeaconTag     = "RandomBeacon"
-	ConsensusVoteTag    = "ConsensusVote"
-	CollectorVoteTag    = "CollectorVote"
-	ExecutionReceiptTag = "ExecutionReceipt"
-	ResultApprovalTag   = "ResultApproval"
-	SPOCKTag            = "SPoCK"
-=======
 import (
 	"github.com/onflow/flow-go/crypto"
 )
@@ -47,5 +33,4 @@
 	SPOCKTag = tag("SPoCK")
 	// POPTag is used to generate proofs of possessions of the private key
 	POPTag = tag("Proof-of-Possession")
->>>>>>> 45905b8a
 )
--- conflicted
+++ resolved
@@ -69,14 +69,10 @@
 .PHONY: unittest-main
 unittest-main:
 	# test all packages with Relic library enabled
-<<<<<<< HEAD
-	GO111MODULE=on go test $(if $(TEST_LONG),,-short) -coverprofile=$(COVER_PROFILE) -covermode=atomic $(if $(JSON_OUTPUT),-json,) --tags relic ./...
-=======
 	GO111MODULE=on go test -coverprofile=$(COVER_PROFILE) -covermode=atomic $(if $(JSON_OUTPUT),-json,) $(if $(NUM_RUNS),-count $(NUM_RUNS),) --tags relic ./...
 
 .PHONY: unittest
 unittest: unittest-main
->>>>>>> c5f209df
 	$(MAKE) -C crypto test
 	$(MAKE) -C crypto cross-blst-test
 	$(MAKE) -C integration test

package stdmap

import (
<<<<<<< HEAD
	"fmt"
	"sync"

=======
>>>>>>> 1e2d02bd
	"github.com/dapperlabs/flow-go/model/flow"
	"github.com/dapperlabs/flow-go/model/verification/tracker"
)

// ChunkDataPackTrackers implements the ChunkDataPackTrackers memory pool.
type ChunkDataPackTrackers struct {
	sync.Mutex // used for preserving mutual exclusion during update
	*Backend
}

// NewChunkDataPackTrackers creates a new memory pool for ChunkDataPackTrackers.
func NewChunkDataPackTrackers(limit uint) (*ChunkDataPackTrackers, error) {
	a := &ChunkDataPackTrackers{
		Backend: NewBackend(WithLimit(limit)),
	}
	return a, nil
}

// Add adds a ChunkDataPackTracker to the mempool.
<<<<<<< HEAD
func (c *ChunkDataPackTrackers) Add(cdpt *tracker.ChunkDataPackTracker) error {
	c.Lock()
	defer c.Unlock()
=======
func (c *ChunkDataPackTrackers) Add(cdpt *tracker.ChunkDataPackTracker) bool {
>>>>>>> 1e2d02bd
	return c.Backend.Add(cdpt)
}

// Has checks whether the ChunkDataPackTracker with the given chunkID is currently in
// the memory pool.
func (c *ChunkDataPackTrackers) Has(chunkID flow.Identifier) bool {
	c.Lock()
	defer c.Unlock()
	return c.Backend.Has(chunkID)
}

// Rem removes tracker with the given chunk ID.
func (c *ChunkDataPackTrackers) Rem(chunkID flow.Identifier) bool {
	c.Lock()
	defer c.Unlock()
	return c.Backend.Rem(chunkID)
}

<<<<<<< HEAD
// Inc atomically increases the counter of tracker by one and returns the updated tracker
func (c *ChunkDataPackTrackers) Inc(chunkID flow.Identifier) (*tracker.ChunkDataPackTracker, error) {
	c.Lock()
	defer c.Unlock()

	// retrieves the chunk data pack
	t, err := c.byChunkID(chunkID)
	if err != nil {
		return nil, fmt.Errorf("could not retrieve chunk data pack tracker from mempool: %w", err)
	}

	// removes it from memory
	removed := c.Backend.Rem(chunkID)
	if !removed {
		return nil, fmt.Errorf("could not remove data pack tracker from mempool")
	}

	// increases tracker retry counter
	t.Counter += 1

	// stores tracker back in the mempool
	err = c.Backend.Add(t)
	if err != nil {
		return nil, fmt.Errorf("could not store tracker of chunk data pack request in mempool: %w", err)
	}

	return t, nil
}

// byChunkID is the non-concurrency safe version that is used internally
// it returns the chunk data pack tracker for the given chunk ID.
func (c *ChunkDataPackTrackers) byChunkID(chunkID flow.Identifier) (*tracker.ChunkDataPackTracker, error) {
	entity, err := c.Backend.ByID(chunkID)
	if err != nil {
		return nil, err
	}
	chunkDataPackTracker, ok := entity.(*tracker.ChunkDataPackTracker)
	if !ok {
		return nil, fmt.Errorf("invalid entity in chunk data pack tracker pool (%T)", entity)
=======
// ByChunkID returns the chunk data pack tracker for the given chunk ID.
func (c *ChunkDataPackTrackers) ByChunkID(chunkID flow.Identifier) (*tracker.ChunkDataPackTracker, bool) {
	entity, exists := c.Backend.ByID(chunkID)
	if !exists {
		return nil, false
>>>>>>> 1e2d02bd
	}
	chunkDataPackTracker := entity.(*tracker.ChunkDataPackTracker)
	return chunkDataPackTracker, true
}

// ByChunkID returns the chunk data pack tracker for the given chunk ID.
func (c *ChunkDataPackTrackers) ByChunkID(chunkID flow.Identifier) (*tracker.ChunkDataPackTracker, error) {
	c.Lock()
	defer c.Unlock()

	return c.byChunkID(chunkID)
}

// All returns all chunk data pack trackers from the pool.
func (c *ChunkDataPackTrackers) All() []*tracker.ChunkDataPackTracker {
	c.Lock()
	defer c.Unlock()

	entities := c.Backend.All()
	chunkDataPackTrackers := make([]*tracker.ChunkDataPackTracker, 0, len(entities))
	for _, entity := range entities {
		chunkDataPackTrackers = append(chunkDataPackTrackers, entity.(*tracker.ChunkDataPackTracker))
	}
	return chunkDataPackTrackers
}<|MERGE_RESOLUTION|>--- conflicted
+++ resolved
@@ -1,12 +1,9 @@
 package stdmap
 
 import (
-<<<<<<< HEAD
 	"fmt"
 	"sync"
 
-=======
->>>>>>> 1e2d02bd
 	"github.com/dapperlabs/flow-go/model/flow"
 	"github.com/dapperlabs/flow-go/model/verification/tracker"
 )
@@ -26,13 +23,9 @@
 }
 
 // Add adds a ChunkDataPackTracker to the mempool.
-<<<<<<< HEAD
 func (c *ChunkDataPackTrackers) Add(cdpt *tracker.ChunkDataPackTracker) error {
 	c.Lock()
 	defer c.Unlock()
-=======
-func (c *ChunkDataPackTrackers) Add(cdpt *tracker.ChunkDataPackTracker) bool {
->>>>>>> 1e2d02bd
 	return c.Backend.Add(cdpt)
 }
 
@@ -51,7 +44,6 @@
 	return c.Backend.Rem(chunkID)
 }
 
-<<<<<<< HEAD
 // Inc atomically increases the counter of tracker by one and returns the updated tracker
 func (c *ChunkDataPackTrackers) Inc(chunkID flow.Identifier) (*tracker.ChunkDataPackTracker, error) {
 	c.Lock()
@@ -88,17 +80,6 @@
 	if err != nil {
 		return nil, err
 	}
-	chunkDataPackTracker, ok := entity.(*tracker.ChunkDataPackTracker)
-	if !ok {
-		return nil, fmt.Errorf("invalid entity in chunk data pack tracker pool (%T)", entity)
-=======
-// ByChunkID returns the chunk data pack tracker for the given chunk ID.
-func (c *ChunkDataPackTrackers) ByChunkID(chunkID flow.Identifier) (*tracker.ChunkDataPackTracker, bool) {
-	entity, exists := c.Backend.ByID(chunkID)
-	if !exists {
-		return nil, false
->>>>>>> 1e2d02bd
-	}
 	chunkDataPackTracker := entity.(*tracker.ChunkDataPackTracker)
 	return chunkDataPackTracker, true
 }

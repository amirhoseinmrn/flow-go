--- conflicted
+++ resolved
@@ -5,11 +5,11 @@
 )
 
 const (
-	DefaultMaxCollectionSize       uint    = 100     // max 100 transactions per collection
-	DefaultExpiryBuffer            uint    = 15      // 15 blocks for collections to be included
-	DefaultMaxPayerTransactionRate float64 = 0       // no rate limiting
-	DefaultMaxCollectionByteSize   uint64  = 1750000 // ~1.75MB. This is slightly higher than the limit on single tx size, which is 1.5MB
-	DefaultMaxCollectionTotalGas   uint64  = 1000000 // 1M
+	DefaultMaxCollectionSize       uint    = 100      // max 100 transactions per collection
+	DefaultExpiryBuffer            uint    = 15       // 15 blocks for collections to be included
+	DefaultMaxPayerTransactionRate float64 = 0        // no rate limiting
+	DefaultMaxCollectionByteSize   uint64  = 1750000  // ~1.75MB. This is slightly higher than the limit on single tx size, which is 1.5MB
+	DefaultMaxCollectionTotalGas   uint64  = 10000000 // 10M
 )
 
 // Config is the configurable options for the collection builder.
@@ -50,13 +50,8 @@
 		ExpiryBuffer:            DefaultExpiryBuffer,
 		MaxPayerTransactionRate: DefaultMaxPayerTransactionRate,
 		UnlimitedPayers:         make(map[flow.Address]struct{}), // no unlimited payers
-<<<<<<< HEAD
 		MaxCollectionByteSize:   DefaultMaxCollectionByteSize,
 		MaxCollectionTotalGas:   DefaultMaxCollectionTotalGas,
-=======
-		MaxCollectionByteSize:   uint64(1750000),                 // ~1.75MB. This is slightly higher than the limit on single tx size, which is 1.5MB
-		MaxCollectionTotalGas:   uint64(10000000),                // 10M
->>>>>>> 0598dc4a
 	}
 }
 

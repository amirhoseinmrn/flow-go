// Code generated by mockery v2.12.1. DO NOT EDIT.

package mock

import (
	flow "github.com/onflow/flow-go/model/flow"
	mock "github.com/stretchr/testify/mock"

	testing "testing"

	time "time"
)

// TransactionMetrics is an autogenerated mock type for the TransactionMetrics type
type TransactionMetrics struct {
	mock.Mock
}

<<<<<<< HEAD
// ConnectionFromPoolRetrieved provides a mock function with given fields:
func (_m *TransactionMetrics) ConnectionFromPoolRetrieved() {
	_m.Called()
}

// TotalConnectionsInPool provides a mock function with given fields: connectionCount, connectionPoolSize
func (_m *TransactionMetrics) TotalConnectionsInPool(connectionCount uint, connectionPoolSize uint) {
	_m.Called(connectionCount, connectionPoolSize)
=======
// ScriptExecuted provides a mock function with given fields: dur, size
func (_m *TransactionMetrics) ScriptExecuted(dur time.Duration, size int) {
	_m.Called(dur, size)
>>>>>>> c96e194e
}

// TransactionExecuted provides a mock function with given fields: txID, when
func (_m *TransactionMetrics) TransactionExecuted(txID flow.Identifier, when time.Time) {
	_m.Called(txID, when)
}

// TransactionExpired provides a mock function with given fields: txID
func (_m *TransactionMetrics) TransactionExpired(txID flow.Identifier) {
	_m.Called(txID)
}

// TransactionFinalized provides a mock function with given fields: txID, when
func (_m *TransactionMetrics) TransactionFinalized(txID flow.Identifier, when time.Time) {
	_m.Called(txID, when)
}

// TransactionReceived provides a mock function with given fields: txID, when
func (_m *TransactionMetrics) TransactionReceived(txID flow.Identifier, when time.Time) {
	_m.Called(txID, when)
}

// TransactionResultFetched provides a mock function with given fields: dur, size
func (_m *TransactionMetrics) TransactionResultFetched(dur time.Duration, size int) {
	_m.Called(dur, size)
}

// TransactionSubmissionFailed provides a mock function with given fields:
func (_m *TransactionMetrics) TransactionSubmissionFailed() {
	_m.Called()
}

// NewTransactionMetrics creates a new instance of TransactionMetrics. It also registers the testing.TB interface on the mock and a cleanup function to assert the mocks expectations.
func NewTransactionMetrics(t testing.TB) *TransactionMetrics {
	mock := &TransactionMetrics{}
	mock.Mock.Test(t)

	t.Cleanup(func() { mock.AssertExpectations(t) })

	return mock
}<|MERGE_RESOLUTION|>--- conflicted
+++ resolved
@@ -16,20 +16,9 @@
 	mock.Mock
 }
 
-<<<<<<< HEAD
-// ConnectionFromPoolRetrieved provides a mock function with given fields:
-func (_m *TransactionMetrics) ConnectionFromPoolRetrieved() {
-	_m.Called()
-}
-
-// TotalConnectionsInPool provides a mock function with given fields: connectionCount, connectionPoolSize
-func (_m *TransactionMetrics) TotalConnectionsInPool(connectionCount uint, connectionPoolSize uint) {
-	_m.Called(connectionCount, connectionPoolSize)
-=======
 // ScriptExecuted provides a mock function with given fields: dur, size
 func (_m *TransactionMetrics) ScriptExecuted(dur time.Duration, size int) {
 	_m.Called(dur, size)
->>>>>>> c96e194e
 }
 
 // TransactionExecuted provides a mock function with given fields: txID, when

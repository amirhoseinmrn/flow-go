package metrics

import (
	"strconv"
	"time"

	"github.com/prometheus/client_golang/prometheus"
	"github.com/prometheus/client_golang/prometheus/promauto"
)

const (
	_   = iota
	KiB = 1 << (10 * iota)
	MiB
	GiB
)

type NetworkCollector struct {
<<<<<<< HEAD
	outboundMessageSize             *prometheus.HistogramVec
	inboundMessageSize              *prometheus.HistogramVec
	duplicateMessagesDropped        *prometheus.CounterVec
	queueSize                       *prometheus.GaugeVec
	queueDuration                   *prometheus.HistogramVec
	inboundProcessTime              *prometheus.CounterVec
	outboundConnectionCount         prometheus.Gauge
	inboundConnectionCount          prometheus.Gauge
	unstakedOutboundConnectionCount prometheus.Gauge
	unstakedInboundConnectionCount  prometheus.Gauge
=======
	outboundMessageSize       *prometheus.HistogramVec
	inboundMessageSize        *prometheus.HistogramVec
	duplicateMessagesDropped  *prometheus.CounterVec
	queueSize                 *prometheus.GaugeVec
	queueDuration             *prometheus.HistogramVec
	inboundProcessTime        *prometheus.CounterVec
	outboundConnectionCount   prometheus.Gauge
	inboundConnectionCount    prometheus.Gauge
	dnsLookupDuration         prometheus.Histogram
	dnsCacheMissCount         prometheus.Counter
	dnsCacheHitCount          prometheus.Counter
	dnsCacheInvalidationCount prometheus.Counter
>>>>>>> c3f87e40
}

func NewNetworkCollector() *NetworkCollector {

	nc := &NetworkCollector{

		outboundMessageSize: promauto.NewHistogramVec(prometheus.HistogramOpts{
			Namespace: namespaceNetwork,
			Subsystem: subsystemGossip,
			Name:      "outbound_message_size_bytes",
			Help:      "size of the outbound network message",
			Buckets:   []float64{KiB, 100 * KiB, 500 * KiB, 1 * MiB, 2 * MiB, 4 * MiB},
		}, []string{LabelChannel, LabelMessage}),

		inboundMessageSize: promauto.NewHistogramVec(prometheus.HistogramOpts{
			Namespace: namespaceNetwork,
			Subsystem: subsystemGossip,
			Name:      "inbound_message_size_bytes",
			Help:      "size of the inbound network message",
			Buckets:   []float64{KiB, 100 * KiB, 500 * KiB, 1 * MiB, 2 * MiB, 4 * MiB},
		}, []string{LabelChannel, LabelMessage}),

		duplicateMessagesDropped: promauto.NewCounterVec(prometheus.CounterOpts{
			Namespace: namespaceNetwork,
			Subsystem: subsystemGossip,
			Name:      "duplicate_messages_dropped",
			Help:      "number of duplicate messages dropped",
		}, []string{LabelChannel, LabelMessage}),

		dnsLookupDuration: promauto.NewHistogram(prometheus.HistogramOpts{
			Namespace: namespaceNetwork,
			Subsystem: subsystemGossip,
			Name:      "dns_lookup_duration_ms",
			Buckets:   []float64{1, 10, 100, 500, 1000, 2000},
			Help:      "the time spent on resolving a dns lookup (including cache hits)",
		}),

		dnsCacheMissCount: promauto.NewCounter(prometheus.CounterOpts{
			Namespace: namespaceNetwork,
			Subsystem: subsystemGossip,
			Name:      "dns_cache_miss_total",
			Help:      "the number of dns lookups that miss the cache and made through network",
		}),

		dnsCacheInvalidationCount: promauto.NewCounter(prometheus.CounterOpts{
			Namespace: namespaceNetwork,
			Subsystem: subsystemGossip,
			Name:      "dns_cache_invalidation_total",
			Help:      "the number of times dns cache is invalidated for an entry",
		}),

		dnsCacheHitCount: promauto.NewCounter(prometheus.CounterOpts{
			Namespace: namespaceNetwork,
			Subsystem: subsystemGossip,
			Name:      "dns_cache_hit_total",
			Help:      "the number of dns cache hits",
		}),

		queueSize: promauto.NewGaugeVec(prometheus.GaugeOpts{
			Namespace: namespaceNetwork,
			Subsystem: subsystemQueue,
			Name:      "message_queue_size",
			Help:      "the number of elements in the message receive queue",
		}, []string{LabelPriority}),

		queueDuration: promauto.NewHistogramVec(prometheus.HistogramOpts{
			Namespace: namespaceNetwork,
			Subsystem: subsystemQueue,
			Name:      "message_queue_duration_seconds",
			Help:      "duration [seconds; measured with float64 precision] of how long a message spent in the queue before delivered to an engine.",
			Buckets:   []float64{0.01, 0.1, 0.5, 1, 2, 5}, // 10ms, 100ms, 500ms, 1s, 2s, 5s
		}, []string{LabelPriority}),

		inboundProcessTime: promauto.NewCounterVec(prometheus.CounterOpts{
			Namespace: namespaceNetwork,
			Subsystem: subsystemQueue,
			Name:      "engine_message_processing_time_seconds",
			Help:      "duration [seconds; measured with float64 precision] of how long a queue worker blocked for an engine processing message",
		}, []string{LabelChannel}),

		outboundConnectionCount: promauto.NewGauge(prometheus.GaugeOpts{
			Namespace: namespaceNetwork,
			Subsystem: subsystemQueue,
			Name:      "outbound_connection_count",
			Help:      "the number of outbound connections of this node",
		}),

		inboundConnectionCount: promauto.NewGauge(prometheus.GaugeOpts{
			Namespace: namespaceNetwork,
			Subsystem: subsystemQueue,
			Name:      "inbound_connection_count",
			Help:      "the number of inbound connections of this node",
		}),

		unstakedOutboundConnectionCount: promauto.NewGauge(prometheus.GaugeOpts{
			Namespace: namespaceNetwork,
			Subsystem: subsystemQueue,
			Name:      "unstaked_outbound_connection_count",
			Help:      "the number of outbound connections to unstaked nodes",
		}),

		unstakedInboundConnectionCount: promauto.NewGauge(prometheus.GaugeOpts{
			Namespace: namespaceNetwork,
			Subsystem: subsystemQueue,
			Name:      "unstaked_inbound_connection_count",
			Help:      "the number of inbound connections from unstaked nodes",
		}),
	}

	return nc
}

// NetworkMessageSent tracks the message size of the last message sent out on the wire
// in bytes for the given topic
func (nc *NetworkCollector) NetworkMessageSent(sizeBytes int, topic string, messageType string) {
	nc.outboundMessageSize.WithLabelValues(topic, messageType).Observe(float64(sizeBytes))
}

// NetworkMessageReceived tracks the message size of the last message received on the wire
// in bytes for the given topic
func (nc *NetworkCollector) NetworkMessageReceived(sizeBytes int, topic string, messageType string) {
	nc.inboundMessageSize.WithLabelValues(topic, messageType).Observe(float64(sizeBytes))
}

// NetworkDuplicateMessagesDropped tracks the number of messages dropped by the network layer due to duplication
func (nc *NetworkCollector) NetworkDuplicateMessagesDropped(topic, messageType string) {
	nc.duplicateMessagesDropped.WithLabelValues(topic, messageType).Add(1)
}

func (nc *NetworkCollector) MessageAdded(priority int) {
	nc.queueSize.WithLabelValues(strconv.Itoa(priority)).Inc()
}

func (nc *NetworkCollector) MessageRemoved(priority int) {
	nc.queueSize.WithLabelValues(strconv.Itoa(priority)).Dec()
}

func (nc *NetworkCollector) QueueDuration(duration time.Duration, priority int) {
	nc.queueDuration.WithLabelValues(strconv.Itoa(priority)).Observe(duration.Seconds())
}

// InboundProcessDuration tracks the time a queue worker blocked by an engine for processing an incoming message on specified topic (i.e., channel).
func (nc *NetworkCollector) InboundProcessDuration(topic string, duration time.Duration) {
	nc.inboundProcessTime.WithLabelValues(topic).Add(duration.Seconds())
}

// OutboundConnections updates the metric tracking the number of outbound connections of this node
func (nc *NetworkCollector) OutboundConnections(connectionCount uint) {
	nc.outboundConnectionCount.Set(float64(connectionCount))
}

// InboundConnections updates the metric tracking the number of inbound connections of this node
func (nc *NetworkCollector) InboundConnections(connectionCount uint) {
	nc.inboundConnectionCount.Set(float64(connectionCount))
}

<<<<<<< HEAD
func (nc *NetworkCollector) UnstakedOutboundConnections(connectionCount uint) {
	nc.unstakedOutboundConnectionCount.Set(float64(connectionCount))
}

func (nc *NetworkCollector) UnstakedInboundConnections(connectionCount uint) {
	nc.unstakedInboundConnectionCount.Set(float64(connectionCount))
=======
// DNSLookupDuration tracks the time spent to resolve a DNS address.
func (nc *NetworkCollector) DNSLookupDuration(duration time.Duration) {
	nc.dnsLookupDuration.Observe(float64(duration.Milliseconds()))
}

// OnDNSCacheMiss tracks the total number of dns requests resolved through looking up the network.
func (nc *NetworkCollector) OnDNSCacheMiss() {
	nc.dnsCacheMissCount.Inc()
}

// OnDNSCacheInvalidated is called whenever dns cache is invalidated for an entry
func (nc *NetworkCollector) OnDNSCacheInvalidated() {
	nc.dnsCacheInvalidationCount.Inc()
}

// OnDNSCacheHit tracks the total number of dns requests resolved through the cache without
// looking up the network.
func (nc *NetworkCollector) OnDNSCacheHit() {
	nc.dnsCacheHitCount.Inc()
>>>>>>> c3f87e40
}<|MERGE_RESOLUTION|>--- conflicted
+++ resolved
@@ -16,7 +16,6 @@
 )
 
 type NetworkCollector struct {
-<<<<<<< HEAD
 	outboundMessageSize             *prometheus.HistogramVec
 	inboundMessageSize              *prometheus.HistogramVec
 	duplicateMessagesDropped        *prometheus.CounterVec
@@ -25,22 +24,12 @@
 	inboundProcessTime              *prometheus.CounterVec
 	outboundConnectionCount         prometheus.Gauge
 	inboundConnectionCount          prometheus.Gauge
+	dnsLookupDuration               prometheus.Histogram
+	dnsCacheMissCount               prometheus.Counter
+	dnsCacheHitCount                prometheus.Counter
+	dnsCacheInvalidationCount       prometheus.Counter
 	unstakedOutboundConnectionCount prometheus.Gauge
 	unstakedInboundConnectionCount  prometheus.Gauge
-=======
-	outboundMessageSize       *prometheus.HistogramVec
-	inboundMessageSize        *prometheus.HistogramVec
-	duplicateMessagesDropped  *prometheus.CounterVec
-	queueSize                 *prometheus.GaugeVec
-	queueDuration             *prometheus.HistogramVec
-	inboundProcessTime        *prometheus.CounterVec
-	outboundConnectionCount   prometheus.Gauge
-	inboundConnectionCount    prometheus.Gauge
-	dnsLookupDuration         prometheus.Histogram
-	dnsCacheMissCount         prometheus.Counter
-	dnsCacheHitCount          prometheus.Counter
-	dnsCacheInvalidationCount prometheus.Counter
->>>>>>> c3f87e40
 }
 
 func NewNetworkCollector() *NetworkCollector {
@@ -197,14 +186,14 @@
 	nc.inboundConnectionCount.Set(float64(connectionCount))
 }
 
-<<<<<<< HEAD
 func (nc *NetworkCollector) UnstakedOutboundConnections(connectionCount uint) {
 	nc.unstakedOutboundConnectionCount.Set(float64(connectionCount))
 }
 
 func (nc *NetworkCollector) UnstakedInboundConnections(connectionCount uint) {
 	nc.unstakedInboundConnectionCount.Set(float64(connectionCount))
-=======
+}
+
 // DNSLookupDuration tracks the time spent to resolve a DNS address.
 func (nc *NetworkCollector) DNSLookupDuration(duration time.Duration) {
 	nc.dnsLookupDuration.Observe(float64(duration.Milliseconds()))
@@ -224,5 +213,4 @@
 // looking up the network.
 func (nc *NetworkCollector) OnDNSCacheHit() {
 	nc.dnsCacheHitCount.Inc()
->>>>>>> c3f87e40
 }
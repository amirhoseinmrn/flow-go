package metrics

// Prometheus metric namespaces
const (
<<<<<<< HEAD
	namespaceNetwork           = "network"
	namespaceStorage           = "storage"
	namespaceAccess            = "access"
	namespaceCollection        = "collection"
	namespaceConsensus         = "consensus"
	namespaceVerification      = "verification"
	namespaceExecution         = "execution"
	namespaceLoader            = "loader"
	namespaceExecutionDataSync = "execution_data_sync"
=======
	namespaceNetwork      = "network"
	namespaceStorage      = "storage"
	namespaceAccess       = "access"
	namespaceCollection   = "collection"
	namespaceConsensus    = "consensus"
	namespaceVerification = "verification"
	namespaceExecution    = "execution"
	namespaceLoader       = "loader"
	namespaceStateSync    = "state_synchronization"
	namespaceChainsync    = "chainsync"
>>>>>>> eabdbd82
)

// Network subsystems represent the various layers of networking.
const (
	// subsystemLibp2p = "libp2p"
	subsystemGossip = "gossip"
	subsystemEngine = "engine"
	subsystemQueue  = "queue"
	subsystemDHT    = "dht"
)

// Storage subsystems represent the various components of the storage layer.
const (
	subsystemBadger  = "badger"
	subsystemMempool = "mempool"
	subsystemCache   = "cache"
)

// Access subsystem
const (
	subsystemTransactionTiming     = "transaction_timing"
	subsystemTransactionSubmission = "transaction_submission"
	subsystemConnectionPool        = "connection_pool"
)

// Collection subsystem
const (
	subsystemProposal = "proposal"
)

// Consensus subsystems represent the different components of the consensus algorithm.
const (
	subsystemCompliance  = "compliance"
	subsystemHotstuff    = "hotstuff"
	subsystemMatchEngine = "match"
)

// Execution Subsystems
const (
	subsystemStateStorage      = "state_storage"
	subsystemMTrie             = "mtrie"
	subsystemIngestion         = "ingestion"
	subsystemRuntime           = "runtime"
	subsystemProvider          = "provider"
	subsystemBlockDataUploader = "block_data_uploader"
)

// Verification Subsystems
const (
	subsystemAssignerEngine  = "assigner"
	subsystemFetcherEngine   = "fetcher"
	subsystemRequesterEngine = "requester"
	subsystemVerifierEngine  = "verifier"
	subsystemBlockConsumer   = "block_consumer"
	subsystemChunkConsumer   = "chunk_consumer"
)

// Execution Data Sync Subsystems
const (
<<<<<<< HEAD
	subsystemExeDataRequester = "requester"
	subsystemExeDataProvider  = "provider"
	subsystemExeDataPruner    = "pruner"
=======
	subsystemExecutionDataService   = "execution_data_service"
	subsystemExecutionDataRequester = "execution_data_requester"
)

// module/synchronization core
const (
	subsystemSyncCore = "sync_core"
>>>>>>> eabdbd82
)

// METRIC NAMING GUIDELINES
// Namespace:
//   * If it's under a module, use the module name. eg: hotstuff, network, storage, mempool, interpreter, crypto
//   * If it's a core metric from a node, use the node type. eg: consensus, verification, access
// Subsystem:
//   * Subsystem is optional if the entire namespace is small enough to not be segmented further.
//   * Within the component, describe the part or function referred to.
// Constant Labels:
//    * node_role: [collection, consensus, execution, verification, access]
//    * beta_metric: true<|MERGE_RESOLUTION|>--- conflicted
+++ resolved
@@ -2,7 +2,6 @@
 
 // Prometheus metric namespaces
 const (
-<<<<<<< HEAD
 	namespaceNetwork           = "network"
 	namespaceStorage           = "storage"
 	namespaceAccess            = "access"
@@ -11,19 +10,9 @@
 	namespaceVerification      = "verification"
 	namespaceExecution         = "execution"
 	namespaceLoader            = "loader"
+	namespaceStateSync         = "state_synchronization"
 	namespaceExecutionDataSync = "execution_data_sync"
-=======
-	namespaceNetwork      = "network"
-	namespaceStorage      = "storage"
-	namespaceAccess       = "access"
-	namespaceCollection   = "collection"
-	namespaceConsensus    = "consensus"
-	namespaceVerification = "verification"
-	namespaceExecution    = "execution"
-	namespaceLoader       = "loader"
-	namespaceStateSync    = "state_synchronization"
-	namespaceChainsync    = "chainsync"
->>>>>>> eabdbd82
+	namespaceChainsync         = "chainsync"
 )
 
 // Network subsystems represent the various layers of networking.
@@ -83,11 +72,9 @@
 
 // Execution Data Sync Subsystems
 const (
-<<<<<<< HEAD
-	subsystemExeDataRequester = "requester"
-	subsystemExeDataProvider  = "provider"
-	subsystemExeDataPruner    = "pruner"
-=======
+	subsystemExeDataRequester       = "requester"
+	subsystemExeDataProvider        = "provider"
+	subsystemExeDataPruner          = "pruner"
 	subsystemExecutionDataService   = "execution_data_service"
 	subsystemExecutionDataRequester = "execution_data_requester"
 )
@@ -95,7 +82,6 @@
 // module/synchronization core
 const (
 	subsystemSyncCore = "sync_core"
->>>>>>> eabdbd82
 )
 
 // METRIC NAMING GUIDELINES

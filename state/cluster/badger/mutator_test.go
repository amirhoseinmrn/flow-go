package badger

import (
	"fmt"
	"math"
	"math/rand"
	"os"
	"testing"
	"time"

	"github.com/dgraph-io/badger/v2"
	"github.com/stretchr/testify/require"
	"github.com/stretchr/testify/suite"

	model "github.com/dapperlabs/flow-go/model/cluster"
	"github.com/dapperlabs/flow-go/model/flow"
	"github.com/dapperlabs/flow-go/module/metrics"
	"github.com/dapperlabs/flow-go/state/cluster"
	protocol "github.com/dapperlabs/flow-go/state/protocol/badger"
	"github.com/dapperlabs/flow-go/state/protocol/events"
	storage "github.com/dapperlabs/flow-go/storage/badger"
	"github.com/dapperlabs/flow-go/storage/badger/operation"
	"github.com/dapperlabs/flow-go/storage/badger/procedure"
	"github.com/dapperlabs/flow-go/storage/util"
	"github.com/dapperlabs/flow-go/utils/unittest"
)

type MutatorSuite struct {
	suite.Suite
	db    *badger.DB
	dbdir string

	genesis *model.Block
	chainID flow.ChainID

	// protocol state for reference blocks for transactions
	protoState   *protocol.State
	protoGenesis *flow.Header

	state   cluster.State
	mutator cluster.Mutator
}

// runs before each test runs
func (suite *MutatorSuite) SetupTest() {
	var err error

	// seed the RNG
	rand.Seed(time.Now().UnixNano())

	suite.genesis = model.Genesis()
	suite.chainID = suite.genesis.Header.ChainID

	suite.dbdir = unittest.TempDir(suite.T())
	suite.db = unittest.BadgerDB(suite.T(), suite.dbdir)

	metrics := metrics.NewNoopCollector()
	headers, _, seals, index, conPayloads, blocks, setups, commits, statuses := util.StorageLayer(suite.T(), suite.db)
	colPayloads := storage.NewClusterPayloads(metrics, suite.db)

	suite.state, err = NewState(suite.db, suite.chainID, headers, colPayloads)
	suite.Assert().Nil(err)
	suite.mutator = suite.state.Mutate()
	consumer := events.NewNoop()

<<<<<<< HEAD
	suite.protoState, err = protocol.NewState(metrics, suite.db, headers, seals, index, conPayloads, blocks, setups, commits, consumer)
=======
	suite.protoState, err = protocol.NewState(metrics, suite.db, headers, seals, index, conPayloads, blocks, setups, commits, statuses)
>>>>>>> 69301572
	require.NoError(suite.T(), err)
}

// runs after each test finishes
func (suite *MutatorSuite) TearDownTest() {
	err := suite.db.Close()
	suite.Assert().Nil(err)
	err = os.RemoveAll(suite.dbdir)
	suite.Assert().Nil(err)
}

// Bootstrap bootstraps the cluster chain. Useful for conciseness in test cases
// working an already bootstrapped state.
func (suite *MutatorSuite) Bootstrap() {

	// just bootstrap with a genesis block, we'll use this as reference
	participants := unittest.IdentityListFixture(5, unittest.WithAllRoles())
	root, result, seal := unittest.BootstrapFixture(participants)
	// ensure we don't enter a new epoch for tests that build many blocks
	seal.ServiceEvents[0].Event.(*flow.EpochSetup).FinalView = root.Header.View + 100000
	err := suite.protoState.Mutate().Bootstrap(root, result, seal)
	suite.Require().Nil(err)
	suite.protoGenesis = root.Header

	// bootstrap cluster chain
	err = suite.mutator.Bootstrap(suite.genesis)
	suite.Assert().Nil(err)
}

// Payload returns a valid cluster block payload containing the given transactions.
func (suite *MutatorSuite) Payload(transactions ...*flow.TransactionBody) model.Payload {
	final, err := suite.protoState.Final().Head()
	suite.Require().Nil(err)

	// find the oldest reference block among the transactions
	minRefID := final.ID() // use final by default
	minRefHeight := uint64(math.MaxUint64)
	for _, tx := range transactions {
		refBlock, err := suite.protoState.AtBlockID(tx.ReferenceBlockID).Head()
		if err != nil {
			continue
		}
		if refBlock.Height < minRefHeight {
			minRefHeight = refBlock.Height
			minRefID = refBlock.ID()
		}
	}
	return model.PayloadFromTransactions(minRefID, transactions...)
}

// BlockWithParent returns a valid block with the given parent.
func (suite *MutatorSuite) BlockWithParent(parent *model.Block) model.Block {
	block := unittest.ClusterBlockWithParent(parent)
	payload := suite.Payload()
	block.SetPayload(payload)
	return block
}

// Block returns a valid cluster block with genesis as parent.
func (suite *MutatorSuite) Block() model.Block {
	return suite.BlockWithParent(suite.genesis)
}

func (suite *MutatorSuite) Tx(opts ...func(*flow.TransactionBody)) flow.TransactionBody {
	final, err := suite.protoState.Final().Head()
	suite.Require().Nil(err)

	tx := unittest.TransactionBodyFixture(opts...)
	tx.ReferenceBlockID = final.ID()
	return tx
}

func TestMutator(t *testing.T) {
	suite.Run(t, new(MutatorSuite))
}

func (suite *MutatorSuite) TestBootstrap_InvalidChainID() {
	suite.genesis.Header.ChainID = flow.ChainID(fmt.Sprintf("%s-invalid", suite.genesis.Header.ChainID))

	err := suite.mutator.Bootstrap(suite.genesis)
	suite.Assert().Error(err)
}

func (suite *MutatorSuite) TestBootstrap_InvalidNumber() {
	suite.genesis.Header.Height = 1

	err := suite.mutator.Bootstrap(suite.genesis)
	suite.Assert().Error(err)
}

func (suite *MutatorSuite) TestBootstrap_InvalidParentHash() {
	suite.genesis.Header.ParentID = unittest.IdentifierFixture()

	err := suite.mutator.Bootstrap(suite.genesis)
	suite.Assert().Error(err)
}

func (suite *MutatorSuite) TestBootstrap_InvalidPayloadHash() {
	suite.genesis.Header.PayloadHash = unittest.IdentifierFixture()

	err := suite.mutator.Bootstrap(suite.genesis)
	suite.Assert().Error(err)
}

func (suite *MutatorSuite) TestBootstrap_InvalidPayload() {
	// this is invalid because genesis collection should be empty
	suite.genesis.Payload = unittest.ClusterPayloadFixture(2)

	err := suite.mutator.Bootstrap(suite.genesis)
	suite.Assert().Error(err)
}

func (suite *MutatorSuite) TestBootstrap_Successful() {

	// bootstrap
	err := suite.mutator.Bootstrap(suite.genesis)
	suite.Assert().Nil(err)

	err = suite.db.View(func(tx *badger.Txn) error {

		// should insert collection
		var collection flow.LightCollection
		err = operation.RetrieveCollection(suite.genesis.Payload.Collection.ID(), &collection)(tx)
		suite.Assert().Nil(err)
		suite.Assert().Equal(suite.genesis.Payload.Collection.Light(), collection)

		// should index collection
		collection = flow.LightCollection{} // reset the collection
		err = operation.LookupCollectionPayload(suite.genesis.ID(), &collection.Transactions)(tx)
		suite.Assert().Nil(err)
		suite.Assert().Equal(suite.genesis.Payload.Collection.Light(), collection)

		// should insert header
		var header flow.Header
		err = operation.RetrieveHeader(suite.genesis.ID(), &header)(tx)
		suite.Assert().Nil(err)
		suite.Assert().Equal(suite.genesis.Header.ID(), header.ID())

		// should insert block number -> ID lookup
		var blockID flow.Identifier
		err = operation.LookupClusterBlockHeight(suite.genesis.Header.ChainID, suite.genesis.Header.Height, &blockID)(tx)
		suite.Assert().Nil(err)
		suite.Assert().Equal(suite.genesis.ID(), blockID)

		// should insert boundary
		var boundary uint64
		err = operation.RetrieveClusterFinalizedHeight(suite.genesis.Header.ChainID, &boundary)(tx)
		suite.Assert().Nil(err)
		suite.Assert().Equal(suite.genesis.Header.Height, boundary)

		return nil
	})
	suite.Assert().Nil(err)
}

func (suite *MutatorSuite) TestExtend_WithoutBootstrap() {
	block := unittest.ClusterBlockWithParent(suite.genesis)
	err := suite.mutator.Extend(&block)
	suite.Assert().Error(err)
}

func (suite *MutatorSuite) TestExtend_InvalidChainID() {
	suite.Bootstrap()

	block := suite.Block()
	// change the chain ID
	block.Header.ChainID = flow.ChainID(fmt.Sprintf("%s-invalid", block.Header.ChainID))

	err := suite.mutator.Extend(&block)
	suite.Assert().Error(err)
}

func (suite *MutatorSuite) TestExtend_InvalidBlockNumber() {
	suite.Bootstrap()

	block := suite.Block()
	// change the block number
	block.Header.Height = block.Header.Height - 1

	err := suite.mutator.Extend(&block)
	suite.Assert().Error(err)
}

func (suite *MutatorSuite) TestExtend_OnParentOfFinalized() {
	suite.Bootstrap()

	// build one block on top of genesis
	block1 := suite.Block()
	err := suite.mutator.Extend(&block1)
	suite.Assert().Nil(err)

	// finalize the block
	err = suite.db.Update(procedure.FinalizeClusterBlock(block1.ID()))
	suite.Assert().Nil(err)

	// insert another block on top of genesis
	// since we have already finalized block 1, this is invalid
	block2 := suite.Block()

	// try to extend with the invalid block
	err = suite.mutator.Extend(&block2)
	suite.Assert().Error(err)
}

func (suite *MutatorSuite) TestExtend_Success() {
	suite.Bootstrap()

	block := suite.Block()
	err := suite.mutator.Extend(&block)
	suite.Assert().Nil(err)

	// should be able to retrieve the block
	var extended model.Block
	err = suite.db.View(procedure.RetrieveClusterBlock(block.ID(), &extended))
	suite.Assert().Nil(err)
	suite.Assert().Equal(*block.Payload, *extended.Payload)

	// the block should be indexed by its parent
	var childIDs []flow.Identifier
	err = suite.db.View(procedure.LookupBlockChildren(suite.genesis.ID(), &childIDs))
	suite.Assert().Nil(err)
	suite.Require().Len(childIDs, 1)
	suite.Assert().Equal(block.ID(), childIDs[0])
}

func (suite *MutatorSuite) TestExtend_WithEmptyCollection() {
	suite.Bootstrap()

	block := suite.Block()
	// set an empty collection as the payload
	block.SetPayload(suite.Payload())
	err := suite.mutator.Extend(&block)
	suite.Assert().Nil(err)
}

// an unknown reference block is invalid
func (suite *MutatorSuite) TestExtend_WithNonExistentReferenceBlock() {
	suite.Bootstrap()

	block := suite.Block()
	// set a random reference block ID
	payload := model.EmptyPayload(unittest.IdentifierFixture())
	block.SetPayload(payload)
	err := suite.mutator.Extend(&block)
	suite.Assert().Error(err)
}

// a collection with an expired reference block is a VALID extensino of chain state
func (suite *MutatorSuite) TestExtend_WithExpiredReferenceBlock() {
	suite.Bootstrap()

	// build enough blocks so that using genesis as a reference block causes
	// the collection to be expired
	parent := suite.protoGenesis
	for i := 0; i < flow.DefaultTransactionExpiry+1; i++ {
		next := unittest.BlockWithParentFixture(parent)
		next.Payload.Guarantees = nil
		next.SetPayload(*next.Payload)
		err := suite.protoState.Mutate().Extend(&next)
		suite.Require().Nil(err)
		err = suite.protoState.Mutate().Finalize(next.ID())
		suite.Require().Nil(err)
		parent = next.Header
	}

	block := suite.Block()
	// set genesis as reference block
	block.SetPayload(model.EmptyPayload(suite.protoGenesis.ID()))
	err := suite.mutator.Extend(&block)
	suite.Assert().Nil(err)
}

func (suite *MutatorSuite) TestExtend_WithReferenceBlockFromClusterChain() {
	suite.Bootstrap()

	// TODO skipping as this isn't implemented yet
	suite.T().Skip()

	block := suite.Block()
	// set genesis from cluster chain as reference block
	block.SetPayload(model.EmptyPayload(suite.genesis.ID()))
	err := suite.mutator.Extend(&block)
	suite.Assert().Error(err)
}

func (suite *MutatorSuite) TestExtend_UnfinalizedBlockWithDupeTx() {
	suite.Bootstrap()

	tx1 := suite.Tx()

	// create a block extending genesis containing tx1
	block1 := suite.Block()
	payload1 := suite.Payload(&tx1)
	block1.SetPayload(payload1)

	// should be able to extend block 1
	err := suite.mutator.Extend(&block1)
	suite.Assert().Nil(err)

	// create a block building on block1 ALSO containing tx1
	block2 := suite.BlockWithParent(&block1)
	payload2 := suite.Payload(&tx1)
	block2.SetPayload(payload2)

	// should be unable to extend block 2, as it contains a dupe transaction
	err = suite.mutator.Extend(&block2)
	suite.Assert().Error(err)
}

func (suite *MutatorSuite) TestExtend_FinalizedBlockWithDupeTx() {
	suite.Bootstrap()

	tx1 := suite.Tx()

	// create a block extending genesis containing tx1
	block1 := suite.Block()
	payload1 := suite.Payload(&tx1)
	block1.SetPayload(payload1)

	// should be able to extend block 1
	err := suite.mutator.Extend(&block1)
	suite.Assert().Nil(err)

	// should be able to finalize block 1
	err = suite.db.Update(procedure.FinalizeClusterBlock(block1.ID()))
	suite.Assert().Nil(err)

	// create a block building on block1 ALSO containing tx1
	block2 := suite.BlockWithParent(&block1)
	payload2 := suite.Payload(&tx1)
	block2.SetPayload(payload2)

	// should be unable to extend block 2, as it contains a dupe transaction
	err = suite.mutator.Extend(&block2)
	suite.Assert().Error(err)
}

func (suite *MutatorSuite) TestExtend_ConflictingForkWithDupeTx() {
	suite.Bootstrap()

	tx1 := suite.Tx()

	// create a block extending genesis containing tx1
	block1 := suite.Block()
	payload1 := suite.Payload(&tx1)
	block1.SetPayload(payload1)

	// should be able to extend block 1
	err := suite.mutator.Extend(&block1)
	suite.Assert().Nil(err)

	// create a block ALSO extending genesis ALSO containing tx1
	block2 := suite.Block()
	payload2 := suite.Payload(&tx1)
	block2.SetPayload(payload2)

	// should be able to extend block2
	// although it conflicts with block1, it is on a different fork
	err = suite.mutator.Extend(&block2)
	suite.Assert().Nil(err)
}<|MERGE_RESOLUTION|>--- conflicted
+++ resolved
@@ -63,11 +63,7 @@
 	suite.mutator = suite.state.Mutate()
 	consumer := events.NewNoop()
 
-<<<<<<< HEAD
-	suite.protoState, err = protocol.NewState(metrics, suite.db, headers, seals, index, conPayloads, blocks, setups, commits, consumer)
-=======
-	suite.protoState, err = protocol.NewState(metrics, suite.db, headers, seals, index, conPayloads, blocks, setups, commits, statuses)
->>>>>>> 69301572
+	suite.protoState, err = protocol.NewState(metrics, suite.db, headers, seals, index, conPayloads, blocks, setups, commits, statuses, consumer)
 	require.NoError(suite.T(), err)
 }
 

--- conflicted
+++ resolved
@@ -96,13 +96,8 @@
 
 	root, result, seal := unittest.BootstrapFixture(identities)
 	qc := unittest.QuorumCertificateFixture(unittest.QCWithBlockID(root.ID()))
-<<<<<<< HEAD
-	setup := seal.ServiceEvents[0].Event.(*flow.EpochSetup)
-	commit := seal.ServiceEvents[1].Event.(*flow.EpochCommit)
-=======
 	setup := result.ServiceEvents[0].Event.(*flow.EpochSetup)
 	commit := result.ServiceEvents[1].Event.(*flow.EpochCommit)
->>>>>>> e0ad3145
 	setup.Assignments = unittest.ClusterAssignment(uint(nClusters), collectors)
 	commit.ClusterQCs = make([]*flow.QuorumCertificate, nClusters)
 	for i := 0; i < nClusters; i++ {
@@ -434,19 +429,11 @@
 func TestSnapshot_EpochQuery(t *testing.T) {
 	identities := unittest.CompleteIdentitySet()
 	rootSnapshot := unittest.RootSnapshotFixture(identities)
-<<<<<<< HEAD
-	_, seal, err := rootSnapshot.SealedResult()
-	require.NoError(t, err)
-
-	util.RunWithFullProtocolState(t, rootSnapshot, func(db *badger.DB, state *bprotocol.MutableState) {
-		epoch1Counter := seal.ServiceEvents[0].Event.(*flow.EpochSetup).Counter
-=======
 	result, _, err := rootSnapshot.SealedResult()
 	require.NoError(t, err)
 
 	util.RunWithFullProtocolState(t, rootSnapshot, func(db *badger.DB, state *bprotocol.MutableState) {
 		epoch1Counter := result.ServiceEvents[0].Event.(*flow.EpochSetup).Counter
->>>>>>> e0ad3145
 		epoch2Counter := epoch1Counter + 1
 
 		epochBuilder := unittest.NewEpochBuilder(t, state)
@@ -533,11 +520,7 @@
 	rootSnapshot := unittest.RootSnapshotFixture(identities)
 	head, err := rootSnapshot.Head()
 	require.NoError(t, err)
-<<<<<<< HEAD
-	_, seal, err := rootSnapshot.SealedResult()
-=======
 	result, _, err := rootSnapshot.SealedResult()
->>>>>>> e0ad3145
 	require.NoError(t, err)
 
 	util.RunWithFullProtocolState(t, rootSnapshot, func(db *badger.DB, state *bprotocol.MutableState) {
@@ -552,17 +535,11 @@
 			BuildEpoch().
 			CompleteEpoch()
 
-<<<<<<< HEAD
-		// figure out the expected first views of the epochs
-		epoch1FirstView := head.View
-		epoch2FirstView := seal.ServiceEvents[0].Event.(*flow.EpochSetup).FinalView + 1
-=======
 		// get heights of each phase in built epochs
 		epoch1, ok := epochBuilder.EpochHeights(1)
 		require.True(t, ok)
 		epoch2, ok := epochBuilder.EpochHeights(2)
 		require.True(t, ok)
->>>>>>> e0ad3145
 
 		// figure out the expected first views of the epochs
 		epoch1FirstView := head.View

package reporters

import (
	"fmt"
	"runtime"
	"strings"
	"sync"

	"github.com/rs/zerolog"
	"github.com/schollz/progressbar/v3"

	cadenceRuntime "github.com/onflow/cadence/runtime"
	"github.com/onflow/cadence/runtime/common"
	"github.com/onflow/cadence/runtime/interpreter"

	"github.com/onflow/flow-go/cmd/util/ledger/migrations"
	"github.com/onflow/flow-go/fvm"
	"github.com/onflow/flow-go/fvm/state"
	"github.com/onflow/flow-go/ledger"
	"github.com/onflow/flow-go/model/flow"
)

const FungibleTokenTrackerReportPrefix = "fungible_token_report"

var domains = []string{
	common.PathDomainPublic.Identifier(),
	common.PathDomainPrivate.Identifier(),
	common.PathDomainStorage.Identifier(),
}

// FungibleTokenTracker iterates through stored cadence values over all accounts and check for any
// value with the given resource typeID
type FungibleTokenTracker struct {
	log          zerolog.Logger
	chain        flow.Chain
	rwf          ReportWriterFactory
	rw           ReportWriter
	progress     *progressbar.ProgressBar
	vaultTypeIDs map[string]bool
}

func FlowTokenTypeID(chain flow.Chain) string {
	return fmt.Sprintf("A.%s.FlowToken.Vault", fvm.FlowTokenAddress(chain).Hex())
}

func NewFungibleTokenTracker(logger zerolog.Logger, rwf ReportWriterFactory, chain flow.Chain, vaultTypeIDs []string) *FungibleTokenTracker {
	ftt := &FungibleTokenTracker{
		log:          logger,
		rwf:          rwf,
		chain:        chain,
		vaultTypeIDs: make(map[string]bool),
	}
	for _, vt := range vaultTypeIDs {
		ftt.vaultTypeIDs[vt] = true
	}
	return ftt
}

func (r *FungibleTokenTracker) Name() string {
	return "Resource Tracker"
}

type trace []string

func (t trace) String() string {
	return strings.Join(t, "/")
}

type TokenDataPoint struct {
	// Path is the storage path of the composite the vault was found in
	Path string `json:"path"`
	// Address is the owner of the composite the vault was found in
	Address string `json:"address"`
	// Balance is the balance of the flow vault
	Balance uint64 `json:"balance"`
	// token type
	TypeID string `json:"type_id"`
}

type job struct {
	owner    flow.Address
	payloads []ledger.Payload
}

// Report creates a fungible_token_report_*.json file that contains data on all fungible token Vaults in the state commitment.
// I recommend using gojq to browse through the data, because of the large uint64 numbers which jq won't be able to handle.
func (r *FungibleTokenTracker) Report(payloads []ledger.Payload) error {
	r.rw = r.rwf.ReportWriter(FungibleTokenTrackerReportPrefix)
	defer r.rw.Close()

	wg := &sync.WaitGroup{}

	// we need to shard by owner, otherwise ledger won't be thread-safe
	addressCount := 0
	payloadsByOwner := make(map[flow.Address][]ledger.Payload)

	for _, pay := range payloads {
		owner := flow.BytesToAddress(pay.Key.KeyParts[0].Value)
		if len(owner) > 0 { // ignoring payloads without ownership (fvm ones)
			m, ok := payloadsByOwner[owner]
			if !ok {
				payloadsByOwner[owner] = make([]ledger.Payload, 0)
				addressCount++
			}
			payloadsByOwner[owner] = append(m, pay)
		}
	}

	jobs := make(chan job, addressCount)
	r.progress = progressbar.Default(int64(addressCount), "Processing:")

	for k, v := range payloadsByOwner {
		jobs <- job{k, v}
	}

	close(jobs)

	workerCount := runtime.NumCPU()
	for i := 0; i < workerCount; i++ {
		wg.Add(1)
		go r.worker(jobs, wg)
	}

	wg.Wait()

	err := r.progress.Finish()
	if err != nil {
		panic(err)
	}

	return nil
}

func (r *FungibleTokenTracker) worker(
	jobs <-chan job,
	wg *sync.WaitGroup) {
	for j := range jobs {

		view := migrations.NewView(j.payloads)
		st := state.NewState(view)
		sth := state.NewStateHolder(st)
		accounts := state.NewAccounts(sth)
		storage := cadenceRuntime.NewStorage(
			&migrations.AccountsAtreeLedger{Accounts: accounts},
			nil,
		)

		owner, err := common.BytesToAddress(j.owner[:])
		if err != nil {
			panic(err)
		}

		inter := &interpreter.Interpreter{}
		for _, domain := range domains {
			storageMap := storage.GetStorageMap(owner, domain, true)
			itr := storageMap.Iterator(inter)
			key, value := itr.Next()
			for value != nil {
				r.iterateChildren(append([]string{domain}, key), j.owner, value)
				key, value = itr.Next()
			}
		}

		err = r.progress.Add(1)
		if err != nil {
			panic(err)
		}
	}

	wg.Done()
}

func (r *FungibleTokenTracker) iterateChildren(tr trace, addr flow.Address, value interpreter.Value) {

	compValue, ok := value.(*interpreter.CompositeValue)
	if !ok {
		return
	}

	// because compValue.Kind == common.CompositeKindResource
	// we could pass nil to the IsResourceKinded method
	inter := &interpreter.Interpreter{}
	if compValue.IsResourceKinded(nil) {
		typeIDStr := string(compValue.TypeID())
		if _, ok := r.vaultTypeIDs[typeIDStr]; ok {
			b := uint64(compValue.GetField(inter, nil, "balance").(interpreter.UFix64Value))
			if b > 0 {
				r.rw.Write(TokenDataPoint{
					Path:    tr.String(),
					Address: addr.Hex(),
					Balance: b,
					TypeID:  string(compValue.TypeID()),
				})
			}
		}

		// iterate over fields of the composite value (skip the ones that are not resource typed)
<<<<<<< HEAD
		compValue.ForEachField(&interpreter.Interpreter{},
=======
		compValue.ForEachField(inter,
>>>>>>> 97dd26b5
			func(key string, value interpreter.Value) {
				r.iterateChildren(append(tr, key), addr, value)
			})
	}
}<|MERGE_RESOLUTION|>--- conflicted
+++ resolved
@@ -195,11 +195,7 @@
 		}
 
 		// iterate over fields of the composite value (skip the ones that are not resource typed)
-<<<<<<< HEAD
-		compValue.ForEachField(&interpreter.Interpreter{},
-=======
 		compValue.ForEachField(inter,
->>>>>>> 97dd26b5
 			func(key string, value interpreter.Value) {
 				r.iterateChildren(append(tr, key), addr, value)
 			})

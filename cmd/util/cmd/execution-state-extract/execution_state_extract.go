--- conflicted
+++ resolved
@@ -79,11 +79,6 @@
 	}
 	if report {
 		reporters = []ledger.Reporter{
-<<<<<<< HEAD
-			mgr.ContractReporter{Log: log, OutputDir: outputDir},
-			mgr.StorageReporter{Log: log, OutputDir: outputDir},
-			&mgr.BalanceReporter{Log: log, OutputDir: outputDir},
-=======
 			mgr.ContractReporter{
 				Log:       log,
 				OutputDir: outputDir,
@@ -92,7 +87,10 @@
 				Log:       log,
 				OutputDir: outputDir,
 			},
->>>>>>> c54bff39
+			&mgr.BalanceReporter{
+				Log:       log,
+				OutputDir: outputDir,
+			},
 		}
 	}
 	newState, err := led.ExportCheckpointAt(

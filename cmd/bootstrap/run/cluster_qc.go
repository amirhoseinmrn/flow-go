--- conflicted
+++ resolved
@@ -87,23 +87,14 @@
 
 	for i, signer := range ccSigners {
 		// create signer
-<<<<<<< HEAD
-		s, err := NewStakingProvider(ps, ccSigners, encoding.CollectorVoteTag, signer.Identity(), signer.StakingPrivKey())
-=======
-		signerId := signer.Identity
-		s, err := newStakingProvider(ps, ccSigners, encoding.CollectorVoteTag, &signerId, signer.StakingPrivKey)
->>>>>>> 49166b11
+		s, err := newStakingProvider(ps, ccSigners, encoding.CollectorVoteTag, signer.Identity(), signer.StakingPrivKey())
 		if err != nil {
 			return nil, nil, err
 		}
 		signers[i] = s
 
 		// create view state
-<<<<<<< HEAD
-		vs, err := viewstate.New(ps, nil, signer.NodeID, filter.In(signersToIdentityList(ccSigners))) // TODO need to filter per cluster
-=======
-		vs, err := viewstate.New(ps, nil, signer.Identity.NodeID, filter.In(signersToIdentityList(ccSigners)))
->>>>>>> 49166b11
+		vs, err := viewstate.New(ps, nil, signer.NodeID, filter.In(signersToIdentityList(ccSigners)))
 		if err != nil {
 			return nil, nil, err
 		}
@@ -116,11 +107,7 @@
 }
 
 // create a new StakingSigProvider
-<<<<<<< HEAD
-func NewStakingProvider(ps protocol.State, signers []bootstrap.NodeInfo, tag string, id *flow.Identity, sk crypto.PrivateKey) (
-=======
-func newStakingProvider(ps protocol.State, signers []ClusterSigner, tag string, id *flow.Identity, sk crypto.PrivateKey) (
->>>>>>> 49166b11
+func newStakingProvider(ps protocol.State, signers []bootstrap.NodeInfo, tag string, id *flow.Identity, sk crypto.PrivateKey) (
 	*signature.StakingSigProvider, error) {
 	vs, err := viewstate.New(ps, nil, id.NodeID, filter.In(signersToIdentityList(signers)))
 	if err != nil {

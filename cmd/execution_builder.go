--- conflicted
+++ resolved
@@ -370,7 +370,309 @@
 	return nil
 }
 
-<<<<<<< HEAD
+func (exeNode *ExecutionNode) LoadExecutionMetrics(node *NodeConfig) error {
+	exeNode.collector = metrics.NewExecutionCollector(node.Tracer)
+	return nil
+}
+
+func (exeNode *ExecutionNode) LoadSyncCore(node *NodeConfig) error {
+	var err error
+	exeNode.syncCore, err = chainsync.New(node.Logger, node.SyncCoreConfig, metrics.NewChainSyncCollector())
+	return err
+}
+
+func (exeNode *ExecutionNode) LoadExecutionReceiptsStorage(
+	node *NodeConfig,
+) error {
+	exeNode.results = storage.NewExecutionResults(node.Metrics.Cache, node.DB)
+	exeNode.myReceipts = storage.NewMyExecutionReceipts(node.Metrics.Cache, node.DB, node.Storage.Receipts.(*storage.ExecutionReceipts))
+	return nil
+}
+
+func (exeNode *ExecutionNode) LoadPendingBlockCache(node *NodeConfig) error {
+	exeNode.pendingBlocks = buffer.NewPendingBlocks() // for following main chain consensus
+	return nil
+}
+
+func (exeNode *ExecutionNode) LoadGCPBlockDataUploader(
+	node *NodeConfig,
+) (
+	module.ReadyDoneAware,
+	error,
+) {
+	if exeNode.exeConf.enableBlockDataUpload && exeNode.exeConf.gcpBucketName != "" {
+		logger := node.Logger.With().Str("component_name", "gcp_block_data_uploader").Logger()
+		gcpBucketUploader, err := uploader.NewGCPBucketUploader(
+			context.Background(),
+			exeNode.exeConf.gcpBucketName,
+			logger,
+		)
+		if err != nil {
+			return nil, fmt.Errorf("cannot create GCP Bucket uploader: %w", err)
+		}
+
+		asyncUploader := uploader.NewAsyncUploader(
+			gcpBucketUploader,
+			blockdataUploaderRetryTimeout,
+			blockDataUploaderMaxRetry,
+			logger,
+			exeNode.collector,
+		)
+
+		exeNode.blockDataUploaders = append(exeNode.blockDataUploaders, asyncUploader)
+
+		return asyncUploader, nil
+	}
+
+	// Since we don't have conditional component creation, we just use Noop one.
+	// It's functions will be once per startup/shutdown - non-measurable performance penalty
+	// blockDataUploader will stay nil and disable calling uploader at all
+	return &module.NoopReadyDoneAware{}, nil
+}
+
+func (exeNode *ExecutionNode) LoadS3BlockDataUploader(
+	node *NodeConfig,
+) (
+	module.ReadyDoneAware,
+	error,
+) {
+	if exeNode.exeConf.enableBlockDataUpload && exeNode.exeConf.s3BucketName != "" {
+		logger := node.Logger.With().Str("component_name", "s3_block_data_uploader").Logger()
+
+		ctx := context.Background()
+		config, err := awsconfig.LoadDefaultConfig(ctx)
+		if err != nil {
+			return nil, fmt.Errorf("failed to load AWS configuration: %w", err)
+		}
+
+		client := s3.NewFromConfig(config)
+		s3Uploader := uploader.NewS3Uploader(
+			ctx,
+			client,
+			exeNode.exeConf.s3BucketName,
+			logger,
+		)
+		asyncUploader := uploader.NewAsyncUploader(
+			s3Uploader,
+			blockdataUploaderRetryTimeout,
+			blockDataUploaderMaxRetry,
+			logger,
+			exeNode.collector,
+		)
+		exeNode.blockDataUploaders = append(exeNode.blockDataUploaders, asyncUploader)
+
+		return asyncUploader, nil
+	}
+
+	// Since we don't have conditional component creation, we just use Noop one.
+	// It's functions will be once per startup/shutdown - non-measurable performance penalty
+	// blockDataUploader will stay nil and disable calling uploader at all
+	return &module.NoopReadyDoneAware{}, nil
+}
+
+func (exeNode *ExecutionNode) LoadDeltasMempool(node *NodeConfig) error {
+	var err error
+	exeNode.deltas, err = ingestion.NewDeltas(exeNode.exeConf.stateDeltasLimit)
+	return err
+}
+
+func (exeNode *ExecutionNode) LoadAuthorizationCheckingFunction(
+	node *NodeConfig,
+) error {
+
+	exeNode.checkAuthorizedAtBlock = func(blockID flow.Identifier) (bool, error) {
+		return protocol.IsNodeAuthorizedAt(node.State.AtBlockID(blockID), node.Me.NodeID())
+	}
+	return nil
+}
+
+func (exeNode *ExecutionNode) LoadExecutionDataDatastore(
+	node *NodeConfig,
+) error {
+	datastoreDir := filepath.Join(exeNode.exeConf.executionDataDir, "blobstore")
+	err := os.MkdirAll(datastoreDir, 0700)
+	if err != nil {
+		return err
+	}
+	dsOpts := &badger.DefaultOptions
+	ds, err := badger.NewDatastore(datastoreDir, dsOpts)
+	if err != nil {
+		return err
+	}
+	exeNode.executionDataDatastore = ds
+	exeNode.builder.ShutdownFunc(ds.Close)
+	return nil
+}
+
+func (exeNode *ExecutionNode) LoadExecutionDataGetter(node *NodeConfig) error {
+	exeNode.executionDataBlobstore = blobs.NewBlobstore(exeNode.executionDataDatastore)
+	exeNode.executionDataStore = execution_data.NewExecutionDataStore(exeNode.executionDataBlobstore, execution_data.DefaultSerializer)
+	return nil
+}
+
+func (exeNode *ExecutionNode) LoadExecutionStateLedger(
+	node *NodeConfig,
+) (
+	module.ReadyDoneAware,
+	error,
+) {
+	// check if the execution database already exists
+	bootstrapper := bootstrap.NewBootstrapper(node.Logger)
+
+	commit, bootstrapped, err := bootstrapper.IsBootstrapped(node.DB)
+	if err != nil {
+		return nil, fmt.Errorf("could not query database to know whether database has been bootstrapped: %w", err)
+	}
+
+	// if the execution database does not exist, then we need to bootstrap the execution database.
+	if !bootstrapped {
+		// when bootstrapping, the bootstrap folder must have a checkpoint file
+		// we need to cover this file to the trie folder to restore the trie to restore the execution state.
+		err = copyBootstrapState(node.BootstrapDir, exeNode.exeConf.triedir)
+		if err != nil {
+			return nil, fmt.Errorf("could not load bootstrap state from checkpoint file: %w", err)
+		}
+
+		// TODO: check that the checkpoint file contains the root block's statecommit hash
+
+		err = bootstrapper.BootstrapExecutionDatabase(node.DB, node.RootSeal.FinalState, node.RootBlock.Header)
+		if err != nil {
+			return nil, fmt.Errorf("could not bootstrap execution database: %w", err)
+		}
+	} else {
+		// if execution database has been bootstrapped, then the root statecommit must equal to the one
+		// in the bootstrap folder
+		if commit != node.RootSeal.FinalState {
+			return nil, fmt.Errorf("mismatching root statecommitment. database has state commitment: %x, "+
+				"bootstap has statecommitment: %x",
+				commit, node.RootSeal.FinalState)
+		}
+	}
+
+	// DiskWal is a dependent component because we need to ensure
+	// that all WAL updates are completed before closing opened WAL segment.
+	exeNode.diskWAL, err = wal.NewDiskWAL(node.Logger.With().Str("subcomponent", "wal").Logger(),
+		node.MetricsRegisterer, exeNode.collector, exeNode.exeConf.triedir, int(exeNode.exeConf.mTrieCacheSize), pathfinder.PathByteSize, wal.SegmentSize)
+	if err != nil {
+		return nil, fmt.Errorf("failed to initialize wal: %w", err)
+	}
+
+	exeNode.ledgerStorage, err = ledger.NewLedger(exeNode.diskWAL, int(exeNode.exeConf.mTrieCacheSize), exeNode.collector, node.Logger.With().Str("subcomponent",
+		"ledger").Logger(), ledger.DefaultPathFinderVersion)
+	return exeNode.ledgerStorage, err
+}
+
+func (exeNode *ExecutionNode) LoadExecutionStateLedgerWALCompactor(
+	node *NodeConfig,
+) (
+	module.ReadyDoneAware,
+	error,
+) {
+	return ledger.NewCompactor(
+		exeNode.ledgerStorage,
+		exeNode.diskWAL,
+		node.Logger.With().Str("subcomponent", "checkpointer").Logger(),
+		uint(exeNode.exeConf.mTrieCacheSize),
+		exeNode.exeConf.checkpointDistance,
+		exeNode.exeConf.checkpointsToKeep,
+		exeNode.toTriggerCheckpoint, // compactor will listen to the signal from admin tool for force triggering checkpointing
+	)
+}
+
+func (exeNode *ExecutionNode) LoadExecutionDataPruner(
+	node *NodeConfig,
+) (
+	module.ReadyDoneAware,
+	error,
+) {
+	sealed, err := node.State.Sealed().Head()
+	if err != nil {
+		return nil, fmt.Errorf("cannot get the sealed block: %w", err)
+	}
+
+	trackerDir := filepath.Join(exeNode.exeConf.executionDataDir, "tracker")
+	exeNode.executionDataTracker, err = tracker.OpenStorage(
+		trackerDir,
+		sealed.Height,
+		node.Logger,
+		tracker.WithPruneCallback(func(c cid.Cid) error {
+			// TODO: use a proper context here
+			return exeNode.executionDataBlobstore.DeleteBlob(context.TODO(), c)
+		}),
+	)
+	if err != nil {
+		return nil, err
+	}
+
+	// by default, pruning is disabled
+	if exeNode.exeConf.executionDataPrunerHeightRangeTarget == 0 {
+		return &module.NoopReadyDoneAware{}, nil
+	}
+
+	var prunerMetrics module.ExecutionDataPrunerMetrics = metrics.NewNoopCollector()
+	if node.MetricsEnabled {
+		prunerMetrics = metrics.NewExecutionDataPrunerCollector()
+	}
+
+	exeNode.executionDataPruner, err = pruner.NewPruner(
+		node.Logger,
+		prunerMetrics,
+		exeNode.executionDataTracker,
+		pruner.WithPruneCallback(func(ctx context.Context) error {
+			return exeNode.executionDataDatastore.CollectGarbage(ctx)
+		}),
+		pruner.WithHeightRangeTarget(exeNode.exeConf.executionDataPrunerHeightRangeTarget),
+		pruner.WithThreshold(exeNode.exeConf.executionDataPrunerThreshold),
+	)
+	return exeNode.executionDataPruner, err
+}
+
+func (exeNode *ExecutionNode) LoadCheckerEngine(
+	node *NodeConfig,
+) (
+	module.ReadyDoneAware,
+	error,
+) {
+	exeNode.checkerEng = checker.New(
+		node.Logger,
+		node.State,
+		exeNode.executionState,
+		node.Storage.Seals,
+	)
+	return exeNode.checkerEng, nil
+}
+
+func (exeNode *ExecutionNode) LoadIngestionEngine(
+	node *NodeConfig,
+) (
+	module.ReadyDoneAware,
+	error,
+) {
+	var err error
+	exeNode.collectionRequester, err = requester.New(node.Logger, node.Metrics.Engine, node.Network, node.Me, node.State,
+		channels.RequestCollections,
+		filter.Any,
+		func() flow.Entity { return &flow.Collection{} },
+		// we are manually triggering batches in execution, but lets still send off a batch once a minute, as a safety net for the sake of retries
+		requester.WithBatchInterval(exeNode.exeConf.requestInterval),
+		// consistency of collection can be checked by checking hash, and hash comes from trusted source (blocks from consensus follower)
+		// hence we not need to check origin
+		requester.WithValidateStaking(false),
+	)
+
+	if err != nil {
+		return nil, fmt.Errorf("could not create requester engine: %w", err)
+	}
+
+	preferredExeFilter := filter.Any
+	preferredExeNodeID, err := flow.HexStringToIdentifier(exeNode.exeConf.preferredExeNodeIDStr)
+	if err == nil {
+		node.Logger.Info().Hex("prefered_exe_node_id", preferredExeNodeID[:]).Msg("starting with preferred exe sync node")
+		preferredExeFilter = filter.HasNodeID(preferredExeNodeID)
+	} else if err != nil && exeNode.exeConf.preferredExeNodeIDStr != "" {
+		node.Logger.Debug().Str("prefered_exe_node_id_string", exeNode.exeConf.preferredExeNodeIDStr).Msg("could not parse exe node id, starting WITHOUT preferred exe sync node")
+	}
+
 			exeNode.ingestionEng, err = ingestion.New(
 				node.Logger,
 				node.Network,
@@ -398,336 +700,6 @@
 				exeNode.stopAtHeight,
 				exeNode.stopAtHeightCrash,
 			)
-=======
-func (exeNode *ExecutionNode) LoadExecutionMetrics(node *NodeConfig) error {
-	exeNode.collector = metrics.NewExecutionCollector(node.Tracer)
-	return nil
-}
->>>>>>> 8cd7075d
-
-func (exeNode *ExecutionNode) LoadSyncCore(node *NodeConfig) error {
-	var err error
-	exeNode.syncCore, err = chainsync.New(node.Logger, node.SyncCoreConfig, metrics.NewChainSyncCollector())
-	return err
-}
-
-func (exeNode *ExecutionNode) LoadExecutionReceiptsStorage(
-	node *NodeConfig,
-) error {
-	exeNode.results = storage.NewExecutionResults(node.Metrics.Cache, node.DB)
-	exeNode.myReceipts = storage.NewMyExecutionReceipts(node.Metrics.Cache, node.DB, node.Storage.Receipts.(*storage.ExecutionReceipts))
-	return nil
-}
-
-func (exeNode *ExecutionNode) LoadPendingBlockCache(node *NodeConfig) error {
-	exeNode.pendingBlocks = buffer.NewPendingBlocks() // for following main chain consensus
-	return nil
-}
-
-func (exeNode *ExecutionNode) LoadGCPBlockDataUploader(
-	node *NodeConfig,
-) (
-	module.ReadyDoneAware,
-	error,
-) {
-	if exeNode.exeConf.enableBlockDataUpload && exeNode.exeConf.gcpBucketName != "" {
-		logger := node.Logger.With().Str("component_name", "gcp_block_data_uploader").Logger()
-		gcpBucketUploader, err := uploader.NewGCPBucketUploader(
-			context.Background(),
-			exeNode.exeConf.gcpBucketName,
-			logger,
-		)
-		if err != nil {
-			return nil, fmt.Errorf("cannot create GCP Bucket uploader: %w", err)
-		}
-
-		asyncUploader := uploader.NewAsyncUploader(
-			gcpBucketUploader,
-			blockdataUploaderRetryTimeout,
-			blockDataUploaderMaxRetry,
-			logger,
-			exeNode.collector,
-		)
-
-		exeNode.blockDataUploaders = append(exeNode.blockDataUploaders, asyncUploader)
-
-		return asyncUploader, nil
-	}
-
-	// Since we don't have conditional component creation, we just use Noop one.
-	// It's functions will be once per startup/shutdown - non-measurable performance penalty
-	// blockDataUploader will stay nil and disable calling uploader at all
-	return &module.NoopReadyDoneAware{}, nil
-}
-
-func (exeNode *ExecutionNode) LoadS3BlockDataUploader(
-	node *NodeConfig,
-) (
-	module.ReadyDoneAware,
-	error,
-) {
-	if exeNode.exeConf.enableBlockDataUpload && exeNode.exeConf.s3BucketName != "" {
-		logger := node.Logger.With().Str("component_name", "s3_block_data_uploader").Logger()
-
-		ctx := context.Background()
-		config, err := awsconfig.LoadDefaultConfig(ctx)
-		if err != nil {
-			return nil, fmt.Errorf("failed to load AWS configuration: %w", err)
-		}
-
-		client := s3.NewFromConfig(config)
-		s3Uploader := uploader.NewS3Uploader(
-			ctx,
-			client,
-			exeNode.exeConf.s3BucketName,
-			logger,
-		)
-		asyncUploader := uploader.NewAsyncUploader(
-			s3Uploader,
-			blockdataUploaderRetryTimeout,
-			blockDataUploaderMaxRetry,
-			logger,
-			exeNode.collector,
-		)
-		exeNode.blockDataUploaders = append(exeNode.blockDataUploaders, asyncUploader)
-
-		return asyncUploader, nil
-	}
-
-	// Since we don't have conditional component creation, we just use Noop one.
-	// It's functions will be once per startup/shutdown - non-measurable performance penalty
-	// blockDataUploader will stay nil and disable calling uploader at all
-	return &module.NoopReadyDoneAware{}, nil
-}
-
-func (exeNode *ExecutionNode) LoadDeltasMempool(node *NodeConfig) error {
-	var err error
-	exeNode.deltas, err = ingestion.NewDeltas(exeNode.exeConf.stateDeltasLimit)
-	return err
-}
-
-func (exeNode *ExecutionNode) LoadAuthorizationCheckingFunction(
-	node *NodeConfig,
-) error {
-
-	exeNode.checkAuthorizedAtBlock = func(blockID flow.Identifier) (bool, error) {
-		return protocol.IsNodeAuthorizedAt(node.State.AtBlockID(blockID), node.Me.NodeID())
-	}
-	return nil
-}
-
-func (exeNode *ExecutionNode) LoadExecutionDataDatastore(
-	node *NodeConfig,
-) error {
-	datastoreDir := filepath.Join(exeNode.exeConf.executionDataDir, "blobstore")
-	err := os.MkdirAll(datastoreDir, 0700)
-	if err != nil {
-		return err
-	}
-	dsOpts := &badger.DefaultOptions
-	ds, err := badger.NewDatastore(datastoreDir, dsOpts)
-	if err != nil {
-		return err
-	}
-	exeNode.executionDataDatastore = ds
-	exeNode.builder.ShutdownFunc(ds.Close)
-	return nil
-}
-
-func (exeNode *ExecutionNode) LoadExecutionDataGetter(node *NodeConfig) error {
-	exeNode.executionDataBlobstore = blobs.NewBlobstore(exeNode.executionDataDatastore)
-	exeNode.executionDataStore = execution_data.NewExecutionDataStore(exeNode.executionDataBlobstore, execution_data.DefaultSerializer)
-	return nil
-}
-
-func (exeNode *ExecutionNode) LoadExecutionStateLedger(
-	node *NodeConfig,
-) (
-	module.ReadyDoneAware,
-	error,
-) {
-	// check if the execution database already exists
-	bootstrapper := bootstrap.NewBootstrapper(node.Logger)
-
-	commit, bootstrapped, err := bootstrapper.IsBootstrapped(node.DB)
-	if err != nil {
-		return nil, fmt.Errorf("could not query database to know whether database has been bootstrapped: %w", err)
-	}
-
-	// if the execution database does not exist, then we need to bootstrap the execution database.
-	if !bootstrapped {
-		// when bootstrapping, the bootstrap folder must have a checkpoint file
-		// we need to cover this file to the trie folder to restore the trie to restore the execution state.
-		err = copyBootstrapState(node.BootstrapDir, exeNode.exeConf.triedir)
-		if err != nil {
-			return nil, fmt.Errorf("could not load bootstrap state from checkpoint file: %w", err)
-		}
-
-		// TODO: check that the checkpoint file contains the root block's statecommit hash
-
-		err = bootstrapper.BootstrapExecutionDatabase(node.DB, node.RootSeal.FinalState, node.RootBlock.Header)
-		if err != nil {
-			return nil, fmt.Errorf("could not bootstrap execution database: %w", err)
-		}
-	} else {
-		// if execution database has been bootstrapped, then the root statecommit must equal to the one
-		// in the bootstrap folder
-		if commit != node.RootSeal.FinalState {
-			return nil, fmt.Errorf("mismatching root statecommitment. database has state commitment: %x, "+
-				"bootstap has statecommitment: %x",
-				commit, node.RootSeal.FinalState)
-		}
-	}
-
-	// DiskWal is a dependent component because we need to ensure
-	// that all WAL updates are completed before closing opened WAL segment.
-	exeNode.diskWAL, err = wal.NewDiskWAL(node.Logger.With().Str("subcomponent", "wal").Logger(),
-		node.MetricsRegisterer, exeNode.collector, exeNode.exeConf.triedir, int(exeNode.exeConf.mTrieCacheSize), pathfinder.PathByteSize, wal.SegmentSize)
-	if err != nil {
-		return nil, fmt.Errorf("failed to initialize wal: %w", err)
-	}
-
-	exeNode.ledgerStorage, err = ledger.NewLedger(exeNode.diskWAL, int(exeNode.exeConf.mTrieCacheSize), exeNode.collector, node.Logger.With().Str("subcomponent",
-		"ledger").Logger(), ledger.DefaultPathFinderVersion)
-	return exeNode.ledgerStorage, err
-}
-
-func (exeNode *ExecutionNode) LoadExecutionStateLedgerWALCompactor(
-	node *NodeConfig,
-) (
-	module.ReadyDoneAware,
-	error,
-) {
-	return ledger.NewCompactor(
-		exeNode.ledgerStorage,
-		exeNode.diskWAL,
-		node.Logger.With().Str("subcomponent", "checkpointer").Logger(),
-		uint(exeNode.exeConf.mTrieCacheSize),
-		exeNode.exeConf.checkpointDistance,
-		exeNode.exeConf.checkpointsToKeep,
-		exeNode.toTriggerCheckpoint, // compactor will listen to the signal from admin tool for force triggering checkpointing
-	)
-}
-
-func (exeNode *ExecutionNode) LoadExecutionDataPruner(
-	node *NodeConfig,
-) (
-	module.ReadyDoneAware,
-	error,
-) {
-	sealed, err := node.State.Sealed().Head()
-	if err != nil {
-		return nil, fmt.Errorf("cannot get the sealed block: %w", err)
-	}
-
-	trackerDir := filepath.Join(exeNode.exeConf.executionDataDir, "tracker")
-	exeNode.executionDataTracker, err = tracker.OpenStorage(
-		trackerDir,
-		sealed.Height,
-		node.Logger,
-		tracker.WithPruneCallback(func(c cid.Cid) error {
-			// TODO: use a proper context here
-			return exeNode.executionDataBlobstore.DeleteBlob(context.TODO(), c)
-		}),
-	)
-	if err != nil {
-		return nil, err
-	}
-
-	// by default, pruning is disabled
-	if exeNode.exeConf.executionDataPrunerHeightRangeTarget == 0 {
-		return &module.NoopReadyDoneAware{}, nil
-	}
-
-	var prunerMetrics module.ExecutionDataPrunerMetrics = metrics.NewNoopCollector()
-	if node.MetricsEnabled {
-		prunerMetrics = metrics.NewExecutionDataPrunerCollector()
-	}
-
-	exeNode.executionDataPruner, err = pruner.NewPruner(
-		node.Logger,
-		prunerMetrics,
-		exeNode.executionDataTracker,
-		pruner.WithPruneCallback(func(ctx context.Context) error {
-			return exeNode.executionDataDatastore.CollectGarbage(ctx)
-		}),
-		pruner.WithHeightRangeTarget(exeNode.exeConf.executionDataPrunerHeightRangeTarget),
-		pruner.WithThreshold(exeNode.exeConf.executionDataPrunerThreshold),
-	)
-	return exeNode.executionDataPruner, err
-}
-
-func (exeNode *ExecutionNode) LoadCheckerEngine(
-	node *NodeConfig,
-) (
-	module.ReadyDoneAware,
-	error,
-) {
-	exeNode.checkerEng = checker.New(
-		node.Logger,
-		node.State,
-		exeNode.executionState,
-		node.Storage.Seals,
-	)
-	return exeNode.checkerEng, nil
-}
-
-func (exeNode *ExecutionNode) LoadIngestionEngine(
-	node *NodeConfig,
-) (
-	module.ReadyDoneAware,
-	error,
-) {
-	var err error
-	exeNode.collectionRequester, err = requester.New(node.Logger, node.Metrics.Engine, node.Network, node.Me, node.State,
-		channels.RequestCollections,
-		filter.Any,
-		func() flow.Entity { return &flow.Collection{} },
-		// we are manually triggering batches in execution, but lets still send off a batch once a minute, as a safety net for the sake of retries
-		requester.WithBatchInterval(exeNode.exeConf.requestInterval),
-		// consistency of collection can be checked by checking hash, and hash comes from trusted source (blocks from consensus follower)
-		// hence we not need to check origin
-		requester.WithValidateStaking(false),
-	)
-
-	if err != nil {
-		return nil, fmt.Errorf("could not create requester engine: %w", err)
-	}
-
-	preferredExeFilter := filter.Any
-	preferredExeNodeID, err := flow.HexStringToIdentifier(exeNode.exeConf.preferredExeNodeIDStr)
-	if err == nil {
-		node.Logger.Info().Hex("prefered_exe_node_id", preferredExeNodeID[:]).Msg("starting with preferred exe sync node")
-		preferredExeFilter = filter.HasNodeID(preferredExeNodeID)
-	} else if err != nil && exeNode.exeConf.preferredExeNodeIDStr != "" {
-		node.Logger.Debug().Str("prefered_exe_node_id_string", exeNode.exeConf.preferredExeNodeIDStr).Msg("could not parse exe node id, starting WITHOUT preferred exe sync node")
-	}
-
-	exeNode.ingestionEng, err = ingestion.New(
-		node.Logger,
-		node.Network,
-		node.Me,
-		exeNode.collectionRequester,
-		node.State,
-		node.Storage.Blocks,
-		node.Storage.Collections,
-		exeNode.events,
-		exeNode.serviceEvents,
-		exeNode.txResults,
-		exeNode.computationManager,
-		exeNode.providerEngine,
-		exeNode.executionState,
-		exeNode.collector,
-		node.Tracer,
-		exeNode.exeConf.extensiveLog,
-		preferredExeFilter,
-		exeNode.deltas,
-		exeNode.exeConf.syncThreshold,
-		exeNode.exeConf.syncFast,
-		exeNode.checkAuthorizedAtBlock,
-		exeNode.exeConf.pauseExecution,
-		exeNode.executionDataPruner,
-	)
 
 	// TODO: we should solve these mutual dependencies better
 	// => https://github.com/dapperlabs/flow-go/issues/4360

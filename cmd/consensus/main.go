--- conflicted
+++ resolved
@@ -39,12 +39,7 @@
 	"github.com/onflow/flow-go/engine/consensus/sealing"
 	"github.com/onflow/flow-go/fvm/systemcontracts"
 	"github.com/onflow/flow-go/model/bootstrap"
-<<<<<<< HEAD
-	"github.com/onflow/flow-go/model/dkg"
-	dkgmodel "github.com/onflow/flow-go/model/dkg"
-=======
 	"github.com/onflow/flow-go/model/encodable"
->>>>>>> c5a986b8
 	"github.com/onflow/flow-go/model/encoding"
 	"github.com/onflow/flow-go/model/flow"
 	"github.com/onflow/flow-go/model/flow/filter"
@@ -122,13 +117,9 @@
 		dkgBrokerTunnel         *dkgmodule.BrokerTunnel
 		blockTimer              protocol.BlockTimer
 		finalizedHeader         *synceng.FinalizedHeaderCache
-<<<<<<< HEAD
-		dkgKeyStore             *bstorage.DKGKeys
 		hotstuffModules         *consensus.HotstuffModules
-=======
 		dkgState                *bstorage.DKGState
 		safeBeaconKeys          *bstorage.SafeBeaconPrivateKeys
->>>>>>> c5a986b8
 	)
 
 	nodeBuilder := cmd.FlowNode(flow.RoleConsensus.String())
@@ -309,16 +300,9 @@
 					if err != nil {
 						return err
 					}
-<<<<<<< HEAD
-					_, hasRandomBeaconKey, err := dkgKeyStore.RetrieveMyDKGPrivateInfo(counter)
-=======
 					_, err = dkgState.RetrieveMyBeaconPrivateKey(counter)
->>>>>>> c5a986b8
 					if err != nil {
 						return err
-					}
-					if !hasRandomBeaconKey {
-						return fmt.Errorf("no random beacon private key for epoch %v", counter)
 					}
 					return nil
 				}
@@ -688,8 +672,6 @@
 
 			build = blockproducer.NewMetricsWrapper(build, mainMetrics) // wrapper for measuring time spent building block payload component
 
-<<<<<<< HEAD
-=======
 			// initialize the block finalizer
 			finalize := finalizer.NewFinalizer(
 				node.DB,
@@ -757,7 +739,6 @@
 				return nil, fmt.Errorf("could not find latest finalized block and pending blocks: %w", err)
 			}
 
->>>>>>> c5a986b8
 			opts := []consensus.Option{
 				consensus.WithInitialTimeout(hotstuffTimeout),
 				consensus.WithMinTimeout(hotstuffMinTimeout),

// (c) 2019 Dapper Labs - ALL RIGHTS RESERVED

package main

import (
	"encoding/json"
	"errors"
	"fmt"
	"path/filepath"
	"time"

	"github.com/onflow/flow-go/cmd/util/cmd/common"

	"github.com/spf13/pflag"

	"github.com/onflow/flow-go-sdk/client"
	"github.com/onflow/flow-go-sdk/crypto"

	"github.com/onflow/flow-go/cmd"
	"github.com/onflow/flow-go/consensus"
	"github.com/onflow/flow-go/consensus/hotstuff"
	"github.com/onflow/flow-go/consensus/hotstuff/blockproducer"
	"github.com/onflow/flow-go/consensus/hotstuff/committees"
	"github.com/onflow/flow-go/consensus/hotstuff/notifications/pubsub"
	"github.com/onflow/flow-go/consensus/hotstuff/pacemaker/timeout"
	"github.com/onflow/flow-go/consensus/hotstuff/persister"
	"github.com/onflow/flow-go/consensus/hotstuff/verification"
	recovery "github.com/onflow/flow-go/consensus/recovery/protocol"
	"github.com/onflow/flow-go/engine"
	"github.com/onflow/flow-go/engine/common/requester"
	synceng "github.com/onflow/flow-go/engine/common/synchronization"
	"github.com/onflow/flow-go/engine/consensus/approvals/tracker"
	"github.com/onflow/flow-go/engine/consensus/compliance"
	dkgeng "github.com/onflow/flow-go/engine/consensus/dkg"
	"github.com/onflow/flow-go/engine/consensus/ingestion"
	"github.com/onflow/flow-go/engine/consensus/matching"
	"github.com/onflow/flow-go/engine/consensus/provider"
	"github.com/onflow/flow-go/engine/consensus/sealing"
	"github.com/onflow/flow-go/fvm/systemcontracts"
	"github.com/onflow/flow-go/model/bootstrap"
	"github.com/onflow/flow-go/model/dkg"
	dkgmodel "github.com/onflow/flow-go/model/dkg"
	"github.com/onflow/flow-go/model/encodable"
	"github.com/onflow/flow-go/model/encoding"
	"github.com/onflow/flow-go/model/flow"
	"github.com/onflow/flow-go/model/flow/filter"
	"github.com/onflow/flow-go/module"
	"github.com/onflow/flow-go/module/buffer"
	builder "github.com/onflow/flow-go/module/builder/consensus"
	chmodule "github.com/onflow/flow-go/module/chunks"
	dkgmodule "github.com/onflow/flow-go/module/dkg"
	"github.com/onflow/flow-go/module/epochs"
	finalizer "github.com/onflow/flow-go/module/finalizer/consensus"
	"github.com/onflow/flow-go/module/mempool"
	consensusMempools "github.com/onflow/flow-go/module/mempool/consensus"
	"github.com/onflow/flow-go/module/mempool/stdmap"
	"github.com/onflow/flow-go/module/metrics"
	"github.com/onflow/flow-go/module/signature"
	"github.com/onflow/flow-go/module/synchronization"
	"github.com/onflow/flow-go/module/validation"
	"github.com/onflow/flow-go/state/protocol"
	badgerState "github.com/onflow/flow-go/state/protocol/badger"
	"github.com/onflow/flow-go/state/protocol/blocktimer"
	"github.com/onflow/flow-go/state/protocol/events/gadgets"
	"github.com/onflow/flow-go/storage"
	bstorage "github.com/onflow/flow-go/storage/badger"
	"github.com/onflow/flow-go/utils/io"
)

func main() {

	var (
		guaranteeLimit                         uint
		resultLimit                            uint
		approvalLimit                          uint
		sealLimit                              uint
		pendingReceiptsLimit                   uint
		minInterval                            time.Duration
		maxInterval                            time.Duration
		maxSealPerBlock                        uint
		maxGuaranteePerBlock                   uint
		hotstuffTimeout                        time.Duration
		hotstuffMinTimeout                     time.Duration
		hotstuffTimeoutIncreaseFactor          float64
		hotstuffTimeoutDecreaseFactor          float64
		hotstuffTimeoutVoteAggregationFraction float64
		blockRateDelay                         time.Duration
		chunkAlpha                             uint
		requiredApprovalsForSealVerification   uint
		requiredApprovalsForSealConstruction   uint
		emergencySealing                       bool
		dkgControllerConfig                    dkgmodule.ControllerConfig
		startupTimeString                      string
		startupTime                            time.Time

		// DKG contract client
		machineAccountInfo *bootstrap.NodeMachineAccountInfo
		flowClientOpts     []*common.FlowClientOpt
		insecureAccessAPI  bool
		accessNodeIDS      []string

		err                     error
		mutableState            protocol.MutableState
		privateDKGData          *dkgmodel.DKGParticipantPriv
		guarantees              mempool.Guarantees
		receipts                mempool.ExecutionTree
		seals                   mempool.IncorporatedResultSeals
		pendingReceipts         mempool.PendingReceipts
		prov                    *provider.Engine
		receiptRequester        *requester.Engine
		syncCore                *synchronization.Core
		comp                    *compliance.Engine
		conMetrics              module.ConsensusMetrics
		mainMetrics             module.HotstuffMetrics
		receiptValidator        module.ReceiptValidator
		chunkAssigner           *chmodule.ChunkAssigner
		finalizationDistributor *pubsub.FinalizationDistributor
		dkgBrokerTunnel         *dkgmodule.BrokerTunnel
		blockTimer              protocol.BlockTimer
		finalizedHeader         *synceng.FinalizedHeaderCache
		dkgKeyStore             *bstorage.DKGKeys
	)

	nodeBuilder := cmd.FlowNode(flow.RoleConsensus.String())
	nodeBuilder.ExtraFlags(func(flags *pflag.FlagSet) {
		flags.UintVar(&guaranteeLimit, "guarantee-limit", 1000, "maximum number of guarantees in the memory pool")
		flags.UintVar(&resultLimit, "result-limit", 10000, "maximum number of execution results in the memory pool")
		flags.UintVar(&approvalLimit, "approval-limit", 1000, "maximum number of result approvals in the memory pool")
		// the default value is able to buffer as many seals as would be generated over ~12 hours. In case it
		// ever gets full, the node will simply crash instead of employing complex ejection logic.
		flags.UintVar(&sealLimit, "seal-limit", 44200, "maximum number of block seals in the memory pool")
		flags.UintVar(&pendingReceiptsLimit, "pending-receipts-limit", 10000, "maximum number of pending receipts in the mempool")
		flags.DurationVar(&minInterval, "min-interval", time.Millisecond, "the minimum amount of time between two blocks")
		flags.DurationVar(&maxInterval, "max-interval", 90*time.Second, "the maximum amount of time between two blocks")
		flags.UintVar(&maxSealPerBlock, "max-seal-per-block", 100, "the maximum number of seals to be included in a block")
		flags.UintVar(&maxGuaranteePerBlock, "max-guarantee-per-block", 100, "the maximum number of collection guarantees to be included in a block")
		flags.DurationVar(&hotstuffTimeout, "hotstuff-timeout", 60*time.Second, "the initial timeout for the hotstuff pacemaker")
		flags.DurationVar(&hotstuffMinTimeout, "hotstuff-min-timeout", 2500*time.Millisecond, "the lower timeout bound for the hotstuff pacemaker")
		flags.Float64Var(&hotstuffTimeoutIncreaseFactor, "hotstuff-timeout-increase-factor", timeout.DefaultConfig.TimeoutIncrease, "multiplicative increase of timeout value in case of time out event")
		flags.Float64Var(&hotstuffTimeoutDecreaseFactor, "hotstuff-timeout-decrease-factor", timeout.DefaultConfig.TimeoutDecrease, "multiplicative decrease of timeout value in case of progress")
		flags.Float64Var(&hotstuffTimeoutVoteAggregationFraction, "hotstuff-timeout-vote-aggregation-fraction", 0.6, "additional fraction of replica timeout that the primary will wait for votes")
		flags.DurationVar(&blockRateDelay, "block-rate-delay", 500*time.Millisecond, "the delay to broadcast block proposal in order to control block production rate")
		flags.UintVar(&chunkAlpha, "chunk-alpha", chmodule.DefaultChunkAssignmentAlpha, "number of verifiers that should be assigned to each chunk")
		flags.UintVar(&requiredApprovalsForSealVerification, "required-verification-seal-approvals", validation.DefaultRequiredApprovalsForSealValidation, "minimum number of approvals that are required to verify a seal")
		flags.UintVar(&requiredApprovalsForSealConstruction, "required-construction-seal-approvals", sealing.DefaultRequiredApprovalsForSealConstruction, "minimum number of approvals that are required to construct a seal")
		flags.BoolVar(&emergencySealing, "emergency-sealing-active", sealing.DefaultEmergencySealingActive, "(de)activation of emergency sealing")
		flags.BoolVar(&insecureAccessAPI, "insecure-access-api", true, "required if insecure GRPC connection should be used")
<<<<<<< HEAD
		flags.StringSliceVar(&accessNodeIDS, "access-node-ids", []string{}, "array of access node ID's sorted in priority order where the first ID in this array will get the first connection attempt and each subsequent ID after serves as a fallback. minimum length 2")
=======
		flags.DurationVar(&dkgControllerConfig.BaseStartDelay, "dkg-controller-base-start-delay", dkgmodule.DefaultBaseStartDelay, "used to define the range for jitter prior to DKG start (eg. 500µs) - the base value is scaled quadratically with the # of DKG participants")
		flags.DurationVar(&dkgControllerConfig.BaseHandleFirstBroadcastDelay, "dkg-controller-base-handle-first-broadcast-delay", dkgmodule.DefaultBaseHandleFirstBroadcastDelay, "used to define the range for jitter prior to DKG handling the first broadcast messages (eg. 50ms) - the base value is scaled quadratically with the # of DKG participants")
		flags.DurationVar(&dkgControllerConfig.HandleSubsequentBroadcastDelay, "dkg-controller-handle-subsequent-broadcast-delay", dkgmodule.DefaultHandleSubsequentBroadcastDelay, "used to define the constant delay introduced prior to DKG handling subsequent broadcast messages (eg. 2s)")
>>>>>>> 1113112a
		flags.StringVar(&startupTimeString, "hotstuff-startup-time", cmd.NotSet, "specifies date and time (in ISO 8601 format) after which the consensus participant may enter the first view (e.g 2006-01-02T15:04:05Z07:00)")
	})

	if err = nodeBuilder.Initialize(); err != nil {
		nodeBuilder.Logger.Fatal().Err(err).Send()
	}

	nodeBuilder.
		ValidateFlags(func() error {
			if startupTimeString != cmd.NotSet {
				t, err := time.Parse(time.RFC3339, startupTimeString)
				if err != nil {
					return fmt.Errorf("invalid start-time value: %w", err)
				}
				startupTime = t
			}
			return nil
		}).
		Module("consensus node metrics", func(builder cmd.NodeBuilder, node *cmd.NodeConfig) error {
			conMetrics = metrics.NewConsensusCollector(node.Tracer, node.MetricsRegisterer)
			return nil
		}).
		Module("dkg key storage", func(builder cmd.NodeBuilder, node *cmd.NodeConfig) error {
			dkgKeyStore, err = bstorage.NewDKGKeys(node.Metrics.Cache, node.SecretsDB)
			return err
		}).
		Module("mutable follower state", func(builder cmd.NodeBuilder, node *cmd.NodeConfig) error {
			// For now, we only support state implementations from package badger.
			// If we ever support different implementations, the following can be replaced by a type-aware factory
			state, ok := node.State.(*badgerState.State)
			if !ok {
				return fmt.Errorf("only implementations of type badger.State are currently supported but read-only state has type %T", node.State)
			}

			// We need to ensure `requiredApprovalsForSealVerification <= requiredApprovalsForSealConstruction <= chunkAlpha`
			if requiredApprovalsForSealVerification > requiredApprovalsForSealConstruction {
				return fmt.Errorf("invalid consensus parameters: requiredApprovalsForSealVerification > requiredApprovalsForSealConstruction")
			}
			if requiredApprovalsForSealConstruction > chunkAlpha {
				return fmt.Errorf("invalid consensus parameters: requiredApprovalsForSealConstruction > chunkAlpha")
			}

			chunkAssigner, err = chmodule.NewChunkAssigner(chunkAlpha, node.State)
			if err != nil {
				return fmt.Errorf("could not instantiate assignment algorithm for chunk verification: %w", err)
			}

			receiptValidator = validation.NewReceiptValidator(
				node.State,
				node.Storage.Headers,
				node.Storage.Index,
				node.Storage.Results,
				node.Storage.Seals,
				signature.NewAggregationVerifier(encoding.ExecutionReceiptTag))

			resultApprovalSigVerifier := signature.NewAggregationVerifier(encoding.ResultApprovalTag)

			sealValidator, err := validation.NewSealValidator(
				node.State,
				node.Storage.Headers,
				node.Storage.Index,
				node.Storage.Results,
				node.Storage.Seals,
				chunkAssigner,
				resultApprovalSigVerifier,
				requiredApprovalsForSealConstruction,
				requiredApprovalsForSealVerification,
				conMetrics)
			if err != nil {
				return fmt.Errorf("could not instantiate seal validator: %w", err)
			}

			blockTimer, err = blocktimer.NewBlockTimer(minInterval, maxInterval)
			if err != nil {
				return err
			}

			mutableState, err = badgerState.NewFullConsensusState(
				state,
				node.Storage.Index,
				node.Storage.Payloads,
				node.Tracer,
				node.ProtocolEvents,
				blockTimer,
				receiptValidator,
				sealValidator)
			return err
		}).
		Module("random beacon key", func(builder cmd.NodeBuilder, node *cmd.NodeConfig) error {
			// If this node was a participant in a spork, their DKG key for the
			// first epoch was generated during the bootstrapping process and is
			// specified in a private bootstrapping file. We load their key and
			// store it in the db for the initial post-spork epoch for use going
			// forward.
			// If this node was not a participant in a spork, they joined at an
			// epoch boundary, so they have no DKG file (they will generate
			// their first DKG private key through the procedure run during the
			// current epoch setup phase), and we do not need to insert a key at
			// startup.

			// if the node is not part of the current epoch identities, we do
			// not need to load the key
			epoch := node.State.AtBlockID(node.RootBlock.ID()).Epochs().Current()
			initialIdentities, err := epoch.InitialIdentities()
			if err != nil {
				return err
			}
			if _, ok := initialIdentities.ByNodeID(node.NodeID); !ok {
				node.Logger.Info().Msg("node joined at epoch boundary, not reading DKG file")
				return nil
			}

			// otherwise, load and save the key in DB for the current epoch (wrt
			// root block)
			privateDKGData, err = loadDKGPrivateData(node.BaseConfig.BootstrapDir, node.NodeID)
			if err != nil {
				return err
			}
			epochCounter, err := epoch.Counter()
			if err != nil {
				return err
			}
			err = dkgKeyStore.InsertMyDKGPrivateInfo(epochCounter, privateDKGData)
			if err != nil && !errors.Is(err, storage.ErrAlreadyExists) {
				return err
			}

			// Given an epoch, checkEpochKey returns an error if we are a
			// participant in the epoch and we don't have the corresponding DKG
			// key in the database.
			checkEpochKey := func(protocol.Epoch) error {
				identities, err := epoch.InitialIdentities()
				if err != nil {
					return err
				}
				if _, ok := identities.ByNodeID(node.NodeID); ok {
					counter, err := epoch.Counter()
					if err != nil {
						return err
					}
					_, err = dkgKeyStore.RetrieveMyDKGPrivateInfo(counter)
					if err != nil {
						return err
					}
				}
				return nil
			}

			// if we are a member of the current epoch, make sure we have the
			// DKG key
			currentEpoch := node.State.Final().Epochs().Current()
			err = checkEpochKey(currentEpoch)
			if err != nil {
				return fmt.Errorf("a random beacon that we are a participant in is currently in use and we don't have our key share for it: %w", err)
			}

			// if we participated in the DKG protocol for the next epoch, and we
			// are in EpochCommitted phase, make sure we have saved the
			// resulting DKG key
			phase, err := node.State.Final().Phase()
			if err != nil {
				return err
			}
			if phase == flow.EpochPhaseCommitted {
				nextEpoch := node.State.Final().Epochs().Next()
				err = checkEpochKey(nextEpoch)
				if err != nil {
					return fmt.Errorf("a random beacon DKG protocol that we were a participant in completed and we didn't store our key share for it: %w", err)
				}
			}

			return nil
		}).
		Module("collection guarantees mempool", func(builder cmd.NodeBuilder, node *cmd.NodeConfig) error {
			guarantees, err = stdmap.NewGuarantees(guaranteeLimit)
			return err
		}).
		Module("execution receipts mempool", func(builder cmd.NodeBuilder, node *cmd.NodeConfig) error {
			receipts = consensusMempools.NewExecutionTree()
			// registers size method of backend for metrics
			err = node.Metrics.Mempool.Register(metrics.ResourceReceipt, receipts.Size)
			if err != nil {
				return fmt.Errorf("could not register backend metric: %w", err)
			}
			return nil
		}).
		Module("block seals mempool", func(builder cmd.NodeBuilder, node *cmd.NodeConfig) error {
			// use a custom ejector so we don't eject seals that would break
			// the chain of seals
			seals, err = consensusMempools.NewExecStateForkSuppressor(consensusMempools.LogForkAndCrash(node.Logger), node.DB, node.Logger, sealLimit)
			if err != nil {
				return fmt.Errorf("failed to wrap seals mempool into ExecStateForkSuppressor: %w", err)
			}
			err = node.Metrics.Mempool.Register(metrics.ResourcePendingIncorporatedSeal, seals.Size)
			return nil
		}).
		Module("pending receipts mempool", func(builder cmd.NodeBuilder, node *cmd.NodeConfig) error {
			pendingReceipts = stdmap.NewPendingReceipts(node.Storage.Headers, pendingReceiptsLimit)
			return nil
		}).
		Module("hotstuff main metrics", func(builder cmd.NodeBuilder, node *cmd.NodeConfig) error {
			mainMetrics = metrics.NewHotstuffCollector(node.RootChainID)
			return nil
		}).
		Module("sync core", func(builder cmd.NodeBuilder, node *cmd.NodeConfig) error {
			syncCore, err = synchronization.New(node.Logger, synchronization.DefaultConfig())
			return err
		}).
		Module("finalization distributor", func(builder cmd.NodeBuilder, node *cmd.NodeConfig) error {
			finalizationDistributor = pubsub.NewFinalizationDistributor()
			return nil
		}).
		Module("machine account config", func(builder cmd.NodeBuilder, node *cmd.NodeConfig) error {
			machineAccountInfo, err = cmd.LoadNodeMachineAccountInfoFile(node.BootstrapDir, node.NodeID)
			return err
		}).
		Module("sdk client connection options", func(builder cmd.NodeBuilder, node *cmd.NodeConfig) error {
			if len(accessNodeIDS) < common.DefaultAccessNodeIDSMinimum {
				return fmt.Errorf("invalid flag --access-node-ids atleast %x IDs must be provided", common.DefaultAccessNodeIDSMinimum)
			}

			flowClientOpts, err = common.PrepareFlowClientOpts(accessNodeIDS, insecureAccessAPI, node.State.Sealed())
			if err != nil {
				return fmt.Errorf("failed to prepare flow client connection options for each access node id %w", err)
			}

			return nil
		}).
		Component("machine account config validator", func(builder cmd.NodeBuilder, node *cmd.NodeConfig) (module.ReadyDoneAware, error) {
			//@TODO use fallback logic for flowClient similar to DKG/QC contract clients
			flowClient, err := common.FlowClient(flowClientOpts[0])
			if err != nil {
				return nil, fmt.Errorf("failed to get flow client connection option for access node (0): %s %w", flowClientOpts[0].AccessAddress, err)
			}

			validator, err := epochs.NewMachineAccountConfigValidator(
				node.Logger,
				flowClient,
				flow.RoleCollection,
				*machineAccountInfo,
			)
			return validator, err
		}).
		Component("sealing engine", func(builder cmd.NodeBuilder, node *cmd.NodeConfig) (module.ReadyDoneAware, error) {

			resultApprovalSigVerifier := signature.NewAggregationVerifier(encoding.ResultApprovalTag)
			sealingTracker := tracker.NewSealingTracker(node.Logger, node.Storage.Headers, node.Storage.Receipts, seals)

			config := sealing.DefaultConfig()
			config.EmergencySealingActive = emergencySealing
			config.RequiredApprovalsForSealConstruction = requiredApprovalsForSealConstruction

			e, err := sealing.NewEngine(
				node.Logger,
				node.Tracer,
				conMetrics,
				node.Metrics.Engine,
				node.Metrics.Mempool,
				sealingTracker,
				node.Network,
				node.Me,
				node.Storage.Headers,
				node.Storage.Payloads,
				node.Storage.Results,
				node.Storage.Index,
				node.State,
				node.Storage.Seals,
				chunkAssigner,
				resultApprovalSigVerifier,
				seals,
				config,
			)

			// subscribe for finalization events from hotstuff
			finalizationDistributor.AddOnBlockFinalizedConsumer(e.OnFinalizedBlock)
			finalizationDistributor.AddOnBlockIncorporatedConsumer(e.OnBlockIncorporated)

			return e, err
		}).
		Component("matching engine", func(builder cmd.NodeBuilder, node *cmd.NodeConfig) (module.ReadyDoneAware, error) {
			receiptRequester, err = requester.New(
				node.Logger,
				node.Metrics.Engine,
				node.Network,
				node.Me,
				node.State,
				engine.RequestReceiptsByBlockID,
				filter.HasRole(flow.RoleExecution),
				func() flow.Entity { return &flow.ExecutionReceipt{} },
				requester.WithRetryInitial(2*time.Second),
				requester.WithRetryMaximum(30*time.Second),
			)
			if err != nil {
				return nil, err
			}

			core := matching.NewCore(
				node.Logger,
				node.Tracer,
				conMetrics,
				node.Metrics.Mempool,
				node.State,
				node.Storage.Headers,
				node.Storage.Receipts,
				receipts,
				pendingReceipts,
				seals,
				receiptValidator,
				receiptRequester,
				matching.DefaultConfig(),
			)

			e, err := matching.NewEngine(
				node.Logger,
				node.Network,
				node.Me,
				node.Metrics.Engine,
				node.Metrics.Mempool,
				node.State,
				node.Storage.Receipts,
				node.Storage.Index,
				core,
			)
			if err != nil {
				return nil, err
			}

			// subscribe engine to inputs from other node-internal components
			receiptRequester.WithHandle(e.HandleReceipt)
			finalizationDistributor.AddOnBlockFinalizedConsumer(e.OnFinalizedBlock)
			finalizationDistributor.AddOnBlockIncorporatedConsumer(e.OnBlockIncorporated)

			return e, err
		}).
		Component("provider engine", func(builder cmd.NodeBuilder, node *cmd.NodeConfig) (module.ReadyDoneAware, error) {
			prov, err = provider.New(
				node.Logger,
				node.Metrics.Engine,
				node.Tracer,
				node.Network,
				node.State,
				node.Me,
			)
			return prov, err
		}).
		Component("ingestion engine", func(builder cmd.NodeBuilder, node *cmd.NodeConfig) (module.ReadyDoneAware, error) {
			ing, err := ingestion.New(
				node.Logger,
				node.Tracer,
				node.Metrics.Engine,
				conMetrics,
				node.Metrics.Mempool,
				node.Network,
				node.State,
				node.Storage.Headers,
				node.Me,
				guarantees,
			)
			return ing, err
		}).
		Component("consensus components", func(nodebuilder cmd.NodeBuilder, node *cmd.NodeConfig) (module.ReadyDoneAware, error) {

			// TODO: we should probably find a way to initialize mutually dependent engines separately

			// initialize the entity database accessors
			cleaner := bstorage.NewCleaner(node.Logger, node.DB, node.Metrics.CleanCollector, flow.DefaultValueLogGCFrequency)

			// initialize the pending blocks cache
			proposals := buffer.NewPendingBlocks()

			core, err := compliance.NewCore(node.Logger,
				node.Metrics.Engine,
				node.Tracer,
				node.Metrics.Mempool,
				node.Metrics.Compliance,
				cleaner,
				node.Storage.Headers,
				node.Storage.Payloads,
				mutableState,
				proposals,
				syncCore)
			if err != nil {
				return nil, fmt.Errorf("could not initialize compliance core: %w", err)
			}

			// initialize the compliance engine
			comp, err = compliance.NewEngine(node.Logger, node.Network, node.Me, prov, core)
			if err != nil {
				return nil, fmt.Errorf("could not initialize compliance engine: %w", err)
			}

			// initialize the block builder
			var build module.Builder
			build, err = builder.NewBuilder(
				node.Metrics.Mempool,
				node.DB,
				mutableState,
				node.Storage.Headers,
				node.Storage.Seals,
				node.Storage.Index,
				node.Storage.Blocks,
				node.Storage.Results,
				node.Storage.Receipts,
				guarantees,
				consensusMempools.NewIncorporatedResultSeals(seals, node.Storage.Receipts),
				receipts,
				node.Tracer,
				builder.WithBlockTimer(blockTimer),
				builder.WithMaxSealCount(maxSealPerBlock),
				builder.WithMaxGuaranteeCount(maxGuaranteePerBlock),
			)
			if err != nil {
				return nil, fmt.Errorf("could not initialized block builder: %w", err)
			}

			build = blockproducer.NewMetricsWrapper(build, mainMetrics) // wrapper for measuring time spent building block payload component

			// initialize the block finalizer
			finalize := finalizer.NewFinalizer(
				node.DB,
				node.Storage.Headers,
				mutableState,
				node.Tracer,
				finalizer.WithCleanup(finalizer.CleanupMempools(
					node.Metrics.Mempool,
					conMetrics,
					node.Storage.Payloads,
					guarantees,
					seals,
				)),
			)

			// initialize the aggregating signature module for staking signatures
			staking := signature.NewAggregationProvider(encoding.ConsensusVoteTag, node.Me)

			// initialize the verifier used to verify threshold signatures
			thresholdVerifier := signature.NewThresholdVerifier(encoding.RandomBeaconTag)

			// initialize the simple merger to combine staking & beacon signatures
			merger := signature.NewCombiner(encodable.ConsensusVoteSigLen, encodable.RandomBeaconSigLen)

			// initialize Main consensus committee's state
			var committee hotstuff.Committee
			committee, err = committees.NewConsensusCommittee(node.State, node.Me.NodeID())
			if err != nil {
				return nil, fmt.Errorf("could not create Committee state for main consensus: %w", err)
			}
			committee = committees.NewMetricsWrapper(committee, mainMetrics) // wrapper for measuring time spent determining consensus committee relations

			epochLookup := epochs.NewEpochLookup(node.State)

			thresholdSignerStore := signature.NewEpochAwareSignerStore(epochLookup, dkgKeyStore)

			// initialize the combined signer for hotstuff
			var signer hotstuff.SignerVerifier
			signer = verification.NewCombinedSigner(
				committee,
				staking,
				thresholdVerifier,
				merger,
				thresholdSignerStore,
				node.NodeID,
			)
			signer = verification.NewMetricsWrapper(signer, mainMetrics) // wrapper for measuring time spent with crypto-related operations

			// initialize a logging notifier for hotstuff
			notifier := createNotifier(
				node.Logger,
				mainMetrics,
				node.Tracer,
				node.Storage.Index,
				node.RootChainID,
			)

			notifier.AddConsumer(finalizationDistributor)

			// initialize the persister
			persist := persister.New(node.DB, node.RootChainID)

			// query the last finalized block and pending blocks for recovery
			finalized, pending, err := recovery.FindLatest(node.State, node.Storage.Headers)
			if err != nil {
				return nil, fmt.Errorf("could not find latest finalized block and pending blocks: %w", err)
			}

			opts := []consensus.Option{
				consensus.WithInitialTimeout(hotstuffTimeout),
				consensus.WithMinTimeout(hotstuffMinTimeout),
				consensus.WithVoteAggregationTimeoutFraction(hotstuffTimeoutVoteAggregationFraction),
				consensus.WithTimeoutIncreaseFactor(hotstuffTimeoutIncreaseFactor),
				consensus.WithTimeoutDecreaseFactor(hotstuffTimeoutDecreaseFactor),
				consensus.WithBlockRateDelay(blockRateDelay),
			}

			if !startupTime.IsZero() {
				opts = append(opts, consensus.WithStartupTime(startupTime))
			}

			// initialize hotstuff consensus algorithm
			hot, err := consensus.NewParticipant(
				node.Logger,
				notifier,
				mainMetrics,
				node.Storage.Headers,
				committee,
				build,
				finalize,
				persist,
				signer,
				comp,
				node.RootBlock.Header,
				node.RootQC,
				finalized,
				pending,
				opts...,
			)
			if err != nil {
				return nil, fmt.Errorf("could not initialize hotstuff engine: %w", err)
			}

			comp = comp.WithConsensus(hot)
			return comp, nil
		}).
		Component("finalized snapshot", func(builder cmd.NodeBuilder, node *cmd.NodeConfig) (module.ReadyDoneAware, error) {
			finalizedHeader, err = synceng.NewFinalizedHeaderCache(node.Logger, node.State, finalizationDistributor)
			if err != nil {
				return nil, fmt.Errorf("could not create finalized snapshot cache: %w", err)
			}

			return finalizedHeader, nil
		}).
		Component("sync engine", func(builder cmd.NodeBuilder, node *cmd.NodeConfig) (module.ReadyDoneAware, error) {
			sync, err := synceng.New(
				node.Logger,
				node.Metrics.Engine,
				node.Network,
				node.Me,
				node.Storage.Blocks,
				comp,
				syncCore,
				finalizedHeader,
				node.SyncEngineIdentifierProvider,
			)
			if err != nil {
				return nil, fmt.Errorf("could not initialize synchronization engine: %w", err)
			}

			return sync, nil
		}).
		Component("receipt requester engine", func(builder cmd.NodeBuilder, node *cmd.NodeConfig) (module.ReadyDoneAware, error) {
			// created with sealing engine
			return receiptRequester, nil
		}).
		Component("DKG messaging engine", func(builder cmd.NodeBuilder, node *cmd.NodeConfig) (module.ReadyDoneAware, error) {

			// brokerTunnel is used to forward messages between the DKG
			// messaging engine and the DKG broker/controller
			dkgBrokerTunnel = dkgmodule.NewBrokerTunnel()

			// messagingEngine is a network engine that is used by nodes to
			// exchange private DKG messages
			messagingEngine, err := dkgeng.NewMessagingEngine(
				node.Logger,
				node.Network,
				node.Me,
				dkgBrokerTunnel,
			)
			if err != nil {
				return nil, fmt.Errorf("could not initialize DKG messaging engine: %w", err)
			}

			return messagingEngine, nil
		}).
		Component("DKG reactor engine", func(builder cmd.NodeBuilder, node *cmd.NodeConfig) (module.ReadyDoneAware, error) {
			// the viewsObserver is used by the reactor engine to subscribe to
			// new views being finalized
			viewsObserver := gadgets.NewViews()
			node.ProtocolEvents.AddConsumer(viewsObserver)

			// construct DKG contract client
			dkgContractClients, err := createDKGContractClients(node, machineAccountInfo, flowClientOpts)
			if err != nil {
				return nil, fmt.Errorf("could not create dkg contract client %w", err)
			}

			// the reactor engine reacts to new views being finalized and drives the
			// DKG protocol
			reactorEngine := dkgeng.NewReactorEngine(
				node.Logger,
				node.Me,
				node.State,
				dkgKeyStore,
				dkgmodule.NewControllerFactory(
					node.Logger,
					node.Me,
					dkgContractClients,
					dkgBrokerTunnel,
					dkgControllerConfig,
				),
				viewsObserver,
			)

			// reactorEngine consumes the EpochSetupPhaseStarted event
			node.ProtocolEvents.AddConsumer(reactorEngine)

			return reactorEngine, nil
		}).
		Run()
}

func loadDKGPrivateData(dir string, myID flow.Identifier) (*dkg.DKGParticipantPriv, error) {
	path := fmt.Sprintf(bootstrap.PathRandomBeaconPriv, myID)
	data, err := io.ReadFile(filepath.Join(dir, path))
	if err != nil {
		return nil, err
	}

	var priv dkg.DKGParticipantPriv
	err = json.Unmarshal(data, &priv)
	if err != nil {
		return nil, err
	}
	return &priv, nil
}

// createDKGContractClient creates an dkgContractClient
func createDKGContractClient(node *cmd.NodeConfig, machineAccountInfo *bootstrap.NodeMachineAccountInfo, flowClient *client.Client) (module.DKGContractClient, error) {
	var dkgClient module.DKGContractClient

	contracts, err := systemcontracts.SystemContractsForChain(node.RootChainID)
	if err != nil {
		return nil, err
	}
	dkgContractAddress := contracts.DKG.Address.Hex()

	// construct signer from private key
	sk, err := crypto.DecodePrivateKey(machineAccountInfo.SigningAlgorithm, machineAccountInfo.EncodedPrivateKey)
	if err != nil {
		return nil, fmt.Errorf("could not decode private key from hex: %w", err)
	}
	txSigner := crypto.NewInMemorySigner(sk, machineAccountInfo.HashAlgorithm)

	// create actual dkg contract client, all flags and machine account info file found
	dkgClient = dkgmodule.NewClient(
		node.Logger,
		flowClient,
		txSigner,
		dkgContractAddress,
		machineAccountInfo.Address,
		machineAccountInfo.KeyIndex,
	)

	return dkgClient, nil
}

// createDKGContractClients creates an array dkgContractClient that is sorted by retry fallback priority
func createDKGContractClients(node *cmd.NodeConfig, machineAccountInfo *bootstrap.NodeMachineAccountInfo, flowClientOpts []*common.FlowClientOpt) ([]module.DKGContractClient, error) {
	dkgClients := make([]module.DKGContractClient, 0)

	for _, opt := range flowClientOpts {
		flowClient, err := common.FlowClient(opt)
		if err != nil {
			return nil, fmt.Errorf("failed to create flow client for dkg contract client with options: %s %w", flowClientOpts, err)
		}

		dkgClient, err := createDKGContractClient(node, machineAccountInfo, flowClient)
		if err != nil {
			return nil, fmt.Errorf("failed to create dkg contract client with flow client options: %s %w", flowClientOpts, err)
		}

		dkgClients = append(dkgClients, dkgClient)
	}

	return dkgClients, nil
}<|MERGE_RESOLUTION|>--- conflicted
+++ resolved
@@ -145,13 +145,10 @@
 		flags.UintVar(&requiredApprovalsForSealConstruction, "required-construction-seal-approvals", sealing.DefaultRequiredApprovalsForSealConstruction, "minimum number of approvals that are required to construct a seal")
 		flags.BoolVar(&emergencySealing, "emergency-sealing-active", sealing.DefaultEmergencySealingActive, "(de)activation of emergency sealing")
 		flags.BoolVar(&insecureAccessAPI, "insecure-access-api", true, "required if insecure GRPC connection should be used")
-<<<<<<< HEAD
 		flags.StringSliceVar(&accessNodeIDS, "access-node-ids", []string{}, "array of access node ID's sorted in priority order where the first ID in this array will get the first connection attempt and each subsequent ID after serves as a fallback. minimum length 2")
-=======
 		flags.DurationVar(&dkgControllerConfig.BaseStartDelay, "dkg-controller-base-start-delay", dkgmodule.DefaultBaseStartDelay, "used to define the range for jitter prior to DKG start (eg. 500µs) - the base value is scaled quadratically with the # of DKG participants")
 		flags.DurationVar(&dkgControllerConfig.BaseHandleFirstBroadcastDelay, "dkg-controller-base-handle-first-broadcast-delay", dkgmodule.DefaultBaseHandleFirstBroadcastDelay, "used to define the range for jitter prior to DKG handling the first broadcast messages (eg. 50ms) - the base value is scaled quadratically with the # of DKG participants")
 		flags.DurationVar(&dkgControllerConfig.HandleSubsequentBroadcastDelay, "dkg-controller-handle-subsequent-broadcast-delay", dkgmodule.DefaultHandleSubsequentBroadcastDelay, "used to define the constant delay introduced prior to DKG handling subsequent broadcast messages (eg. 2s)")
->>>>>>> 1113112a
 		flags.StringVar(&startupTimeString, "hotstuff-startup-time", cmd.NotSet, "specifies date and time (in ISO 8601 format) after which the consensus participant may enter the first view (e.g 2006-01-02T15:04:05Z07:00)")
 	})
 

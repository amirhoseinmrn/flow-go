--- conflicted
+++ resolved
@@ -216,13 +216,8 @@
 				node.Network,
 				node.State,
 				node.Me,
-<<<<<<< HEAD
 				receiptRequester,
-				node.Storage.Results,
-=======
-				requesterEng,
 				node.Storage.Receipts,
->>>>>>> eadcbd25
 				node.Storage.Headers,
 				node.Storage.Index,
 				results,

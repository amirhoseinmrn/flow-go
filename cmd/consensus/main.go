--- conflicted
+++ resolved
@@ -203,8 +203,7 @@
 				sealValidator)
 			return err
 		}).
-<<<<<<< HEAD
-		Module("random beacon key", func(node *cmd.FlowNodeBuilder) error {
+		Module("random beacon key", func(builder cmd.NodeBuilder, node *cmd.NodeConfig) error {
 			// If this node was a participant in a spork, their DKG key for the
 			// first epoch was generated during the bootstrapping process and is
 			// specified in a private bootstrapping file. We load their key and
@@ -288,11 +287,6 @@
 			}
 
 			return nil
-=======
-		Module("random beacon key", func(builder cmd.NodeBuilder, node *cmd.NodeConfig) error {
-			privateDKGData, err = loadDKGPrivateData(node.BootstrapDir, node.NodeID)
-			return err
->>>>>>> 5c9a7c98
 		}).
 		Module("collection guarantees mempool", func(builder cmd.NodeBuilder, node *cmd.NodeConfig) error {
 			guarantees, err = stdmap.NewGuarantees(guaranteeLimit)
@@ -627,7 +621,7 @@
 			// created with sealing engine
 			return receiptRequester, nil
 		}).
-		Component("DKG messaging engine", func(node *cmd.FlowNodeBuilder) (module.ReadyDoneAware, error) {
+		Component("DKG messaging engine", func(builder cmd.NodeBuilder, node *cmd.NodeConfig) (module.ReadyDoneAware, error) {
 
 			// brokerTunnel is used to forward messages between the DKG
 			// messaging engine and the DKG broker/controller
@@ -647,7 +641,7 @@
 
 			return messagingEngine, nil
 		}).
-		Component("DKG reactor engine", func(node *cmd.FlowNodeBuilder) (module.ReadyDoneAware, error) {
+		Component("DKG reactor engine", func(builder cmd.NodeBuilder, node *cmd.NodeConfig) (module.ReadyDoneAware, error) {
 
 			// the viewsObserver is used by the reactor engine to subscribe to
 			// new views being finalized
@@ -707,7 +701,7 @@
 // configured machine account is very much intended to be temporary.
 // Implemented by: https://github.com/dapperlabs/flow-go/issues/5585
 // Will be reverted by: https://github.com/dapperlabs/flow-go/issues/5619
-func createDKGContractClient(node *cmd.FlowNodeBuilder, accessAddress string) (module.DKGContractClient, error) {
+func createDKGContractClient(node *cmd.NodeConfig, accessAddress string) (module.DKGContractClient, error) {
 
 	var dkgClient module.DKGContractClient
 

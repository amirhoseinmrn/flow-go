--- conflicted
+++ resolved
@@ -1000,11 +1000,7 @@
 //   - No connection gater
 //   - Default Flow libp2p pubsub options
 func (builder *FlowAccessNodeBuilder) initLibP2PFactory(networkKey crypto.PrivateKey) p2pbuilder.LibP2PFactoryFunc {
-<<<<<<< HEAD
 	return func(ctx context.Context) (p2pnode.LibP2PNode, error) {
-=======
-	return func() (*p2pnode.Node, error) {
->>>>>>> 379e79e3
 		connManager := connection.NewConnManager(builder.Logger, builder.PublicNetworkConfig.Metrics)
 
 		libp2pNode, err := p2pbuilder.NewNodeBuilder(builder.Logger, builder.PublicNetworkConfig.BindAddress, networkKey, builder.SporkID).

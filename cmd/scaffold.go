package cmd

import (
	"crypto/tls"
	"crypto/x509"
	"encoding/json"
	"errors"
	"fmt"
	"math/rand"
	"os"
	"path/filepath"
	"runtime"
	"strings"
	"time"

	gcemd "cloud.google.com/go/compute/metadata"
	"github.com/dgraph-io/badger/v2"
	"github.com/hashicorp/go-multierror"
	"github.com/prometheus/client_golang/prometheus"
	"github.com/rs/zerolog"
	"github.com/spf13/pflag"
	"google.golang.org/api/option"

	"github.com/onflow/flow-go/admin"
	"github.com/onflow/flow-go/admin/commands"
	"github.com/onflow/flow-go/admin/commands/common"
	storageCommands "github.com/onflow/flow-go/admin/commands/storage"
	"github.com/onflow/flow-go/cmd/build"
	"github.com/onflow/flow-go/consensus/hotstuff/persister"
	"github.com/onflow/flow-go/fvm"
	"github.com/onflow/flow-go/fvm/environment"
	"github.com/onflow/flow-go/model/bootstrap"
	"github.com/onflow/flow-go/model/flow"
	"github.com/onflow/flow-go/model/flow/filter"
	"github.com/onflow/flow-go/module"
	"github.com/onflow/flow-go/module/chainsync"
	"github.com/onflow/flow-go/module/compliance"
	"github.com/onflow/flow-go/module/component"
	"github.com/onflow/flow-go/module/id"
	"github.com/onflow/flow-go/module/irrecoverable"
	"github.com/onflow/flow-go/module/local"
	"github.com/onflow/flow-go/module/mempool/herocache"
	"github.com/onflow/flow-go/module/metrics"
	"github.com/onflow/flow-go/module/profiler"
	"github.com/onflow/flow-go/module/trace"
	"github.com/onflow/flow-go/module/util"
	"github.com/onflow/flow-go/network"
	netcache "github.com/onflow/flow-go/network/cache"
	"github.com/onflow/flow-go/network/p2p"
	"github.com/onflow/flow-go/network/p2p/cache"
	"github.com/onflow/flow-go/network/p2p/conduit"
	"github.com/onflow/flow-go/network/p2p/dns"
	"github.com/onflow/flow-go/network/p2p/middleware"
	"github.com/onflow/flow-go/network/p2p/p2pbuilder"
	"github.com/onflow/flow-go/network/p2p/ping"
	"github.com/onflow/flow-go/network/p2p/subscription"
	"github.com/onflow/flow-go/network/p2p/unicast"
	"github.com/onflow/flow-go/network/slashing"
	"github.com/onflow/flow-go/network/topology"
	"github.com/onflow/flow-go/state/protocol"
	badgerState "github.com/onflow/flow-go/state/protocol/badger"
	"github.com/onflow/flow-go/state/protocol/events"
	"github.com/onflow/flow-go/state/protocol/events/gadgets"
	"github.com/onflow/flow-go/state/protocol/inmem"
	"github.com/onflow/flow-go/storage"
	bstorage "github.com/onflow/flow-go/storage/badger"
	"github.com/onflow/flow-go/storage/badger/operation"
	sutil "github.com/onflow/flow-go/storage/util"
	"github.com/onflow/flow-go/utils/io"
	"github.com/onflow/flow-go/utils/logging"
)

const (
	NetworkComponent        = "network"
	ConduitFactoryComponent = "conduit-factory"
)

type Metrics struct {
	Network        module.NetworkMetrics
	Engine         module.EngineMetrics
	Compliance     module.ComplianceMetrics
	Cache          module.CacheMetrics
	Mempool        module.MempoolMetrics
	CleanCollector module.CleanerMetrics
	Bitswap        module.BitswapMetrics
}

type Storage = storage.All

type namedModuleFunc struct {
	fn   BuilderFunc
	name string
}

type namedComponentFunc struct {
	fn   ReadyDoneFactory
	name string

	errorHandler component.OnError
	dependencies *DependencyList
}

// FlowNodeBuilder is the default builder struct used for all flow nodes
// It runs a node process with following structure, in sequential order
// Base inits (network, storage, state, logger)
// PostInit handlers, if any
// Components handlers, if any, wait sequentially
// Run() <- main loop
// Components destructors, if any
// The initialization can be proceeded and succeeded with  PreInit and PostInit functions that allow customization
// of the process in case of nodes such as the unstaked access node where the NodeInfo is not part of the genesis data
type FlowNodeBuilder struct {
	*NodeConfig
	flags                    *pflag.FlagSet
	modules                  []namedModuleFunc
	components               []namedComponentFunc
	postShutdownFns          []func() error
	preInitFns               []BuilderFunc
	postInitFns              []BuilderFunc
	extraFlagCheck           func() error
	adminCommandBootstrapper *admin.CommandRunnerBootstrapper
	adminCommands            map[string]func(config *NodeConfig) commands.AdminCommand
	componentBuilder         component.ComponentManagerBuilder
}

func (fnb *FlowNodeBuilder) BaseFlags() {
	defaultConfig := DefaultBaseConfig()

	// bind configuration parameters
	fnb.flags.StringVar(&fnb.BaseConfig.nodeIDHex, "nodeid", defaultConfig.nodeIDHex, "identity of our node")
	fnb.flags.StringVar(&fnb.BaseConfig.BindAddr, "bind", defaultConfig.BindAddr, "address to bind on")
	fnb.flags.StringVarP(&fnb.BaseConfig.BootstrapDir, "bootstrapdir", "b", defaultConfig.BootstrapDir, "path to the bootstrap directory")
	fnb.flags.StringVarP(&fnb.BaseConfig.datadir, "datadir", "d", defaultConfig.datadir, "directory to store the public database (protocol state)")
	fnb.flags.StringVar(&fnb.BaseConfig.secretsdir, "secretsdir", defaultConfig.secretsdir, "directory to store private database (secrets)")
	fnb.flags.StringVarP(&fnb.BaseConfig.level, "loglevel", "l", defaultConfig.level, "level for logging output")
	fnb.flags.DurationVar(&fnb.BaseConfig.PeerUpdateInterval, "peerupdate-interval", defaultConfig.PeerUpdateInterval, "how often to refresh the peer connections for the node")
	fnb.flags.DurationVar(&fnb.BaseConfig.UnicastMessageTimeout, "unicast-timeout", defaultConfig.UnicastMessageTimeout, "how long a unicast transmission can take to complete")
	fnb.flags.UintVarP(&fnb.BaseConfig.metricsPort, "metricport", "m", defaultConfig.metricsPort, "port for /metrics endpoint")
	fnb.flags.BoolVar(&fnb.BaseConfig.profilerEnabled, "profiler-enabled", defaultConfig.profilerEnabled, "whether to enable the auto-profiler")
	fnb.flags.BoolVar(&fnb.BaseConfig.uploaderEnabled, "profile-uploader-enabled", defaultConfig.uploaderEnabled,
		"whether to enable automatic profile upload to Google Cloud Profiler. "+
			"For autoupload to work forllowing should be true: "+
			"1) both -profiler-enabled=true and -profile-uploader-enabled=true need to be set. "+
			"2) node is running in GCE. "+
			"3) server or user has https://www.googleapis.com/auth/monitoring.write scope. ")
	fnb.flags.StringVar(&fnb.BaseConfig.profilerDir, "profiler-dir", defaultConfig.profilerDir, "directory to create auto-profiler profiles")
	fnb.flags.DurationVar(&fnb.BaseConfig.profilerInterval, "profiler-interval", defaultConfig.profilerInterval,
		"the interval between auto-profiler runs")
	fnb.flags.DurationVar(&fnb.BaseConfig.profilerDuration, "profiler-duration", defaultConfig.profilerDuration,
		"the duration to run the auto-profile for")
	fnb.flags.IntVar(&fnb.BaseConfig.profilerMemProfileRate, "profiler-mem-profile-rate", defaultConfig.profilerMemProfileRate,
		"controls the fraction of memory allocations that are recorded and reported in the memory profile. 0 means turn off heap profiling entirely")
	fnb.flags.BoolVar(&fnb.BaseConfig.tracerEnabled, "tracer-enabled", defaultConfig.tracerEnabled,
		"whether to enable tracer")
	fnb.flags.UintVar(&fnb.BaseConfig.tracerSensitivity, "tracer-sensitivity", defaultConfig.tracerSensitivity,
		"adjusts the level of sampling when tracing is enabled. 0 means capture everything, higher value results in less samples")

	fnb.flags.StringVar(&fnb.BaseConfig.AdminAddr, "admin-addr", defaultConfig.AdminAddr, "address to bind on for admin HTTP server")
	fnb.flags.StringVar(&fnb.BaseConfig.AdminCert, "admin-cert", defaultConfig.AdminCert, "admin cert file (for TLS)")
	fnb.flags.StringVar(&fnb.BaseConfig.AdminKey, "admin-key", defaultConfig.AdminKey, "admin key file (for TLS)")
	fnb.flags.StringVar(&fnb.BaseConfig.AdminClientCAs, "admin-client-certs", defaultConfig.AdminClientCAs, "admin client certs (for mutual TLS)")

	fnb.flags.DurationVar(&fnb.BaseConfig.DNSCacheTTL, "dns-cache-ttl", defaultConfig.DNSCacheTTL, "time-to-live for dns cache")
	fnb.flags.StringSliceVar(&fnb.BaseConfig.PreferredUnicastProtocols, "preferred-unicast-protocols", nil, "preferred unicast protocols in ascending order of preference")
	fnb.flags.Uint32Var(&fnb.BaseConfig.NetworkReceivedMessageCacheSize, "networking-receive-cache-size", p2p.DefaultReceiveCacheSize,
		"incoming message cache size at networking layer")
	fnb.flags.BoolVar(&fnb.BaseConfig.NetworkConnectionPruning, "networking-connection-pruning", defaultConfig.NetworkConnectionPruning, "enabling connection trimming")
	fnb.flags.BoolVar(&fnb.BaseConfig.PeerScoringEnabled, "peer-scoring-enabled", defaultConfig.PeerScoringEnabled, "enabling peer scoring on pubsub network")
	fnb.flags.UintVar(&fnb.BaseConfig.guaranteesCacheSize, "guarantees-cache-size", bstorage.DefaultCacheSize, "collection guarantees cache size")
	fnb.flags.UintVar(&fnb.BaseConfig.receiptsCacheSize, "receipts-cache-size", bstorage.DefaultCacheSize, "receipts cache size")

	// dynamic node startup flags
	fnb.flags.StringVar(&fnb.BaseConfig.DynamicStartupANPubkey, "dynamic-startup-access-publickey", "", "the public key of the trusted secure access node to connect to when using dynamic-startup, this access node must be staked")
	fnb.flags.StringVar(&fnb.BaseConfig.DynamicStartupANAddress, "dynamic-startup-access-address", "", "the access address of the trusted secure access node to connect to when using dynamic-startup, this access node must be staked")
	fnb.flags.StringVar(&fnb.BaseConfig.DynamicStartupEpochPhase, "dynamic-startup-epoch-phase", "EpochPhaseSetup", "the target epoch phase for dynamic startup <EpochPhaseStaking|EpochPhaseSetup|EpochPhaseCommitted")
	fnb.flags.StringVar(&fnb.BaseConfig.DynamicStartupEpoch, "dynamic-startup-epoch", "current", "the target epoch for dynamic-startup, use \"current\" to start node in the current epoch")
	fnb.flags.DurationVar(&fnb.BaseConfig.DynamicStartupSleepInterval, "dynamic-startup-sleep-interval", time.Minute, "the interval in which the node will check if it can start")

	fnb.flags.BoolVar(&fnb.BaseConfig.InsecureSecretsDB, "insecure-secrets-db", false, "allow the node to start up without an secrets DB encryption key")
	fnb.flags.BoolVar(&fnb.BaseConfig.HeroCacheMetricsEnable, "herocache-metrics-collector", false, "enables herocache metrics collection")

	// sync core flags
	fnb.flags.DurationVar(&fnb.BaseConfig.SyncCoreConfig.RetryInterval, "sync-retry-interval", defaultConfig.SyncCoreConfig.RetryInterval, "the initial interval before we retry a sync request, uses exponential backoff")
	fnb.flags.UintVar(&fnb.BaseConfig.SyncCoreConfig.Tolerance, "sync-tolerance", defaultConfig.SyncCoreConfig.Tolerance, "determines how big of a difference in block heights we tolerate before actively syncing with range requests")
	fnb.flags.UintVar(&fnb.BaseConfig.SyncCoreConfig.MaxAttempts, "sync-max-attempts", defaultConfig.SyncCoreConfig.MaxAttempts, "the maximum number of attempts we make for each requested block/height before discarding")
	fnb.flags.UintVar(&fnb.BaseConfig.SyncCoreConfig.MaxSize, "sync-max-size", defaultConfig.SyncCoreConfig.MaxSize, "the maximum number of blocks we request in the same block request message")
	fnb.flags.UintVar(&fnb.BaseConfig.SyncCoreConfig.MaxRequests, "sync-max-requests", defaultConfig.SyncCoreConfig.MaxRequests, "the maximum number of requests we send during each scanning period")

	fnb.flags.Uint64Var(&fnb.BaseConfig.ComplianceConfig.SkipNewProposalsThreshold, "compliance-skip-proposals-threshold", defaultConfig.ComplianceConfig.SkipNewProposalsThreshold, "threshold at which new proposals are discarded rather than cached, if their height is this much above local finalized height")
}

func (fnb *FlowNodeBuilder) EnqueuePingService() {
	fnb.Component("ping service", func(node *NodeConfig) (module.ReadyDoneAware, error) {
		pingLibP2PProtocolID := unicast.PingProtocolId(node.SporkID)

		// setup the Ping provider to return the software version and the sealed block height
		pingInfoProvider := &ping.InfoProvider{
			SoftwareVersionFun: func() string {
				return build.Semver()
			},
			SealedBlockHeightFun: func() (uint64, error) {
				head, err := node.State.Sealed().Head()
				if err != nil {
					return 0, err
				}
				return head.Height, nil
			},
			HotstuffViewFun: func() (uint64, error) {
				return 0, fmt.Errorf("hotstuff view reporting disabled")
			},
		}

		// only consensus roles will need to report hotstuff view
		if fnb.BaseConfig.NodeRole == flow.RoleConsensus.String() {
			// initialize the persister
			persist := persister.New(node.DB, node.RootChainID)

			pingInfoProvider.HotstuffViewFun = func() (uint64, error) {
				curView, err := persist.GetStarted()
				if err != nil {
					return 0, err
				}

				return curView, nil
			}
		}

		pingService, err := node.Network.RegisterPingService(pingLibP2PProtocolID, pingInfoProvider)

		node.PingService = pingService

		return &module.NoopReadyDoneAware{}, err
	})
}

func (fnb *FlowNodeBuilder) EnqueueResolver() {
	fnb.Component("resolver", func(node *NodeConfig) (module.ReadyDoneAware, error) {
		var dnsIpCacheMetricsCollector module.HeroCacheMetrics = metrics.NewNoopCollector()
		var dnsTxtCacheMetricsCollector module.HeroCacheMetrics = metrics.NewNoopCollector()
		if fnb.HeroCacheMetricsEnable {
			dnsIpCacheMetricsCollector = metrics.NetworkDnsIpCacheMetricsFactory(fnb.MetricsRegisterer)
			dnsTxtCacheMetricsCollector = metrics.NetworkDnsTxtCacheMetricsFactory(fnb.MetricsRegisterer)
		}

		cache := herocache.NewDNSCache(
			dns.DefaultCacheSize,
			node.Logger,
			dnsIpCacheMetricsCollector,
			dnsTxtCacheMetricsCollector,
		)

		resolver := dns.NewResolver(
			node.Logger,
			fnb.Metrics.Network,
			cache,
			dns.WithTTL(fnb.BaseConfig.DNSCacheTTL))

		fnb.Resolver = resolver
		return resolver, nil
	})
}

func (fnb *FlowNodeBuilder) EnqueueNetworkInit() {
	fnb.Component("libp2p node", func(node *NodeConfig) (module.ReadyDoneAware, error) {
		myAddr := fnb.NodeConfig.Me.Address()
		if fnb.BaseConfig.BindAddr != NotSet {
			myAddr = fnb.BaseConfig.BindAddr
		}

		libP2PNodeFactory := p2pbuilder.DefaultLibP2PNodeFactory(
			fnb.Logger,
			myAddr,
			fnb.NetworkKey,
			fnb.SporkID,
			fnb.IdentityProvider,
			fnb.Metrics.Network,
			fnb.Resolver,
			fnb.PeerScoringEnabled,
			fnb.BaseConfig.NodeRole,
			// run peer manager with the specified interval and let it also prune connections
			fnb.NetworkConnectionPruning,
			fnb.PeerUpdateInterval,
		)

		libp2pNode, err := libP2PNodeFactory()
		if err != nil {
			return nil, fmt.Errorf("failed to create libp2p node: %w", err)
		}
		fnb.LibP2PNode = libp2pNode

		return libp2pNode, nil
	})

	fnb.Component(NetworkComponent, func(node *NodeConfig) (module.ReadyDoneAware, error) {
		// create conduit factor
		cf := conduit.NewDefaultConduitFactory()
		fnb.Logger.Info().Hex("node_id", logging.ID(fnb.NodeID)).Msg("default conduit factory initiated")

		myAddr := fnb.NodeConfig.Me.Address()
		if fnb.BaseConfig.BindAddr != NotSet {
			myAddr = fnb.BaseConfig.BindAddr
		}
		// create libp2p node factor
		libP2PNodeFactory := p2pbuilder.DefaultLibP2PNodeFactory(
			fnb.Logger,
			myAddr,
			fnb.NetworkKey,
			fnb.SporkID,
			fnb.IdentityProvider,
			fnb.Metrics.Network,
			fnb.Resolver,
			fnb.BaseConfig.NodeRole,
		)

		return fnb.InitFlowNetwork(node, cf, libP2PNodeFactory)
	})

<<<<<<< HEAD
func (fnb *FlowNodeBuilder) InitFlowNetwork(node *NodeConfig, cf network.ConduitFactory, libP2PNodeFactory p2pbuilder.LibP2PFactoryFunc) (network.Network, error) {
=======
	fnb.Module("middleware dependency", func(node *NodeConfig) error {
		fnb.middlewareDependable = module.NewProxiedReadyDoneAware()
		fnb.PeerManagerDependencies.Add(fnb.middlewareDependable)
		return nil
	})

	// peer manager won't be created until all PeerManagerDependencies are ready.
	fnb.DependableComponent("peer manager", func(node *NodeConfig) (module.ReadyDoneAware, error) {
		return fnb.LibP2PNode.PeerManagerComponent(), nil
	}, fnb.PeerManagerDependencies)
}

func (fnb *FlowNodeBuilder) InitFlowNetworkWithConduitFactory(node *NodeConfig, cf network.ConduitFactory) (network.Network, error) {
>>>>>>> 379e79e3
	var mwOpts []middleware.MiddlewareOption
	if len(fnb.MsgValidators) > 0 {
		mwOpts = append(mwOpts, middleware.WithMessageValidators(fnb.MsgValidators...))
	}

	mwOpts = append(mwOpts,
		middleware.WithPreferredUnicastProtocols(unicast.ToProtocolNames(fnb.PreferredUnicastProtocols)),
	)

	slashingViolationsConsumer := slashing.NewSlashingViolationsConsumer(fnb.Logger, fnb.Metrics.Network)
	fnb.Middleware = middleware.NewMiddleware(
		fnb.Logger,
		fnb.LibP2PNode,
		fnb.Me.NodeID(),
		fnb.Metrics.Network,
		fnb.Metrics.Bitswap,
		fnb.SporkID,
		fnb.BaseConfig.UnicastMessageTimeout,
		fnb.IDTranslator,
		fnb.CodecFactory(),
		slashingViolationsConsumer,
		mwOpts...,
	)

	subscriptionManager := subscription.NewChannelSubscriptionManager(fnb.Middleware)
	var heroCacheCollector module.HeroCacheMetrics = metrics.NewNoopCollector()
	if fnb.HeroCacheMetricsEnable {
		heroCacheCollector = metrics.NetworkReceiveCacheMetricsFactory(fnb.MetricsRegisterer)
	}

	receiveCache := netcache.NewHeroReceiveCache(fnb.NetworkReceivedMessageCacheSize,
		fnb.Logger,
		heroCacheCollector)

	err := node.Metrics.Mempool.Register(metrics.ResourceNetworkingReceiveCache, receiveCache.Size)
	if err != nil {
		return nil, fmt.Errorf("could not register networking receive cache metric: %w", err)
	}

	// creates network instance
	net, err := p2p.NewNetwork(&p2p.NetworkParameters{
		Logger:              fnb.Logger,
		Codec:               fnb.CodecFactory(),
		Me:                  fnb.Me,
		MiddlewareFactory:   func() (network.Middleware, error) { return fnb.Middleware, nil },
		Topology:            topology.NewFullyConnectedTopology(),
		SubscriptionManager: subscriptionManager,
		Metrics:             fnb.Metrics.Network,
		IdentityProvider:    fnb.IdentityProvider,
		ReceiveCache:        receiveCache,
		Options:             []p2p.NetworkOptFunction{p2p.WithConduitFactory(cf)},
	})
	if err != nil {
		return nil, fmt.Errorf("could not initialize network: %w", err)
	}

	fnb.Network = net

	// register middleware's ReadyDoneAware interface so other components can depend on it for startup
	if fnb.middlewareDependable != nil {
		fnb.middlewareDependable.Init(fnb.Middleware)
	}

	idEvents := gadgets.NewIdentityDeltas(fnb.Middleware.UpdateNodeAddresses)
	fnb.ProtocolEvents.AddConsumer(idEvents)

	return net, nil
}

func (fnb *FlowNodeBuilder) EnqueueMetricsServerInit() {
	fnb.Component("metrics server", func(node *NodeConfig) (module.ReadyDoneAware, error) {
		server := metrics.NewServer(fnb.Logger, fnb.BaseConfig.metricsPort, fnb.BaseConfig.profilerEnabled)
		return server, nil
	})
}

func (fnb *FlowNodeBuilder) EnqueueAdminServerInit() {
	if fnb.AdminAddr != NotSet {
		if (fnb.AdminCert != NotSet || fnb.AdminKey != NotSet || fnb.AdminClientCAs != NotSet) &&
			!(fnb.AdminCert != NotSet && fnb.AdminKey != NotSet && fnb.AdminClientCAs != NotSet) {
			fnb.Logger.Fatal().Msg("admin cert / key and client certs must all be provided to enable mutual TLS")
		}
		fnb.RegisterDefaultAdminCommands()
		fnb.Component("admin server", func(node *NodeConfig) (module.ReadyDoneAware, error) {
			// set up all admin commands
			for commandName, commandFunc := range fnb.adminCommands {
				command := commandFunc(fnb.NodeConfig)
				fnb.adminCommandBootstrapper.RegisterHandler(commandName, command.Handler)
				fnb.adminCommandBootstrapper.RegisterValidator(commandName, command.Validator)
			}

			var opts []admin.CommandRunnerOption

			if node.AdminCert != NotSet {
				serverCert, err := tls.LoadX509KeyPair(node.AdminCert, node.AdminKey)
				if err != nil {
					return nil, err
				}
				clientCAs, err := os.ReadFile(node.AdminClientCAs)
				if err != nil {
					return nil, err
				}
				certPool := x509.NewCertPool()
				certPool.AppendCertsFromPEM(clientCAs)
				config := &tls.Config{
					MinVersion:   tls.VersionTLS13,
					Certificates: []tls.Certificate{serverCert},
					ClientAuth:   tls.RequireAndVerifyClientCert,
					ClientCAs:    certPool,
				}

				opts = append(opts, admin.WithTLS(config))
			}

			command_runner := fnb.adminCommandBootstrapper.Bootstrap(fnb.Logger, fnb.AdminAddr, opts...)

			return command_runner, nil
		})
	}
}

func (fnb *FlowNodeBuilder) RegisterBadgerMetrics() error {
	return metrics.RegisterBadgerMetrics()
}

func (fnb *FlowNodeBuilder) EnqueueTracer() {
	fnb.Component("tracer", func(node *NodeConfig) (module.ReadyDoneAware, error) {
		return fnb.Tracer, nil
	})
}

func (fnb *FlowNodeBuilder) ParseAndPrintFlags() error {
	// parse configuration parameters
	pflag.Parse()

	// print all flags
	log := fnb.Logger.Info()

	pflag.VisitAll(func(flag *pflag.Flag) {
		log = log.Str(flag.Name, flag.Value.String())
	})

	log.Msg("flags loaded")

	return fnb.extraFlagsValidation()
}

func (fnb *FlowNodeBuilder) ValidateFlags(f func() error) NodeBuilder {
	fnb.extraFlagCheck = f
	return fnb
}

func (fnb *FlowNodeBuilder) PrintBuildVersionDetails() {
	fnb.Logger.Info().Str("version", build.Semver()).Str("commit", build.Commit()).Msg("build details")
}

func (fnb *FlowNodeBuilder) initNodeInfo() {
	if fnb.BaseConfig.nodeIDHex == NotSet {
		fnb.Logger.Fatal().Msg("cannot start without node ID")
	}

	nodeID, err := flow.HexStringToIdentifier(fnb.BaseConfig.nodeIDHex)
	if err != nil {
		fnb.Logger.Fatal().Err(err).Msgf("could not parse node ID from string: %v", fnb.BaseConfig.nodeIDHex)
	}

	info, err := LoadPrivateNodeInfo(fnb.BaseConfig.BootstrapDir, nodeID)
	if err != nil {
		fnb.Logger.Fatal().Err(err).Msg("failed to load private node info")
	}

	fnb.NodeID = nodeID
	fnb.NetworkKey = info.NetworkPrivKey.PrivateKey
	fnb.StakingKey = info.StakingPrivKey.PrivateKey
}

func (fnb *FlowNodeBuilder) initLogger() {
	// configure logger with standard level, node ID and UTC timestamp
	zerolog.TimeFieldFormat = time.RFC3339Nano
	zerolog.TimestampFunc = func() time.Time { return time.Now().UTC() }
	log := fnb.Logger.With().
		Timestamp().
		Str("node_role", fnb.BaseConfig.NodeRole).
		Str("node_id", fnb.NodeID.String()).
		Logger()

	log.Info().Msgf("flow %s node starting up", fnb.BaseConfig.NodeRole)

	// parse config log level and apply to logger
	lvl, err := zerolog.ParseLevel(strings.ToLower(fnb.BaseConfig.level))
	if err != nil {
		log.Fatal().Err(err).Msg("invalid log level")
	}
	// loglevel is set to debug, then overridden by SetGlobalLevel. this allows admin commands to
	// modify the level during runtime
	log = log.Level(zerolog.DebugLevel)
	zerolog.SetGlobalLevel(lvl)

	fnb.Logger = log
}

func (fnb *FlowNodeBuilder) initMetrics() {

	fnb.Tracer = trace.NewNoopTracer()
	if fnb.BaseConfig.tracerEnabled {

		nodeIdHex := fnb.NodeID.String()
		if len(nodeIdHex) > 8 {
			nodeIdHex = nodeIdHex[:8]
		}
		serviceName := fnb.BaseConfig.NodeRole + "-" + nodeIdHex
		tracer, err := trace.NewTracer(fnb.Logger,
			serviceName,
			fnb.RootChainID.String(),
			fnb.tracerSensitivity)
		fnb.MustNot(err).Msg("could not initialize tracer")
		fnb.Logger.Info().Msg("Tracer Started")
		fnb.Tracer = tracer
	}

	fnb.Metrics = Metrics{
		Network:        metrics.NewNoopCollector(),
		Engine:         metrics.NewNoopCollector(),
		Compliance:     metrics.NewNoopCollector(),
		Cache:          metrics.NewNoopCollector(),
		Mempool:        metrics.NewNoopCollector(),
		CleanCollector: metrics.NewNoopCollector(),
		Bitswap:        metrics.NewNoopCollector(),
	}
	if fnb.BaseConfig.MetricsEnabled {
		fnb.MetricsRegisterer = prometheus.DefaultRegisterer

		mempools := metrics.NewMempoolCollector(5 * time.Second)

		fnb.Metrics = Metrics{
			Network:    metrics.NewNetworkCollector(),
			Engine:     metrics.NewEngineCollector(),
			Compliance: metrics.NewComplianceCollector(),
			// CacheControl metrics has been causing memory abuse, disable for now
			// Cache:          metrics.NewCacheCollector(fnb.RootChainID),
			Cache:          metrics.NewNoopCollector(),
			CleanCollector: metrics.NewCleanerCollector(),
			Mempool:        mempools,
			Bitswap:        metrics.NewBitswapCollector(),
		}

		// registers mempools as a Component so that its Ready method is invoked upon startup
		fnb.Component("mempools metrics", func(node *NodeConfig) (module.ReadyDoneAware, error) {
			return mempools, nil
		})
	}
}

func (fnb *FlowNodeBuilder) createGCEProfileUploader(client *gcemd.Client, opts ...option.ClientOption) (profiler.Uploader, error) {
	projectID, err := client.ProjectID()
	if err != nil {
		return &profiler.NoopUploader{}, fmt.Errorf("failed to get project ID: %w", err)
	}

	instance, err := client.InstanceID()
	if err != nil {
		return &profiler.NoopUploader{}, fmt.Errorf("failed to get instance ID: %w", err)
	}

	chainID := fnb.RootChainID.String()
	if chainID == "" {
		fnb.Logger.Warn().Msg("RootChainID is not set, using default value")
		chainID = "unknown"
	}

	params := profiler.Params{
		ProjectID: projectID,
		ChainID:   chainID,
		Role:      fnb.NodeConfig.NodeRole,
		Version:   build.Semver(),
		Commit:    build.Commit(),
		Instance:  instance,
	}
	fnb.Logger.Info().Msgf("creating pprof profile uploader with params: %+v", params)

	return profiler.NewUploader(fnb.Logger, params, opts...)
}

func (fnb *FlowNodeBuilder) createProfileUploader() (profiler.Uploader, error) {
	switch {
	case fnb.BaseConfig.uploaderEnabled && gcemd.OnGCE():
		return fnb.createGCEProfileUploader(gcemd.NewClient(nil))
	default:
		fnb.Logger.Info().Msg("not running on GCE, setting pprof uploader to noop")
		return &profiler.NoopUploader{}, nil
	}
}

func (fnb *FlowNodeBuilder) initProfiler() {
	// note: by default the Golang heap profiling rate is on and can be set even if the profiler is NOT enabled
	runtime.MemProfileRate = fnb.BaseConfig.profilerMemProfileRate

	uploader, err := fnb.createProfileUploader()
	if err != nil {
		fnb.Logger.Warn().Err(err).Msg("failed to create pprof uploader, falling back to noop")
		uploader = &profiler.NoopUploader{}
	}

	profiler, err := profiler.New(
		fnb.Logger,
		uploader,
		fnb.BaseConfig.profilerDir,
		fnb.BaseConfig.profilerInterval,
		fnb.BaseConfig.profilerDuration,
		fnb.BaseConfig.profilerEnabled,
	)
	fnb.MustNot(err).Msg("could not initialize profiler")
	fnb.Component("profiler", func(node *NodeConfig) (module.ReadyDoneAware, error) {
		return profiler, nil
	})
}

func (fnb *FlowNodeBuilder) initDB() {

	// if a db has been passed in, use that instead of creating one
	if fnb.BaseConfig.db != nil {
		fnb.DB = fnb.BaseConfig.db
		return
	}

	// Pre-create DB path (Badger creates only one-level dirs)
	err := os.MkdirAll(fnb.BaseConfig.datadir, 0700)
	fnb.MustNot(err).Str("dir", fnb.BaseConfig.datadir).Msg("could not create datadir")

	log := sutil.NewLogger(fnb.Logger)

	// we initialize the database with options that allow us to keep the maximum
	// item size in the trie itself (up to 1MB) and where we keep all level zero
	// tables in-memory as well; this slows down compaction and increases memory
	// usage, but it improves overall performance and disk i/o
	opts := badger.
		DefaultOptions(fnb.BaseConfig.datadir).
		WithKeepL0InMemory(true).
		WithLogger(log).

		// the ValueLogFileSize option specifies how big the value of a
		// key-value pair is allowed to be saved into badger.
		// exceeding this limit, will fail with an error like this:
		// could not store data: Value with size <xxxx> exceeded 1073741824 limit
		// Maximum value size is 10G, needed by execution node
		// TODO: finding a better max value for each node type
		WithValueLogFileSize(128 << 23).
		WithValueLogMaxEntries(100000) // Default is 1000000

	publicDB, err := bstorage.InitPublic(opts)
	fnb.MustNot(err).Msg("could not open public db")
	fnb.DB = publicDB

	fnb.ShutdownFunc(func() error {
		if err := fnb.DB.Close(); err != nil {
			return fmt.Errorf("error closing protocol database: %w", err)
		}
		return nil
	})
}

func (fnb *FlowNodeBuilder) initSecretsDB() {

	// if the secrets DB is disabled (only applicable for Consensus Follower,
	// which makes use of this same logic), skip this initialization
	if !fnb.BaseConfig.secretsDBEnabled {
		return
	}

	if fnb.BaseConfig.secretsdir == NotSet {
		fnb.Logger.Fatal().Msgf("missing required flag '--secretsdir'")
	}

	err := os.MkdirAll(fnb.BaseConfig.secretsdir, 0700)
	fnb.MustNot(err).Str("dir", fnb.BaseConfig.secretsdir).Msg("could not create secrets db dir")

	log := sutil.NewLogger(fnb.Logger)

	opts := badger.DefaultOptions(fnb.BaseConfig.secretsdir).WithLogger(log)

	// NOTE: SN nodes need to explicitly set --insecure-secrets-db to true in order to
	// disable secrets database encryption
	if fnb.NodeRole == flow.RoleConsensus.String() && fnb.InsecureSecretsDB {
		fnb.Logger.Warn().Msg("starting with secrets database encryption disabled")
	} else {
		encryptionKey, err := loadSecretsEncryptionKey(fnb.BootstrapDir, fnb.NodeID)
		if errors.Is(err, os.ErrNotExist) {
			if fnb.NodeRole == flow.RoleConsensus.String() {
				// missing key is a fatal error for SN nodes
				fnb.Logger.Fatal().Err(err).Msg("secrets db encryption key not found")
			} else {
				fnb.Logger.Warn().Msg("starting with secrets database encryption disabled")
			}
		} else if err != nil {
			fnb.Logger.Fatal().Err(err).Msg("failed to read secrets db encryption key")
		} else {
			opts = opts.WithEncryptionKey(encryptionKey)
		}
	}

	secretsDB, err := bstorage.InitSecret(opts)
	fnb.MustNot(err).Msg("could not open secrets db")
	fnb.SecretsDB = secretsDB

	fnb.ShutdownFunc(func() error {
		if err := fnb.SecretsDB.Close(); err != nil {
			return fmt.Errorf("error closing secrets database: %w", err)
		}
		return nil
	})
}

func (fnb *FlowNodeBuilder) initStorage() {

	// in order to void long iterations with big keys when initializing with an
	// already populated database, we bootstrap the initial maximum key size
	// upon starting
	err := operation.RetryOnConflict(fnb.DB.Update, func(tx *badger.Txn) error {
		return operation.InitMax(tx)
	})
	fnb.MustNot(err).Msg("could not initialize max tracker")

	headers := bstorage.NewHeaders(fnb.Metrics.Cache, fnb.DB)
	guarantees := bstorage.NewGuarantees(fnb.Metrics.Cache, fnb.DB, fnb.BaseConfig.guaranteesCacheSize)
	seals := bstorage.NewSeals(fnb.Metrics.Cache, fnb.DB)
	results := bstorage.NewExecutionResults(fnb.Metrics.Cache, fnb.DB)
	receipts := bstorage.NewExecutionReceipts(fnb.Metrics.Cache, fnb.DB, results, fnb.BaseConfig.receiptsCacheSize)
	index := bstorage.NewIndex(fnb.Metrics.Cache, fnb.DB)
	payloads := bstorage.NewPayloads(fnb.DB, index, guarantees, seals, receipts, results)
	blocks := bstorage.NewBlocks(fnb.DB, headers, payloads)
	transactions := bstorage.NewTransactions(fnb.Metrics.Cache, fnb.DB)
	collections := bstorage.NewCollections(fnb.DB, transactions)
	setups := bstorage.NewEpochSetups(fnb.Metrics.Cache, fnb.DB)
	epochCommits := bstorage.NewEpochCommits(fnb.Metrics.Cache, fnb.DB)
	statuses := bstorage.NewEpochStatuses(fnb.Metrics.Cache, fnb.DB)
	commits := bstorage.NewCommits(fnb.Metrics.Cache, fnb.DB)

	fnb.Storage = Storage{
		Headers:      headers,
		Guarantees:   guarantees,
		Receipts:     receipts,
		Results:      results,
		Seals:        seals,
		Index:        index,
		Payloads:     payloads,
		Blocks:       blocks,
		Transactions: transactions,
		Collections:  collections,
		Setups:       setups,
		EpochCommits: epochCommits,
		Statuses:     statuses,
		Commits:      commits,
	}
}

func (fnb *FlowNodeBuilder) InitIDProviders() {
	fnb.Module("id providers", func(node *NodeConfig) error {
		idCache, err := cache.NewProtocolStateIDCache(node.Logger, node.State, node.ProtocolEvents)
		if err != nil {
			return err
		}

		node.IdentityProvider = idCache
		node.IDTranslator = idCache
		node.SyncEngineIdentifierProvider = id.NewIdentityFilterIdentifierProvider(
			filter.And(
				filter.HasRole(flow.RoleConsensus),
				filter.Not(filter.HasNodeID(node.Me.NodeID())),
				p2p.NotEjectedFilter,
			),
			idCache,
		)
		return nil
	})
}

func (fnb *FlowNodeBuilder) initState() {
	fnb.ProtocolEvents = events.NewDistributor()

	isBootStrapped, err := badgerState.IsBootstrapped(fnb.DB)
	fnb.MustNot(err).Msg("failed to determine whether database contains bootstrapped state")

	if isBootStrapped {
		fnb.Logger.Info().Msg("opening already bootstrapped protocol state")
		state, err := badgerState.OpenState(
			fnb.Metrics.Compliance,
			fnb.DB,
			fnb.Storage.Headers,
			fnb.Storage.Seals,
			fnb.Storage.Results,
			fnb.Storage.Blocks,
			fnb.Storage.Setups,
			fnb.Storage.EpochCommits,
			fnb.Storage.Statuses,
		)
		fnb.MustNot(err).Msg("could not open protocol state")
		fnb.State = state

		// set root snapshot field
		rootBlock, err := state.Params().Root()
		fnb.MustNot(err).Msg("could not get root block from protocol state")
		rootSnapshot := state.AtBlockID(rootBlock.ID())
		fnb.setRootSnapshot(rootSnapshot)
	} else {
		// Bootstrap!
		fnb.Logger.Info().Msg("bootstrapping empty protocol state")

		// if no root snapshot is configured, attempt to load the file from disk
		var rootSnapshot = fnb.RootSnapshot
		if rootSnapshot == nil {
			fnb.Logger.Info().Msgf("loading root protocol state snapshot from disk")
			rootSnapshot, err = loadRootProtocolSnapshot(fnb.BaseConfig.BootstrapDir)
			fnb.MustNot(err).Msg("failed to read protocol snapshot from disk")
		}
		// set root snapshot fields
		fnb.setRootSnapshot(rootSnapshot)

		// generate bootstrap config options as per NodeConfig
		var options []badgerState.BootstrapConfigOptions
		if fnb.SkipNwAddressBasedValidations {
			options = append(options, badgerState.SkipNetworkAddressValidation)
		}

		fnb.State, err = badgerState.Bootstrap(
			fnb.Metrics.Compliance,
			fnb.DB,
			fnb.Storage.Headers,
			fnb.Storage.Seals,
			fnb.Storage.Results,
			fnb.Storage.Blocks,
			fnb.Storage.Setups,
			fnb.Storage.EpochCommits,
			fnb.Storage.Statuses,
			fnb.RootSnapshot,
			options...,
		)
		fnb.MustNot(err).Msg("could not bootstrap protocol state")

		fnb.Logger.Info().
			Hex("root_result_id", logging.Entity(fnb.RootResult)).
			Hex("root_state_commitment", fnb.RootSeal.FinalState[:]).
			Hex("root_block_id", logging.Entity(fnb.RootBlock)).
			Uint64("root_block_height", fnb.RootBlock.Header.Height).
			Msg("protocol state bootstrapped")
	}

	// initialize local if it hasn't been initialized yet
	if fnb.Me == nil {
		fnb.initLocal()
	}

	lastFinalized, err := fnb.State.Final().Head()
	fnb.MustNot(err).Msg("could not get last finalized block header")
	fnb.Logger.Info().
		Hex("root_block_id", logging.Entity(fnb.RootBlock)).
		Uint64("root_block_height", fnb.RootBlock.Header.Height).
		Hex("finalized_block_id", logging.Entity(lastFinalized)).
		Uint64("finalized_block_height", lastFinalized.Height).
		Msg("successfully opened protocol state")
}

// setRootSnapshot sets the root snapshot field and all related fields in the NodeConfig.
func (fnb *FlowNodeBuilder) setRootSnapshot(rootSnapshot protocol.Snapshot) {
	var err error

	// validate the root snapshot QCs
	err = badgerState.IsValidRootSnapshotQCs(rootSnapshot)
	fnb.MustNot(err).Msg("failed to validate root snapshot QCs")

	fnb.RootSnapshot = rootSnapshot
	// cache properties of the root snapshot, for convenience
	fnb.RootResult, fnb.RootSeal, err = fnb.RootSnapshot.SealedResult()
	fnb.MustNot(err).Msg("failed to read root sealed result")
	sealingSegment, err := fnb.RootSnapshot.SealingSegment()
	fnb.MustNot(err).Msg("failed to read root sealing segment")
	fnb.RootBlock = sealingSegment.Highest()
	fnb.RootQC, err = fnb.RootSnapshot.QuorumCertificate()
	fnb.MustNot(err).Msg("failed to read root qc")
	fnb.RootChainID = fnb.RootBlock.Header.ChainID
	fnb.SporkID, err = fnb.RootSnapshot.Params().SporkID()
	fnb.MustNot(err)
}

func (fnb *FlowNodeBuilder) initLocal() {
	// Verify that my ID (as given in the configuration) is known to the network
	// (i.e. protocol state). There are two cases that will cause the following error:
	// 1) used the wrong node id, which is not part of the identity list of the finalized state
	// 2) the node id is a new one for a new spork, but the bootstrap data has not been updated.
	myID, err := flow.HexStringToIdentifier(fnb.BaseConfig.nodeIDHex)
	fnb.MustNot(err).Msg("could not parse node identifier")

	self, err := fnb.State.Final().Identity(myID)
	fnb.MustNot(err).Msgf("node identity not found in the identity list of the finalized state: %v", myID)

	// Verify that my role (as given in the configuration) is consistent with the protocol state.
	// We enforce this strictly for MainNet. For other networks (e.g. TestNet or BenchNet), we
	// are lenient, to allow ghost node to run as any role.
	if self.Role.String() != fnb.BaseConfig.NodeRole {
		rootBlockHeader, err := fnb.State.Params().Root()
		fnb.MustNot(err).Msg("could not get root block from protocol state")
		if rootBlockHeader.ChainID == flow.Mainnet {
			fnb.Logger.Fatal().Msgf("running as incorrect role, expected: %v, actual: %v, exiting",
				self.Role.String(),
				fnb.BaseConfig.NodeRole)
		} else {
			fnb.Logger.Warn().Msgf("running as incorrect role, expected: %v, actual: %v, continuing",
				self.Role.String(),
				fnb.BaseConfig.NodeRole)
		}
	}

	// ensure that the configured staking/network keys are consistent with the protocol state
	if !self.NetworkPubKey.Equals(fnb.NetworkKey.PublicKey()) {
		fnb.Logger.Fatal().Msg("configured networking key does not match protocol state")
	}
	if !self.StakingPubKey.Equals(fnb.StakingKey.PublicKey()) {
		fnb.Logger.Fatal().Msg("configured staking key does not match protocol state")
	}

	fnb.Me, err = local.New(self, fnb.StakingKey)
	fnb.MustNot(err).Msg("could not initialize local")
}

func (fnb *FlowNodeBuilder) initFvmOptions() {
	blockFinder := environment.NewBlockFinder(fnb.Storage.Headers)
	vmOpts := []fvm.Option{
		fvm.WithChain(fnb.RootChainID.Chain()),
		fvm.WithBlocks(blockFinder),
		fvm.WithAccountStorageLimit(true),
		fvm.WithTransactionFeesEnabled(true),
	}
	if fnb.RootChainID == flow.Testnet || fnb.RootChainID == flow.Stagingnet || fnb.RootChainID == flow.Localnet || fnb.RootChainID == flow.Benchnet {
		vmOpts = append(vmOpts,
			fvm.WithContractDeploymentRestricted(false),
		)
	}
	fnb.FvmOptions = vmOpts
}

// handleModules initializes the given module.
func (fnb *FlowNodeBuilder) handleModule(v namedModuleFunc) error {
	err := v.fn(fnb.NodeConfig)
	if err != nil {
		return fmt.Errorf("module %s initialization failed: %w", v.name, err)
	}

	fnb.Logger.Info().Str("module", v.name).Msg("module initialization complete")
	return nil
}

// handleModules initializes all modules that have been enqueued on this node builder.
func (fnb *FlowNodeBuilder) handleModules() error {
	for _, f := range fnb.modules {
		if err := fnb.handleModule(f); err != nil {
			return err
		}
	}

	return nil
}

// handleComponents registers the component's factory method with the ComponentManager to be run
// when the node starts.
// It uses signal channels to ensure that components are started serially.
func (fnb *FlowNodeBuilder) handleComponents() error {
	// The parent/started channels are used to enforce serial startup.
	// - parent is the started channel of the previous component.
	// - when a component is ready, it closes its started channel by calling the provided callback.
	// Components wait for their parent channel to close before starting, this ensures they start
	// up serially, even though the ComponentManager will launch the goroutines in parallel.

	// The first component is always started immediately
	parent := make(chan struct{})
	close(parent)

	var err error
	asyncComponents := []namedComponentFunc{}

	// Run all components
	for _, f := range fnb.components {
		// Components with explicit dependencies are not started serially
		if f.dependencies != nil && len(f.dependencies.components) > 0 {
			asyncComponents = append(asyncComponents, f)
			continue
		}

		started := make(chan struct{})

		if f.errorHandler != nil {
			err = fnb.handleRestartableComponent(f, parent, func() { close(started) })
		} else {
			err = fnb.handleComponent(f, parent, func() { close(started) })
		}

		if err != nil {
			return fmt.Errorf("could not handle component %s: %w", f.name, err)
		}

		parent = started
	}

	// Components with explicit dependencies are run asynchronously, which means dependencies in
	// the dependency list must be initialized outside of the component factory.
	for _, f := range asyncComponents {
		fnb.Logger.Debug().Str("component", f.name).Int("dependencies", len(f.dependencies.components)).Msg("handling component asynchronously")
		err = fnb.handleComponent(f, util.AllReady(f.dependencies.components...), func() {})
		if err != nil {
			return fmt.Errorf("could not handle dependable component %s: %w", f.name, err)
		}
	}

	return nil
}

// handleComponent constructs a component using the provided ReadyDoneFactory, and registers a
// worker with the ComponentManager to be run when the node is started.
//
// The ComponentManager starts all workers in parallel. Since some components have non-idempotent
// ReadyDoneAware interfaces, we need to ensure that they are started serially. This is accomplished
// using the parentReady channel and the started closure. Components wait for the parentReady channel
// to close before starting, and then call the started callback after they are ready(). The started
// callback closes the parentReady channel of the next component, and so on.
//
// TODO: Instead of this serial startup, components should wait for their dependencies to be ready
// using their ReadyDoneAware interface. After components are updated to use the idempotent
// ReadyDoneAware interface and explicitly wait for their dependencies to be ready, we can remove
// this channel chaining.
func (fnb *FlowNodeBuilder) handleComponent(v namedComponentFunc, dependencies <-chan struct{}, started func()) error {
	// Add a closure that starts the component when the node is started, and then waits for it to exit
	// gracefully.
	// Startup for all components will happen in parallel, and components can use their dependencies'
	// ReadyDoneAware interface to wait until they are ready.
	fnb.componentBuilder.AddWorker(func(ctx irrecoverable.SignalerContext, ready component.ReadyFunc) {
		// wait for the dependencies to be ready before starting
		if err := util.WaitClosed(ctx, dependencies); err != nil {
			return
		}

		logger := fnb.Logger.With().Str("component", v.name).Logger()

		// First, build the component using the factory method.
		readyAware, err := v.fn(fnb.NodeConfig)
		if err != nil {
			ctx.Throw(fmt.Errorf("component %s initialization failed: %w", v.name, err))
		}
		logger.Info().Msg("component initialization complete")

		// if this is a Component, use the Startable interface to start the component, otherwise
		// Ready() will launch it.
		cmp, isComponent := readyAware.(component.Component)
		if isComponent {
			cmp.Start(ctx)
		}

		// Wait until the component is ready
		if err := util.WaitClosed(ctx, readyAware.Ready()); err != nil {
			// The context was cancelled. Continue to shutdown logic.
			logger.Warn().Msg("component startup aborted")

			// Non-idempotent ReadyDoneAware components trigger shutdown by calling Done(). Don't
			// do that here since it may not be safe if the component is not Ready().
			if !isComponent {
				return
			}
		} else {
			logger.Info().Msg("component startup complete")
			ready()

			// Signal to the next component that we're ready.
			started()
		}

		// Component shutdown is signaled by cancelling its context.
		<-ctx.Done()
		logger.Info().Msg("component shutdown started")

		// Finally, wait until component has finished shutting down.
		<-readyAware.Done()
		logger.Info().Msg("component shutdown complete")
	})

	return nil
}

// handleRestartableComponent constructs a component using the provided ReadyDoneFactory, and
// registers a worker with the ComponentManager to be run when the node is started.
//
// Restartable Components are components that can be restarted after successfully handling
// an irrecoverable error.
//
// Any irrecoverable errors thrown by the component will be passed to the provided error handler.
func (fnb *FlowNodeBuilder) handleRestartableComponent(v namedComponentFunc, parentReady <-chan struct{}, started func()) error {
	fnb.componentBuilder.AddWorker(func(ctx irrecoverable.SignalerContext, ready component.ReadyFunc) {
		// wait for the previous component to be ready before starting
		if err := util.WaitClosed(ctx, parentReady); err != nil {
			return
		}

		// Note: we're marking the worker routine ready before we even attempt to start the
		// component. the idea behind a restartable component is that the node should not depend
		// on it for safe operation, so the node does not need to wait for it to be ready.
		ready()

		// do not block serial startup. started can only be called once, so it cannot be called
		// from within the componentFactory
		started()

		log := fnb.Logger.With().Str("component", v.name).Logger()

		// This may be called multiple times if the component is restarted
		componentFactory := func() (component.Component, error) {
			c, err := v.fn(fnb.NodeConfig)
			if err != nil {
				return nil, err
			}
			log.Info().Msg("component initialization complete")

			go func() {
				if err := util.WaitClosed(ctx, c.Ready()); err != nil {
					log.Info().Msg("component startup aborted")
				} else {
					log.Info().Msg("component startup complete")
				}

				<-ctx.Done()
				log.Info().Msg("component shutdown started")
			}()
			return c.(component.Component), nil
		}

		err := component.RunComponent(ctx, componentFactory, v.errorHandler)
		if err != nil && !errors.Is(err, ctx.Err()) {
			ctx.Throw(fmt.Errorf("component %s encountered an unhandled irrecoverable error: %w", v.name, err))
		}

		log.Info().Msg("component shutdown complete")
	})

	return nil
}

// ExtraFlags enables binding additional flags beyond those defined in BaseConfig.
func (fnb *FlowNodeBuilder) ExtraFlags(f func(*pflag.FlagSet)) NodeBuilder {
	f(fnb.flags)
	return fnb
}

// Module enables setting up dependencies of the engine with the builder context.
func (fnb *FlowNodeBuilder) Module(name string, f BuilderFunc) NodeBuilder {
	fnb.modules = append(fnb.modules, namedModuleFunc{
		fn:   f,
		name: name,
	})
	return fnb
}

// ShutdownFunc adds a callback function that is called after all components have exited.
func (fnb *FlowNodeBuilder) ShutdownFunc(fn func() error) NodeBuilder {
	fnb.postShutdownFns = append(fnb.postShutdownFns, fn)
	return fnb
}

func (fnb *FlowNodeBuilder) AdminCommand(command string, f func(config *NodeConfig) commands.AdminCommand) NodeBuilder {
	fnb.adminCommands[command] = f
	return fnb
}

// MustNot asserts that the given error must not occur.
//
// If the error is nil, returns a nil log event (which acts as a no-op).
// If the error is not nil, returns a fatal log event containing the error.
func (fnb *FlowNodeBuilder) MustNot(err error) *zerolog.Event {
	if err != nil {
		return fnb.Logger.Fatal().Err(err)
	}
	return nil
}

// Component adds a new component to the node that conforms to the ReadyDoneAware
// interface.
//
// The ReadyDoneFactory may return either a `Component` or `ReadyDoneAware` instance.
// In both cases, the object is started when the node is run, and the node will wait for the
// component to exit gracefully.
func (fnb *FlowNodeBuilder) Component(name string, f ReadyDoneFactory) NodeBuilder {
	fnb.components = append(fnb.components, namedComponentFunc{
		fn:   f,
		name: name,
	})
	return fnb
}

// DependableComponent adds a new component to the node that conforms to the ReadyDoneAware
// interface. The builder will wait until all of the components in the dependencies list are ready
// before constructing the component.
//
// The ReadyDoneFactory may return either a `Component` or `ReadyDoneAware` instance.
// In both cases, the object is started when the node is run, and the node will wait for the
// component to exit gracefully.
//
// IMPORTANT: Dependable components are started in parallel with no guaranteed run order, so all
// dependencies must be initialized outside of the ReadyDoneFactory, and their `Ready()` method
// MUST be idempotent.
func (fnb *FlowNodeBuilder) DependableComponent(name string, f ReadyDoneFactory, dependencies *DependencyList) NodeBuilder {
	fnb.components = append(fnb.components, namedComponentFunc{
		fn:           f,
		name:         name,
		dependencies: dependencies,
	})
	return fnb
}

// OverrideComponent adds given builder function to the components set of the node builder. If a builder function with that name
// already exists, it will be overridden.
func (fnb *FlowNodeBuilder) OverrideComponent(name string, f ReadyDoneFactory) NodeBuilder {
	for i := 0; i < len(fnb.components); i++ {
		if fnb.components[i].name == name {
			// found component with the name, override it.
			fnb.components[i] = namedComponentFunc{
				fn:   f,
				name: name,
			}

			return fnb
		}
	}

	// no component found with the same name, hence just adding it.
	return fnb.Component(name, f)
}

// OverrideModule adds given builder function to the modules set of the node builder. If a builder function with that name
// already exists, it will be overridden.
func (fnb *FlowNodeBuilder) OverrideModule(name string, f BuilderFunc) NodeBuilder {
	for i := 0; i < len(fnb.modules); i++ {
		if fnb.modules[i].name == name {
			// found module with the name, override it.
			fnb.modules[i] = namedModuleFunc{
				fn:   f,
				name: name,
			}

			return fnb
		}
	}

	// no module found with the same name, hence just adding it.
	return fnb.Module(name, f)
}

// RestartableComponent adds a new component to the node that conforms to the ReadyDoneAware
// interface, and calls the provided error handler when an irrecoverable error is encountered.
// Use RestartableComponent if the component is not critical to the node's safe operation and
// can/should be independently restarted when an irrecoverable error is encountered.
//
// IMPORTANT: Since a RestartableComponent can be restarted independently of the node, the node and
// other components must not rely on it for safe operation, and failures must be handled gracefully.
// As such, RestartableComponents do not block the node from becoming ready, and do not block
// subsequent components from starting serially. They do start in serial order.
//
// Note: The ReadyDoneFactory method may be called multiple times if the component is restarted.
//
// Any irrecoverable errors thrown by the component will be passed to the provided error handler.
func (fnb *FlowNodeBuilder) RestartableComponent(name string, f ReadyDoneFactory, errorHandler component.OnError) NodeBuilder {
	fnb.components = append(fnb.components, namedComponentFunc{
		fn:           f,
		name:         name,
		errorHandler: errorHandler,
	})
	return fnb
}

func (fnb *FlowNodeBuilder) PreInit(f BuilderFunc) NodeBuilder {
	fnb.preInitFns = append(fnb.preInitFns, f)
	return fnb
}

func (fnb *FlowNodeBuilder) PostInit(f BuilderFunc) NodeBuilder {
	fnb.postInitFns = append(fnb.postInitFns, f)
	return fnb
}

type Option func(*BaseConfig)

func WithBootstrapDir(bootstrapDir string) Option {
	return func(config *BaseConfig) {
		config.BootstrapDir = bootstrapDir
	}
}

func WithBindAddress(bindAddress string) Option {
	return func(config *BaseConfig) {
		config.BindAddr = bindAddress
	}
}

func WithDataDir(dataDir string) Option {
	return func(config *BaseConfig) {
		if config.db == nil {
			config.datadir = dataDir
		}
	}
}

func WithSecretsDBEnabled(enabled bool) Option {
	return func(config *BaseConfig) {
		config.secretsDBEnabled = enabled
	}
}

func WithMetricsEnabled(enabled bool) Option {
	return func(config *BaseConfig) {
		config.MetricsEnabled = enabled
	}
}

func WithSyncCoreConfig(syncConfig chainsync.Config) Option {
	return func(config *BaseConfig) {
		config.SyncCoreConfig = syncConfig
	}
}

func WithComplianceConfig(complianceConfig compliance.Config) Option {
	return func(config *BaseConfig) {
		config.ComplianceConfig = complianceConfig
	}
}

func WithLogLevel(level string) Option {
	return func(config *BaseConfig) {
		config.level = level
	}
}

// WithDB takes precedence over WithDataDir and datadir will be set to empty if DB is set using this option
func WithDB(db *badger.DB) Option {
	return func(config *BaseConfig) {
		config.db = db
		config.datadir = ""
	}
}

// FlowNode creates a new Flow node builder with the given name.
func FlowNode(role string, opts ...Option) *FlowNodeBuilder {
	config := DefaultBaseConfig()
	config.NodeRole = role
	for _, opt := range opts {
		opt(config)
	}

	builder := &FlowNodeBuilder{
		NodeConfig: &NodeConfig{
			BaseConfig:              *config,
			Logger:                  zerolog.New(os.Stderr),
			PeerManagerDependencies: &DependencyList{},
		},
		flags:                    pflag.CommandLine,
		adminCommandBootstrapper: admin.NewCommandRunnerBootstrapper(),
		adminCommands:            make(map[string]func(*NodeConfig) commands.AdminCommand),
		componentBuilder:         component.NewComponentManagerBuilder(),
	}
	return builder
}

func (fnb *FlowNodeBuilder) Initialize() error {
	fnb.PrintBuildVersionDetails()

	fnb.BaseFlags()

	if err := fnb.ParseAndPrintFlags(); err != nil {
		return err
	}

	// ID providers must be initialized before the network
	fnb.InitIDProviders()

	fnb.EnqueueResolver()

	fnb.EnqueueNetworkInit()

	fnb.EnqueuePingService()

	if fnb.MetricsEnabled {
		fnb.EnqueueMetricsServerInit()
		if err := fnb.RegisterBadgerMetrics(); err != nil {
			return err
		}
	}

	fnb.EnqueueTracer()

	return nil
}

func (fnb *FlowNodeBuilder) RegisterDefaultAdminCommands() {
	fnb.AdminCommand("set-log-level", func(config *NodeConfig) commands.AdminCommand {
		return &common.SetLogLevelCommand{}
	}).AdminCommand("set-profiler-enabled", func(config *NodeConfig) commands.AdminCommand {
		return &common.SetProfilerEnabledCommand{}
	}).AdminCommand("read-blocks", func(config *NodeConfig) commands.AdminCommand {
		return storageCommands.NewReadBlocksCommand(config.State, config.Storage.Blocks)
	}).AdminCommand("read-results", func(config *NodeConfig) commands.AdminCommand {
		return storageCommands.NewReadResultsCommand(config.State, config.Storage.Results)
	}).AdminCommand("read-seals", func(config *NodeConfig) commands.AdminCommand {
		return storageCommands.NewReadSealsCommand(config.State, config.Storage.Seals, config.Storage.Index)
	}).AdminCommand("get-latest-identity", func(config *NodeConfig) commands.AdminCommand {
		return common.NewGetIdentityCommand(config.IdentityProvider)
	})
}

func (fnb *FlowNodeBuilder) Build() (Node, error) {
	// Run the prestart initialization. This includes anything that should be done before
	// starting the components.
	if err := fnb.onStart(); err != nil {
		return nil, err
	}

	return NewNode(
		fnb.componentBuilder.Build(),
		fnb.NodeConfig,
		fnb.Logger,
		fnb.postShutdown,
		fnb.handleFatal,
	), nil
}

func (fnb *FlowNodeBuilder) onStart() error {

	// seed random generator
	rand.Seed(time.Now().UnixNano())

	// init nodeinfo by reading the private bootstrap file if not already set
	if fnb.NodeID == flow.ZeroID {
		fnb.initNodeInfo()
	}

	fnb.initLogger()

	fnb.initDB()
	fnb.initSecretsDB()

	fnb.initMetrics()

	fnb.initStorage()

	for _, f := range fnb.preInitFns {
		if err := fnb.handlePreInit(f); err != nil {
			return err
		}
	}

	fnb.initState()

	fnb.initProfiler()

	fnb.initFvmOptions()

	for _, f := range fnb.postInitFns {
		if err := fnb.handlePostInit(f); err != nil {
			return err
		}
	}

	fnb.EnqueueAdminServerInit()

	// run all modules
	if err := fnb.handleModules(); err != nil {
		return fmt.Errorf("could not handle modules: %w", err)
	}

	// run all components
	return fnb.handleComponents()
}

// postShutdown is called by the node before exiting
// put any cleanup code here that should be run after all components have stopped
func (fnb *FlowNodeBuilder) postShutdown() error {
	var errs *multierror.Error

	for _, fn := range fnb.postShutdownFns {
		err := fn()
		if err != nil {
			errs = multierror.Append(errs, err)
		}
	}
	fnb.Logger.Info().Msg("database has been closed")
	return errs.ErrorOrNil()
}

// handleFatal handles irrecoverable errors by logging them and exiting the process.
func (fnb *FlowNodeBuilder) handleFatal(err error) {
	fnb.Logger.Fatal().Err(err).Msg("unhandled irrecoverable error")
}

func (fnb *FlowNodeBuilder) handlePreInit(f BuilderFunc) error {
	return f(fnb.NodeConfig)
}

func (fnb *FlowNodeBuilder) handlePostInit(f BuilderFunc) error {
	return f(fnb.NodeConfig)
}

func (fnb *FlowNodeBuilder) extraFlagsValidation() error {
	if fnb.extraFlagCheck != nil {
		err := fnb.extraFlagCheck()
		if err != nil {
			return fmt.Errorf("invalid flags: %w", err)
		}
	}
	return nil
}

// loadRootProtocolSnapshot loads the root protocol snapshot from disk
func loadRootProtocolSnapshot(dir string) (*inmem.Snapshot, error) {
	path := filepath.Join(dir, bootstrap.PathRootProtocolStateSnapshot)
	data, err := io.ReadFile(path)
	if err != nil {
		return nil, fmt.Errorf("could not read root snapshot (path=%s): %w", path, err)
	}

	var snapshot inmem.EncodableSnapshot
	err = json.Unmarshal(data, &snapshot)
	if err != nil {
		return nil, err
	}

	return inmem.SnapshotFromEncodable(snapshot), nil
}

// LoadPrivateNodeInfo the private info for this node from disk (e.g., private staking/network keys).
func LoadPrivateNodeInfo(dir string, myID flow.Identifier) (*bootstrap.NodeInfoPriv, error) {
	path := filepath.Join(dir, fmt.Sprintf(bootstrap.PathNodeInfoPriv, myID))
	data, err := io.ReadFile(path)
	if err != nil {
		return nil, fmt.Errorf("could not read private node info (path=%s): %w", path, err)
	}
	var info bootstrap.NodeInfoPriv
	err = json.Unmarshal(data, &info)
	return &info, err
}

// loadSecretsEncryptionKey loads the encryption key for the secrets database.
// If the file does not exist, returns os.ErrNotExist.
func loadSecretsEncryptionKey(dir string, myID flow.Identifier) ([]byte, error) {
	path := filepath.Join(dir, fmt.Sprintf(bootstrap.PathSecretsEncryptionKey, myID))
	data, err := io.ReadFile(path)
	if err != nil {
		return nil, fmt.Errorf("could not read secrets db encryption key (path=%s): %w", path, err)
	}
	return data, nil
}<|MERGE_RESOLUTION|>--- conflicted
+++ resolved
@@ -292,32 +292,12 @@
 	})
 
 	fnb.Component(NetworkComponent, func(node *NodeConfig) (module.ReadyDoneAware, error) {
-		// create conduit factor
 		cf := conduit.NewDefaultConduitFactory()
 		fnb.Logger.Info().Hex("node_id", logging.ID(fnb.NodeID)).Msg("default conduit factory initiated")
 
-		myAddr := fnb.NodeConfig.Me.Address()
-		if fnb.BaseConfig.BindAddr != NotSet {
-			myAddr = fnb.BaseConfig.BindAddr
-		}
-		// create libp2p node factor
-		libP2PNodeFactory := p2pbuilder.DefaultLibP2PNodeFactory(
-			fnb.Logger,
-			myAddr,
-			fnb.NetworkKey,
-			fnb.SporkID,
-			fnb.IdentityProvider,
-			fnb.Metrics.Network,
-			fnb.Resolver,
-			fnb.BaseConfig.NodeRole,
-		)
-
-		return fnb.InitFlowNetwork(node, cf, libP2PNodeFactory)
-	})
-
-<<<<<<< HEAD
-func (fnb *FlowNodeBuilder) InitFlowNetwork(node *NodeConfig, cf network.ConduitFactory, libP2PNodeFactory p2pbuilder.LibP2PFactoryFunc) (network.Network, error) {
-=======
+		return fnb.InitFlowNetworkWithConduitFactory(node, cf)
+	})
+
 	fnb.Module("middleware dependency", func(node *NodeConfig) error {
 		fnb.middlewareDependable = module.NewProxiedReadyDoneAware()
 		fnb.PeerManagerDependencies.Add(fnb.middlewareDependable)
@@ -331,7 +311,6 @@
 }
 
 func (fnb *FlowNodeBuilder) InitFlowNetworkWithConduitFactory(node *NodeConfig, cf network.ConduitFactory) (network.Network, error) {
->>>>>>> 379e79e3
 	var mwOpts []middleware.MiddlewareOption
 	if len(fnb.MsgValidators) > 0 {
 		mwOpts = append(mwOpts, middleware.WithMessageValidators(fnb.MsgValidators...))

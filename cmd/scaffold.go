package cmd

import (
	"context"
	"crypto/tls"
	"crypto/x509"
	"encoding/json"
	"errors"
	"fmt"
	"io/ioutil"
	"math/rand"
	"os"
	"os/signal"
	"path/filepath"
	"strings"
	"syscall"
	"time"

	"github.com/dgraph-io/badger/v2"
	"github.com/prometheus/client_golang/prometheus"
	"github.com/rs/zerolog"
	"github.com/spf13/pflag"

	"github.com/onflow/flow-go/admin"
	"github.com/onflow/flow-go/cmd/build"
	"github.com/onflow/flow-go/consensus/hotstuff/persister"
	"github.com/onflow/flow-go/fvm"
	"github.com/onflow/flow-go/model/bootstrap"
	"github.com/onflow/flow-go/model/flow"
	"github.com/onflow/flow-go/model/flow/filter"
	"github.com/onflow/flow-go/module"
	"github.com/onflow/flow-go/module/component"
	"github.com/onflow/flow-go/module/id"
	"github.com/onflow/flow-go/module/irrecoverable"
	"github.com/onflow/flow-go/module/lifecycle"
	"github.com/onflow/flow-go/module/local"
	"github.com/onflow/flow-go/module/metrics"
	"github.com/onflow/flow-go/module/trace"
	"github.com/onflow/flow-go/network"
	cborcodec "github.com/onflow/flow-go/network/codec/cbor"
	"github.com/onflow/flow-go/network/p2p"
	"github.com/onflow/flow-go/network/p2p/dns"
	"github.com/onflow/flow-go/network/topology"
	badgerState "github.com/onflow/flow-go/state/protocol/badger"
	"github.com/onflow/flow-go/state/protocol/events"
	"github.com/onflow/flow-go/state/protocol/events/gadgets"
	"github.com/onflow/flow-go/state/protocol/inmem"
	"github.com/onflow/flow-go/storage"
	bstorage "github.com/onflow/flow-go/storage/badger"
	"github.com/onflow/flow-go/storage/badger/operation"
	sutil "github.com/onflow/flow-go/storage/util"
	"github.com/onflow/flow-go/utils/debug"
	"github.com/onflow/flow-go/utils/io"
	"github.com/onflow/flow-go/utils/logging"
)

type Metrics struct {
	Network        module.NetworkMetrics
	Engine         module.EngineMetrics
	Compliance     module.ComplianceMetrics
	Cache          module.CacheMetrics
	Mempool        module.MempoolMetrics
	CleanCollector module.CleanerMetrics
}

type Storage struct {
	Headers      storage.Headers
	Index        storage.Index
	Identities   storage.Identities
	Guarantees   storage.Guarantees
	Receipts     *bstorage.ExecutionReceipts
	Results      storage.ExecutionResults
	Seals        storage.Seals
	Payloads     storage.Payloads
	Blocks       storage.Blocks
	Transactions storage.Transactions
	Collections  storage.Collections
	Setups       storage.EpochSetups
	Commits      storage.EpochCommits
	Statuses     storage.EpochStatuses
}

type namedModuleFunc struct {
	fn   func(builder NodeBuilder, nodeConfig *NodeConfig) error
	name string
}

type namedComponentFunc struct {
	fn   func(builder NodeBuilder, nodeConfig *NodeConfig) (module.ReadyDoneAware, error)
	name string
}

type namedDoneObject struct {
	ob   module.ReadyDoneAware
	name string
}

// FlowNodeBuilder is the default builder struct used for all flow nodes
// It runs a node process with following structure, in sequential order
// Base inits (network, storage, state, logger)
//   PostInit handlers, if any
// Components handlers, if any, wait sequentially
// Run() <- main loop
// Components destructors, if any
// The initialization can be proceeded and succeeded with  PreInit and PostInit functions that allow customization
// of the process in case of nodes such as the unstaked access node where the NodeInfo is not part of the genesis data
type FlowNodeBuilder struct {
	*NodeConfig
	flags                    *pflag.FlagSet
	modules                  []namedModuleFunc
	components               []namedComponentFunc
	doneObject               []namedDoneObject
	sig                      chan os.Signal
	preInitFns               []func(NodeBuilder, *NodeConfig)
	postInitFns              []func(NodeBuilder, *NodeConfig)
	lm                       *lifecycle.LifecycleManager
	extraFlagCheck           func() error
	adminCommandBootstrapper *admin.CommandRunnerBootstrapper
}

func (fnb *FlowNodeBuilder) BaseFlags() {
	defaultConfig := DefaultBaseConfig()

	// bind configuration parameters
	fnb.flags.StringVar(&fnb.BaseConfig.nodeIDHex, "nodeid", defaultConfig.nodeIDHex, "identity of our node")
	fnb.flags.StringVar(&fnb.BaseConfig.BindAddr, "bind", defaultConfig.BindAddr, "address to bind on")
	fnb.flags.StringVarP(&fnb.BaseConfig.BootstrapDir, "bootstrapdir", "b", defaultConfig.BootstrapDir, "path to the bootstrap directory")
	fnb.flags.StringVarP(&fnb.BaseConfig.datadir, "datadir", "d", defaultConfig.datadir, "directory to store the public database (protocol state)")
	fnb.flags.StringVar(&fnb.BaseConfig.secretsdir, "secretsdir", defaultConfig.secretsdir, "directory to store private database (secrets)")
	fnb.flags.StringVarP(&fnb.BaseConfig.level, "loglevel", "l", defaultConfig.level, "level for logging output")
	fnb.flags.DurationVar(&fnb.BaseConfig.PeerUpdateInterval, "peerupdate-interval", defaultConfig.PeerUpdateInterval, "how often to refresh the peer connections for the node")
	fnb.flags.DurationVar(&fnb.BaseConfig.UnicastMessageTimeout, "unicast-timeout", defaultConfig.UnicastMessageTimeout, "how long a unicast transmission can take to complete")
	fnb.flags.UintVarP(&fnb.BaseConfig.metricsPort, "metricport", "m", defaultConfig.metricsPort, "port for /metrics endpoint")
	fnb.flags.BoolVar(&fnb.BaseConfig.profilerEnabled, "profiler-enabled", defaultConfig.profilerEnabled, "whether to enable the auto-profiler")
	fnb.flags.StringVar(&fnb.BaseConfig.profilerDir, "profiler-dir", defaultConfig.profilerDir, "directory to create auto-profiler profiles")
	fnb.flags.DurationVar(&fnb.BaseConfig.profilerInterval, "profiler-interval", defaultConfig.profilerInterval,
		"the interval between auto-profiler runs")
	fnb.flags.DurationVar(&fnb.BaseConfig.profilerDuration, "profiler-duration", defaultConfig.profilerDuration,
		"the duration to run the auto-profile for")
	fnb.flags.BoolVar(&fnb.BaseConfig.tracerEnabled, "tracer-enabled", defaultConfig.tracerEnabled,
		"whether to enable tracer")
	fnb.flags.UintVar(&fnb.BaseConfig.tracerSensitivity, "tracer-sensitivity", defaultConfig.tracerSensitivity,
		"adjusts the level of sampling when tracing is enabled. 0 means capture everything, higher value results in less samples")

	fnb.flags.StringVar(&fnb.BaseConfig.adminAddr, "admin-addr", defaultConfig.adminAddr, "address to bind on for admin HTTP server")
	fnb.flags.StringVar(&fnb.BaseConfig.adminCert, "admin-cert", defaultConfig.adminCert, "admin cert file (for TLS)")
	fnb.flags.StringVar(&fnb.BaseConfig.adminKey, "admin-key", defaultConfig.adminKey, "admin key file (for TLS)")
	fnb.flags.StringVar(&fnb.BaseConfig.adminClientCAs, "admin-client-certs", defaultConfig.adminClientCAs, "admin client certs (for mutual TLS)")

	fnb.flags.DurationVar(&fnb.BaseConfig.DNSCacheTTL, "dns-cache-ttl", dns.DefaultTimeToLive, "time-to-live for dns cache")
	fnb.flags.UintVar(&fnb.BaseConfig.guaranteesCacheSize, "guarantees-cache-size", bstorage.DefaultCacheSize, "collection guarantees cache size")
	fnb.flags.UintVar(&fnb.BaseConfig.receiptsCacheSize, "receipts-cache-size", bstorage.DefaultCacheSize, "receipts cache size")

}

func (fnb *FlowNodeBuilder) EnqueueNetworkInit() {
	fnb.Component("network", func(builder NodeBuilder, node *NodeConfig) (module.ReadyDoneAware, error) {

		codec := cborcodec.NewCodec()

		myAddr := fnb.NodeConfig.Me.Address()
		if fnb.BaseConfig.BindAddr != NotSet {
			myAddr = fnb.BaseConfig.BindAddr
		}

		// setup the Ping provider to return the software version and the sealed block height
		pingProvider := p2p.PingInfoProviderImpl{
			SoftwareVersionFun: func() string {
				return build.Semver()
			},
			SealedBlockHeightFun: func() (uint64, error) {
				head, err := fnb.State.Sealed().Head()
				if err != nil {
					return 0, err
				}
				return head.Height, nil
			},
		}

<<<<<<< HEAD
		libP2PNodeFactory, err := p2p.DefaultLibP2PNodeFactory(
=======
		// only consensus roles will need to report hotstuff view
		if fnb.BaseConfig.NodeRole == flow.RoleConsensus.String() {
			// initialize the persister
			persist := persister.New(node.DB, node.RootChainID)

			pingProvider.HotstuffViewFun = func() (uint64, error) {
				curView, err := persist.GetStarted()
				if err != nil {
					return 0, err
				}

				return curView, nil
			}
		}

		libP2PNodeFactory, err := p2p.DefaultLibP2PNodeFactory(ctx,
>>>>>>> 08b94201
			fnb.Logger.Level(zerolog.ErrorLevel),
			fnb.Me.NodeID(),
			myAddr,
			fnb.NetworkKey,
			fnb.RootBlock.ID(),
			fnb.RootChainID,
			fnb.IdentityProvider,
			p2p.DefaultMaxPubSubMsgSize,
			fnb.Metrics.Network,
			pingProvider,
			fnb.BaseConfig.DNSCacheTTL,
			fnb.BaseConfig.NodeRole)

		if err != nil {
			return nil, fmt.Errorf("could not generate libp2p node factory: %w", err)
		}

		mwOpts := []p2p.MiddlewareOption{
			p2p.WithIdentifierProvider(fnb.NetworkingIdentifierProvider),
		}
		if len(fnb.MsgValidators) > 0 {
			mwOpts = append(mwOpts, p2p.WithMessageValidators(fnb.MsgValidators...))
		}

		// run peer manager with the specified interval and let is also prune connections
		peerManagerFactory := p2p.PeerManagerFactory([]p2p.Option{p2p.WithInterval(fnb.PeerUpdateInterval)})
		mwOpts = append(mwOpts, p2p.WithPeerManager(peerManagerFactory))

		fnb.Middleware = p2p.NewMiddleware(
			fnb.Logger.Level(zerolog.ErrorLevel),
			libP2PNodeFactory,
			fnb.Me.NodeID(),
			fnb.Metrics.Network,
			fnb.RootBlock.ID(),
			fnb.BaseConfig.UnicastMessageTimeout,
			true,
			fnb.IDTranslator,
			mwOpts...,
		)

		subscriptionManager := p2p.NewChannelSubscriptionManager(fnb.Middleware)

		top, err := topology.NewTopicBasedTopology(
			fnb.NodeID,
			fnb.Logger,
			fnb.State,
		)
		if err != nil {
			return nil, fmt.Errorf("could not create topology: %w", err)
		}
		topologyCache := topology.NewCache(fnb.Logger, top)

		// creates network instance
		net, err := p2p.NewNetwork(fnb.Logger,
			codec,
			fnb.Me,
			func() (network.Middleware, error) { return fnb.Middleware, nil },
			p2p.DefaultCacheSize,
			topologyCache,
			subscriptionManager,
			fnb.Metrics.Network,
			fnb.IdentityProvider,
		)
		if err != nil {
			return nil, fmt.Errorf("could not initialize network: %w", err)
		}

		fnb.Network = net

		idEvents := gadgets.NewIdentityDeltas(func() {
			fnb.Middleware.UpdateNodeAddresses()
			fnb.Middleware.UpdateAllowList()
		})
		fnb.ProtocolEvents.AddConsumer(idEvents)

		return net, nil
	})
}

func (fnb *FlowNodeBuilder) EnqueueMetricsServerInit() {
	fnb.Component("metrics server", func(builder NodeBuilder, node *NodeConfig) (module.ReadyDoneAware, error) {
		server := metrics.NewServer(fnb.Logger, fnb.BaseConfig.metricsPort, fnb.BaseConfig.profilerEnabled)
		return server, nil
	})
}

func (fnb *FlowNodeBuilder) EnqueueAdminServerInit() {
	fnb.Component("admin server", func(builder NodeBuilder, node *NodeConfig) (module.ReadyDoneAware, error) {
		var opts []admin.CommandRunnerOption

		if node.adminCert != NotSet {
			serverCert, err := tls.LoadX509KeyPair(node.adminCert, node.adminKey)
			if err != nil {
				return nil, err
			}
			clientCAs, err := ioutil.ReadFile(node.adminClientCAs)
			if err != nil {
				return nil, err
			}
			certPool := x509.NewCertPool()
			certPool.AppendCertsFromPEM(clientCAs)
			config := &tls.Config{
				MinVersion:   tls.VersionTLS13,
				Certificates: []tls.Certificate{serverCert},
				ClientAuth:   tls.RequireAndVerifyClientCert,
				ClientCAs:    certPool,
			}

			opts = append(opts, admin.WithTLS(config))
		}

		command_runner := fnb.adminCommandBootstrapper.Bootstrap(fnb.Logger, fnb.adminAddr, opts...)

		return command_runner, nil
	})
}

func (fnb *FlowNodeBuilder) RegisterBadgerMetrics() error {
	return metrics.RegisterBadgerMetrics()
}

func (fnb *FlowNodeBuilder) EnqueueTracer() {
	fnb.Component("tracer", func(builder NodeBuilder, node *NodeConfig) (module.ReadyDoneAware, error) {
		return fnb.Tracer, nil
	})
}

func (fnb *FlowNodeBuilder) ParseAndPrintFlags() {
	// parse configuration parameters
	pflag.Parse()

	// print all flags
	log := fnb.Logger.Info()

	pflag.VisitAll(func(flag *pflag.Flag) {
		log = log.Str(flag.Name, flag.Value.String())
	})

	log.Msg("flags loaded")
}

func (fnb *FlowNodeBuilder) ValidateFlags(f func() error) NodeBuilder {
	fnb.extraFlagCheck = f
	return fnb
}

func (fnb *FlowNodeBuilder) PrintBuildVersionDetails() {
	fnb.Logger.Info().Str("version", build.Semver()).Str("commit", build.Commit()).Msg("build details")
}

func (fnb *FlowNodeBuilder) initNodeInfo() {
	if fnb.BaseConfig.nodeIDHex == NotSet {
		fnb.Logger.Fatal().Msg("cannot start without node ID")
	}

	nodeID, err := flow.HexStringToIdentifier(fnb.BaseConfig.nodeIDHex)
	if err != nil {
		fnb.Logger.Fatal().Err(err).Msgf("could not parse node ID from string: %v", fnb.BaseConfig.nodeIDHex)
	}

	info, err := LoadPrivateNodeInfo(fnb.BaseConfig.BootstrapDir, nodeID)
	if err != nil {
		fnb.Logger.Fatal().Err(err).Msg("failed to load private node info")
	}

	fnb.NodeID = nodeID
	fnb.NetworkKey = info.NetworkPrivKey.PrivateKey
	fnb.StakingKey = info.StakingPrivKey.PrivateKey
}

func (fnb *FlowNodeBuilder) initLogger() {
	// configure logger with standard level, node ID and UTC timestamp
	zerolog.TimestampFunc = func() time.Time { return time.Now().UTC() }
	log := fnb.Logger.With().
		Timestamp().
		Str("node_role", fnb.BaseConfig.NodeRole).
		Str("node_id", fnb.BaseConfig.nodeIDHex).
		Logger()

	log.Info().Msgf("flow %s node starting up", fnb.BaseConfig.NodeRole)

	// parse config log level and apply to logger
	lvl, err := zerolog.ParseLevel(strings.ToLower(fnb.BaseConfig.level))
	if err != nil {
		log.Fatal().Err(err).Msg("invalid log level")
	}
	log = log.Level(lvl)

	fnb.Logger = log
}

func (fnb *FlowNodeBuilder) initMetrics() {

	fnb.Tracer = trace.NewNoopTracer()
	if fnb.BaseConfig.tracerEnabled {
		serviceName := fnb.BaseConfig.NodeRole + "-" + fnb.BaseConfig.nodeIDHex[:8]
		tracer, err := trace.NewTracer(fnb.Logger,
			serviceName,
			fnb.RootChainID.String(),
			fnb.tracerSensitivity)
		fnb.MustNot(err).Msg("could not initialize tracer")
		fnb.Logger.Info().Msg("Tracer Started")
		fnb.Tracer = tracer
	}

	fnb.Metrics = Metrics{
		Network:        metrics.NewNoopCollector(),
		Engine:         metrics.NewNoopCollector(),
		Compliance:     metrics.NewNoopCollector(),
		Cache:          metrics.NewNoopCollector(),
		Mempool:        metrics.NewNoopCollector(),
		CleanCollector: metrics.NewNoopCollector(),
	}
	if fnb.BaseConfig.metricsEnabled {
		fnb.MetricsRegisterer = prometheus.DefaultRegisterer

		mempools := metrics.NewMempoolCollector(5 * time.Second)

		fnb.Metrics = Metrics{
			Network:        metrics.NewNetworkCollector(),
			Engine:         metrics.NewEngineCollector(),
			Compliance:     metrics.NewComplianceCollector(),
			Cache:          metrics.NewCacheCollector(fnb.RootChainID),
			CleanCollector: metrics.NewCleanerCollector(),
			Mempool:        mempools,
		}

		// registers mempools as a Component so that its Ready method is invoked upon startup
		fnb.Component("mempools metrics", func(builder NodeBuilder, node *NodeConfig) (module.ReadyDoneAware, error) {
			return mempools, nil
		})
	}
}

func (fnb *FlowNodeBuilder) initProfiler() {
	if !fnb.BaseConfig.profilerEnabled {
		return
	}
	profiler, err := debug.NewAutoProfiler(
		fnb.Logger,
		fnb.BaseConfig.profilerDir,
		fnb.BaseConfig.profilerInterval,
		fnb.BaseConfig.profilerDuration,
	)
	fnb.MustNot(err).Msg("could not initialize profiler")
	fnb.Component("profiler", func(node NodeBuilder, nodeConfig *NodeConfig) (module.ReadyDoneAware, error) {
		return profiler, nil
	})
}

func (fnb *FlowNodeBuilder) initDB() {

	// if a db has been passed in, use that instead of creating one
	if fnb.BaseConfig.db != nil {
		fnb.DB = fnb.BaseConfig.db
		return
	}

	// Pre-create DB path (Badger creates only one-level dirs)
	err := os.MkdirAll(fnb.BaseConfig.datadir, 0700)
	fnb.MustNot(err).Str("dir", fnb.BaseConfig.datadir).Msg("could not create datadir")

	log := sutil.NewLogger(fnb.Logger)

	// we initialize the database with options that allow us to keep the maximum
	// item size in the trie itself (up to 1MB) and where we keep all level zero
	// tables in-memory as well; this slows down compaction and increases memory
	// usage, but it improves overall performance and disk i/o
	opts := badger.
		DefaultOptions(fnb.BaseConfig.datadir).
		WithKeepL0InMemory(true).
		WithLogger(log).

		// the ValueLogFileSize option specifies how big the value of a
		// key-value pair is allowed to be saved into badger.
		// exceeding this limit, will fail with an error like this:
		// could not store data: Value with size <xxxx> exceeded 1073741824 limit
		// Maximum value size is 10G, needed by execution node
		// TODO: finding a better max value for each node type
		WithValueLogFileSize(128 << 23).
		WithValueLogMaxEntries(100000) // Default is 1000000

	publicDB, err := bstorage.InitPublic(opts)
	fnb.MustNot(err).Msg("could not open public db")
	fnb.DB = publicDB
}

func (fnb *FlowNodeBuilder) initSecretsDB() {

	// if the secrets DB is disabled (only applicable for Consensus Follower,
	// which makes use of this same logic), skip this initialization
	if !fnb.BaseConfig.secretsDBEnabled {
		return
	}

	if fnb.BaseConfig.secretsdir == NotSet {
		fnb.Logger.Fatal().Msgf("missing required flag '--secretsdir'")
	}

	err := os.MkdirAll(fnb.BaseConfig.secretsdir, 0700)
	fnb.MustNot(err).Str("dir", fnb.BaseConfig.secretsdir).Msg("could not create secrets db dir")

	log := sutil.NewLogger(fnb.Logger)

	opts := badger.DefaultOptions(fnb.BaseConfig.secretsdir).WithLogger(log)
	// attempt to read an encryption key for the secrets DB from the canonical path
	// TODO enforce encryption in an upcoming spork https://github.com/dapperlabs/flow-go/issues/5893
	encryptionKey, err := loadSecretsEncryptionKey(fnb.BootstrapDir, fnb.NodeID)
	if errors.Is(err, os.ErrNotExist) {
		fnb.Logger.Warn().Msg("starting with secrets database encryption disabled")
	} else if err != nil {
		fnb.Logger.Fatal().Err(err).Msg("failed to read secrets db encryption key")
	} else {
		opts = opts.WithEncryptionKey(encryptionKey)
	}

	secretsDB, err := bstorage.InitSecret(opts)
	fnb.MustNot(err).Msg("could not open secrets db")
	fnb.SecretsDB = secretsDB
}

func (fnb *FlowNodeBuilder) initStorage() {

	// in order to void long iterations with big keys when initializing with an
	// already populated database, we bootstrap the initial maximum key size
	// upon starting
	err := operation.RetryOnConflict(fnb.DB.Update, func(tx *badger.Txn) error {
		return operation.InitMax(tx)
	})
	fnb.MustNot(err).Msg("could not initialize max tracker")

	headers := bstorage.NewHeaders(fnb.Metrics.Cache, fnb.DB)
	guarantees := bstorage.NewGuarantees(fnb.Metrics.Cache, fnb.DB, fnb.BaseConfig.guaranteesCacheSize)
	seals := bstorage.NewSeals(fnb.Metrics.Cache, fnb.DB)
	results := bstorage.NewExecutionResults(fnb.Metrics.Cache, fnb.DB)
	receipts := bstorage.NewExecutionReceipts(fnb.Metrics.Cache, fnb.DB, results, fnb.BaseConfig.receiptsCacheSize)
	index := bstorage.NewIndex(fnb.Metrics.Cache, fnb.DB)
	payloads := bstorage.NewPayloads(fnb.DB, index, guarantees, seals, receipts, results)
	blocks := bstorage.NewBlocks(fnb.DB, headers, payloads)
	transactions := bstorage.NewTransactions(fnb.Metrics.Cache, fnb.DB)
	collections := bstorage.NewCollections(fnb.DB, transactions)
	setups := bstorage.NewEpochSetups(fnb.Metrics.Cache, fnb.DB)
	commits := bstorage.NewEpochCommits(fnb.Metrics.Cache, fnb.DB)
	statuses := bstorage.NewEpochStatuses(fnb.Metrics.Cache, fnb.DB)

	fnb.Storage = Storage{
		Headers:      headers,
		Guarantees:   guarantees,
		Receipts:     receipts,
		Results:      results,
		Seals:        seals,
		Index:        index,
		Payloads:     payloads,
		Blocks:       blocks,
		Transactions: transactions,
		Collections:  collections,
		Setups:       setups,
		Commits:      commits,
		Statuses:     statuses,
	}
}

func (fnb *FlowNodeBuilder) InitIDProviders() {
	fnb.Module("id providers", func(builder NodeBuilder, node *NodeConfig) error {
		idCache, err := p2p.NewProtocolStateIDCache(node.Logger, node.State, node.ProtocolEvents)
		if err != nil {
			return err
		}

		node.IdentityProvider = idCache
		node.IDTranslator = idCache
		node.NetworkingIdentifierProvider = id.NewFilteredIdentifierProvider(p2p.NotEjectedFilter, idCache)
		node.SyncEngineIdentifierProvider = id.NewFilteredIdentifierProvider(
			filter.And(
				filter.HasRole(flow.RoleConsensus),
				filter.Not(filter.HasNodeID(node.Me.NodeID())),
				p2p.NotEjectedFilter,
			),
			idCache,
		)
		return nil
	})
}

func (fnb *FlowNodeBuilder) initState() {
	fnb.ProtocolEvents = events.NewDistributor()

	// load the root protocol state snapshot from disk
	rootSnapshot, err := loadRootProtocolSnapshot(fnb.BaseConfig.BootstrapDir)
	fnb.MustNot(err).Msg("failed to read protocol snapshot from disk")

	fnb.RootResult, fnb.RootSeal, err = rootSnapshot.SealedResult()
	fnb.MustNot(err).Msg("failed to read root sealed result")
	sealingSegment, err := rootSnapshot.SealingSegment()
	fnb.MustNot(err).Msg("failed to read root sealing segment")
	fnb.RootBlock = sealingSegment[len(sealingSegment)-1]
	fnb.RootQC, err = rootSnapshot.QuorumCertificate()
	fnb.MustNot(err).Msg("failed to read root qc")
	// set the chain ID based on the root header
	// TODO: as the root header can now be loaded from protocol state, we should
	// not use a global variable for chain ID anymore, but rely on the protocol
	// state as final authority on what the chain ID is
	// => https://github.com/dapperlabs/flow-go/issues/4167
	fnb.RootChainID = fnb.RootBlock.Header.ChainID

	isBootStrapped, err := badgerState.IsBootstrapped(fnb.DB)
	fnb.MustNot(err).Msg("failed to determine whether database contains bootstrapped state")
	if isBootStrapped {
		state, err := badgerState.OpenState(
			fnb.Metrics.Compliance,
			fnb.DB,
			fnb.Storage.Headers,
			fnb.Storage.Seals,
			fnb.Storage.Results,
			fnb.Storage.Blocks,
			fnb.Storage.Setups,
			fnb.Storage.Commits,
			fnb.Storage.Statuses,
		)
		fnb.MustNot(err).Msg("could not open flow state")
		fnb.State = state

		// Verify root block in protocol state is consistent with bootstrap information stored on-disk.
		// Inconsistencies can happen when the bootstrap root block is updated (because of new spork),
		// but the protocol state is not updated, so they don't match
		// when this happens during a spork, we could try deleting the protocol state database.
		// TODO: revisit this check when implementing Epoch
		rootBlockFromState, err := state.Params().Root()
		fnb.MustNot(err).Msg("could not load root block from protocol state")
		if fnb.RootBlock.ID() != rootBlockFromState.ID() {
			fnb.Logger.Fatal().Msgf("mismatching root block ID, protocol state block ID: %v, bootstrap root block ID: %v",
				rootBlockFromState.ID(),
				fnb.RootBlock.ID(),
			)
		}
	} else {
		// Bootstrap!
		fnb.Logger.Info().Msg("bootstrapping empty protocol state")

		// generate bootstrap config options as per NodeConfig
		var options []badgerState.BootstrapConfigOptions
		if fnb.SkipNwAddressBasedValidations {
			options = append(options, badgerState.SkipNetworkAddressValidation)
		}

		fnb.State, err = badgerState.Bootstrap(
			fnb.Metrics.Compliance,
			fnb.DB,
			fnb.Storage.Headers,
			fnb.Storage.Seals,
			fnb.Storage.Results,
			fnb.Storage.Blocks,
			fnb.Storage.Setups,
			fnb.Storage.Commits,
			fnb.Storage.Statuses,
			rootSnapshot,
			options...,
		)
		fnb.MustNot(err).Msg("could not bootstrap protocol state")

		fnb.Logger.Info().
			Hex("root_result_id", logging.Entity(fnb.RootResult)).
			Hex("root_state_commitment", fnb.RootSeal.FinalState[:]).
			Hex("root_block_id", logging.Entity(fnb.RootBlock)).
			Uint64("root_block_height", fnb.RootBlock.Header.Height).
			Msg("genesis state bootstrapped")
	}

	// initialize local if it hasn't been initialized yet
	if fnb.Me == nil {
		fnb.initLocal()
	}

	lastFinalized, err := fnb.State.Final().Head()
	fnb.MustNot(err).Msg("could not get last finalized block header")
	fnb.Logger.Info().
		Hex("block_id", logging.Entity(lastFinalized)).
		Uint64("height", lastFinalized.Height).
		Msg("last finalized block")
}

func (fnb *FlowNodeBuilder) initLocal() {
	// Verify that my ID (as given in the configuration) is known to the network
	// (i.e. protocol state). There are two cases that will cause the following error:
	// 1) used the wrong node id, which is not part of the identity list of the finalized state
	// 2) the node id is a new one for a new spork, but the bootstrap data has not been updated.
	myID, err := flow.HexStringToIdentifier(fnb.BaseConfig.nodeIDHex)
	fnb.MustNot(err).Msg("could not parse node identifier")

	self, err := fnb.State.Final().Identity(myID)
	fnb.MustNot(err).Msgf("node identity not found in the identity list of the finalized state: %v", myID)

	// Verify that my role (as given in the configuration) is consistent with the protocol state.
	// We enforce this strictly for MainNet. For other networks (e.g. TestNet or BenchNet), we
	// are lenient, to allow ghost node to run as any role.
	if self.Role.String() != fnb.BaseConfig.NodeRole {
		rootBlockHeader, err := fnb.State.Params().Root()
		fnb.MustNot(err).Msg("could not get root block from protocol state")
		if rootBlockHeader.ChainID == flow.Mainnet {
			fnb.Logger.Fatal().Msgf("running as incorrect role, expected: %v, actual: %v, exiting",
				self.Role.String(),
				fnb.BaseConfig.NodeRole)
		} else {
			fnb.Logger.Warn().Msgf("running as incorrect role, expected: %v, actual: %v, continuing",
				self.Role.String(),
				fnb.BaseConfig.NodeRole)
		}
	}

	// ensure that the configured staking/network keys are consistent with the protocol state
	if !self.NetworkPubKey.Equals(fnb.NetworkKey.PublicKey()) {
		fnb.Logger.Fatal().Msg("configured networking key does not match protocol state")
	}
	if !self.StakingPubKey.Equals(fnb.StakingKey.PublicKey()) {
		fnb.Logger.Fatal().Msg("configured staking key does not match protocol state")
	}

	fnb.Me, err = local.New(self, fnb.StakingKey)
	fnb.MustNot(err).Msg("could not initialize local")
}

func (fnb *FlowNodeBuilder) initFvmOptions() {
	blockFinder := fvm.NewBlockFinder(fnb.Storage.Headers)
	vmOpts := []fvm.Option{
		fvm.WithChain(fnb.RootChainID.Chain()),
		fvm.WithBlocks(blockFinder),
		fvm.WithAccountStorageLimit(true),
	}
	if fnb.RootChainID == flow.Testnet || fnb.RootChainID == flow.Canary || fnb.RootChainID == flow.Mainnet {
		fvm.WithTransactionFeesEnabled(true)
	}
	if fnb.RootChainID == flow.Testnet || fnb.RootChainID == flow.Canary {
		vmOpts = append(vmOpts,
			fvm.WithRestrictedDeployment(false),
		)
	}
	fnb.FvmOptions = vmOpts
}

func (fnb *FlowNodeBuilder) handleModule(v namedModuleFunc) {
	err := v.fn(fnb, fnb.NodeConfig)
	if err != nil {
		fnb.Logger.Fatal().Err(err).Str("module", v.name).Msg("module initialization failed")
	} else {
		fnb.Logger.Info().Str("module", v.name).Msg("module initialization complete")
	}
}

func (fnb *FlowNodeBuilder) handleComponent(ctx irrecoverable.SignalerContext, v namedComponentFunc) {

	log := fnb.Logger.With().Str("component", v.name).Logger()

	readyAware, err := v.fn(fnb, fnb.NodeConfig)
	if err != nil {
		log.Fatal().Err(err).Msg("component initialization failed")
	} else {
		log.Info().Msg("component initialization complete")
	}

	component, ok := readyAware.(component.Component)
	if ok {
		component.Start(ctx)
	}

	select {
	case <-readyAware.Ready():
		log.Info().Msg("component startup complete")
	case <-fnb.sig:
		log.Warn().Msg("component startup aborted")
		return
	}

	fnb.doneObject = append(fnb.doneObject, namedDoneObject{
		readyAware, v.name,
	})
}

func (fnb *FlowNodeBuilder) handleDoneObject(v namedDoneObject) {

	log := fnb.Logger.With().Str("component", v.name).Logger()

	select {
	case <-v.ob.Done():
		log.Info().Msg("component shutdown complete")
	case <-fnb.sig:
		log.Warn().Msg("component shutdown aborted")
		return
	}
}

// ExtraFlags enables binding additional flags beyond those defined in BaseConfig.
func (fnb *FlowNodeBuilder) ExtraFlags(f func(*pflag.FlagSet)) NodeBuilder {
	f(fnb.flags)
	return fnb
}

// Module enables setting up dependencies of the engine with the builder context.
func (fnb *FlowNodeBuilder) Module(name string, f func(builder NodeBuilder, node *NodeConfig) error) NodeBuilder {
	fnb.modules = append(fnb.modules, namedModuleFunc{
		fn:   f,
		name: name,
	})
	return fnb
}

// AdminCommand registers a new admin command with the admin server
func (fnb *FlowNodeBuilder) AdminCommand(command string, handler admin.CommandHandler, validator admin.CommandValidator) NodeBuilder {
	fnb.adminCommandBootstrapper.RegisterHandler(command, handler)
	fnb.adminCommandBootstrapper.RegisterValidator(command, validator)
	return fnb
}

// MustNot asserts that the given error must not occur.
//
// If the error is nil, returns a nil log event (which acts as a no-op).
// If the error is not nil, returns a fatal log event containing the error.
func (fnb *FlowNodeBuilder) MustNot(err error) *zerolog.Event {
	if err != nil {
		return fnb.Logger.Fatal().Err(err)
	}
	return nil
}

// Component adds a new component to the node that conforms to the ReadyDone
// interface.
//
// When the node is run, this component will be started with `Ready`. When the
// node is stopped, we will wait for the component to exit gracefully with
// `Done`.
func (fnb *FlowNodeBuilder) Component(name string, f func(builder NodeBuilder, node *NodeConfig) (module.ReadyDoneAware, error)) NodeBuilder {
	fnb.components = append(fnb.components, namedComponentFunc{
		fn:   f,
		name: name,
	})

	return fnb
}

func (fnb *FlowNodeBuilder) PreInit(f func(builder NodeBuilder, node *NodeConfig)) NodeBuilder {
	fnb.preInitFns = append(fnb.preInitFns, f)
	return fnb
}

func (fnb *FlowNodeBuilder) PostInit(f func(builder NodeBuilder, node *NodeConfig)) NodeBuilder {
	fnb.postInitFns = append(fnb.postInitFns, f)
	return fnb
}

type Option func(*BaseConfig)

func WithBootstrapDir(bootstrapDir string) Option {
	return func(config *BaseConfig) {
		config.BootstrapDir = bootstrapDir
	}
}

func WithBindAddress(bindAddress string) Option {
	return func(config *BaseConfig) {
		config.BindAddr = bindAddress
	}
}

func WithDataDir(dataDir string) Option {
	return func(config *BaseConfig) {
		if config.db == nil {
			config.datadir = dataDir
		}
	}
}

func WithSecretsDBEnabled(enabled bool) Option {
	return func(config *BaseConfig) {
		config.secretsDBEnabled = enabled
	}
}

func WithMetricsEnabled(enabled bool) Option {
	return func(config *BaseConfig) {
		config.metricsEnabled = enabled
	}
}

func WithLogLevel(level string) Option {
	return func(config *BaseConfig) {
		config.level = level
	}
}

// WithDB takes precedence over WithDataDir and datadir will be set to empty if DB is set using this option
func WithDB(db *badger.DB) Option {
	return func(config *BaseConfig) {
		config.db = db
		config.datadir = ""
	}
}

// FlowNode creates a new Flow node builder with the given name.
func FlowNode(role string, opts ...Option) *FlowNodeBuilder {
	config := DefaultBaseConfig()
	config.NodeRole = role
	for _, opt := range opts {
		opt(config)
	}

	builder := &FlowNodeBuilder{
		NodeConfig: &NodeConfig{
			BaseConfig: *config,
			Logger:     zerolog.New(os.Stderr),
		},
		flags:                    pflag.CommandLine,
		lm:                       lifecycle.NewLifecycleManager(),
		adminCommandBootstrapper: admin.NewCommandRunnerBootstrapper(),
	}
	return builder
}

func (fnb *FlowNodeBuilder) Initialize() error {
	fnb.PrintBuildVersionDetails()

	fnb.BaseFlags()

	fnb.ParseAndPrintFlags()

	if err := fnb.extraFlagsValidation(); err != nil {
		return err
	}

	// ID providers must be initialized before the network
	fnb.InitIDProviders()

	fnb.EnqueueNetworkInit()

	if fnb.metricsEnabled {
		fnb.EnqueueMetricsServerInit()
		if err := fnb.RegisterBadgerMetrics(); err != nil {
			return err
		}
	}

	if fnb.adminAddr != NotSet {
		if (fnb.adminCert != NotSet || fnb.adminKey != NotSet || fnb.adminClientCAs != NotSet) &&
			!(fnb.adminCert != NotSet && fnb.adminKey != NotSet && fnb.adminClientCAs != NotSet) {
			fnb.Logger.Fatal().Msg("admin cert / key and client certs must all be provided to enable mutual TLS")
		}
		fnb.EnqueueAdminServerInit()
	}

	fnb.EnqueueTracer()

	return nil
}

// Run calls Ready() to start all the node modules and components. It also sets up a channel to gracefully shut
// down each component if a SIGINT is received. Until a SIGINT is received, Run will block.
// Since, Run is a blocking call it should only be used when running a node as it's own independent process.
func (fnb *FlowNodeBuilder) Run() {

	// initialize signal catcher
	fnb.sig = make(chan os.Signal, 1)
	signal.Notify(fnb.sig, os.Interrupt, syscall.SIGTERM)

	select {
	case <-fnb.Ready():
		fnb.Logger.Info().Msgf("%s node startup complete", fnb.BaseConfig.NodeRole)
	case <-fnb.sig:
		fnb.Logger.Warn().Msg("node startup aborted")
		os.Exit(1)
	}

	// block till a SIGINT is received
	<-fnb.sig

	fnb.Logger.Info().Msgf("%s node shutting down", fnb.BaseConfig.NodeRole)

	select {
	case <-fnb.Done():
		fnb.Logger.Info().Msgf("%s node shutdown complete", fnb.BaseConfig.NodeRole)
	case <-fnb.sig:
		fnb.Logger.Warn().Msg("node shutdown aborted")
		os.Exit(1)
	}

	os.Exit(0)
}

// Ready returns a channel that closes after initiating all common components (logger, database, protocol state etc.)
// and then starting all modules and components.
func (fnb *FlowNodeBuilder) Ready() <-chan struct{} {
	fnb.lm.OnStart(func() {
		// seed random generator
		rand.Seed(time.Now().UnixNano())

		// init nodeinfo by reading the private bootstrap file if not already set
		if fnb.NodeID == flow.ZeroID {
			fnb.initNodeInfo()
		}

		fnb.initLogger()

		fnb.initProfiler()

		fnb.initDB()
		fnb.initSecretsDB()

		fnb.initMetrics()

		fnb.initStorage()

		for _, f := range fnb.preInitFns {
			fnb.handlePreInit(f)
		}

		fnb.initState()

		fnb.initFvmOptions()

		for _, f := range fnb.postInitFns {
			fnb.handlePostInit(f)
		}

		// set up all modules
		for _, f := range fnb.modules {
			fnb.handleModule(f)
		}

		ctx, cancel := context.WithCancel(context.TODO())
		fnb.Cancel = cancel
		signalerCtx, errChan := irrecoverable.WithSignaler(ctx)

		// TODO: implement proper error handling
		go func() {
			select {
			case err := <-errChan:
				fnb.Logger.Fatal().Err(err).Msg("component encountered irrecoverable error")
			case <-ctx.Done():
			}
		}()

		// initialize all components
		for _, f := range fnb.components {
			fnb.handleComponent(signalerCtx, f)
		}
	})
	return fnb.lm.Started()
}

// Done returns a channel that closes after all registered components are stopped
func (fnb *FlowNodeBuilder) Done() <-chan struct{} {
	// cancel the context used by the networking layer
	if fnb.Cancel != nil {
		fnb.Cancel()
	}
	fnb.lm.OnStop(func() {
		for i := len(fnb.doneObject) - 1; i >= 0; i-- {
			doneObject := fnb.doneObject[i]

			fnb.handleDoneObject(doneObject)
		}

		fnb.closeDatabase()
	})
	return fnb.lm.Stopped()
}

func (fnb *FlowNodeBuilder) handlePreInit(f func(builder NodeBuilder, node *NodeConfig)) {
	f(fnb, fnb.NodeConfig)
}

func (fnb *FlowNodeBuilder) handlePostInit(f func(builder NodeBuilder, node *NodeConfig)) {
	f(fnb, fnb.NodeConfig)
}

func (fnb *FlowNodeBuilder) closeDatabase() {
	err := fnb.DB.Close()
	if err != nil {
		fnb.Logger.Error().
			Err(err).
			Msg("could not close database")
	}
}

func (fnb *FlowNodeBuilder) extraFlagsValidation() error {
	if fnb.extraFlagCheck != nil {
		err := fnb.extraFlagCheck()
		if err != nil {
			return fmt.Errorf("invalid flags: %w", err)
		}
	}
	return nil
}

// loadRootProtocolSnapshot loads the root protocol snapshot from disk
func loadRootProtocolSnapshot(dir string) (*inmem.Snapshot, error) {
	path := filepath.Join(dir, bootstrap.PathRootProtocolStateSnapshot)
	data, err := io.ReadFile(path)
	if err != nil {
		return nil, fmt.Errorf("could not read root snapshot (path=%s): %w", path, err)
	}

	var snapshot inmem.EncodableSnapshot
	err = json.Unmarshal(data, &snapshot)
	if err != nil {
		return nil, err
	}

	return inmem.SnapshotFromEncodable(snapshot), nil
}

// Loads the private info for this node from disk (eg. private staking/network keys).
func LoadPrivateNodeInfo(dir string, myID flow.Identifier) (*bootstrap.NodeInfoPriv, error) {
	path := filepath.Join(dir, fmt.Sprintf(bootstrap.PathNodeInfoPriv, myID))
	data, err := io.ReadFile(path)
	if err != nil {
		return nil, fmt.Errorf("could not read private node info (path=%s): %w", path, err)
	}
	var info bootstrap.NodeInfoPriv
	err = json.Unmarshal(data, &info)
	return &info, err
}

// loadSecretsEncryptionKey loads the encryption key for the secrets database.
// If the file does not exist, returns os.ErrNotExist.
func loadSecretsEncryptionKey(dir string, myID flow.Identifier) ([]byte, error) {
	path := filepath.Join(dir, fmt.Sprintf(bootstrap.PathSecretsEncryptionKey, myID))
	data, err := io.ReadFile(path)
	if err != nil {
		return nil, fmt.Errorf("could not read secrets db encryption key (path=%s): %w", path, err)
	}
	return data, nil
}<|MERGE_RESOLUTION|>--- conflicted
+++ resolved
@@ -177,9 +177,6 @@
 			},
 		}
 
-<<<<<<< HEAD
-		libP2PNodeFactory, err := p2p.DefaultLibP2PNodeFactory(
-=======
 		// only consensus roles will need to report hotstuff view
 		if fnb.BaseConfig.NodeRole == flow.RoleConsensus.String() {
 			// initialize the persister
@@ -195,8 +192,7 @@
 			}
 		}
 
-		libP2PNodeFactory, err := p2p.DefaultLibP2PNodeFactory(ctx,
->>>>>>> 08b94201
+		libP2PNodeFactory, err := p2p.DefaultLibP2PNodeFactory(
 			fnb.Logger.Level(zerolog.ErrorLevel),
 			fnb.Me.NodeID(),
 			myAddr,

package execution

import (
	"errors"
	"fmt"
	"math/big"
	"strings"

	"github.com/dapperlabs/flow-go/pkg/constants"
	"github.com/dapperlabs/flow-go/pkg/language/runtime"
	"github.com/dapperlabs/flow-go/pkg/types"
)

type RuntimeContext struct {
	registers *types.RegistersView
	Accounts  []types.Address
	Logger    func(string)
}

func NewRuntimeContext(registers *types.RegistersView) *RuntimeContext {
	return &RuntimeContext{
		registers: registers,
		Logger:    func(string) {},
	}
}

func (r *RuntimeContext) GetValue(owner, controller, key []byte) ([]byte, error) {
	v, _ := r.registers.Get(fullKey(string(owner), string(controller), string(key)))
	return v, nil
}

func (r *RuntimeContext) SetValue(owner, controller, key, value []byte) error {
	r.registers.Set(fullKey(string(owner), string(controller), string(key)), value)
	return nil
}

func (r *RuntimeContext) CreateAccount(publicKeys [][]byte, code []byte) (rd []byte, err error) {
	latestAccountID, _ := r.registers.Get(keyLatestAccount)

	accountIDInt := big.NewInt(0).SetBytes(latestAccountID)
	accountIDBytes := accountIDInt.Add(accountIDInt, big.NewInt(1)).Bytes()

	accountAddress := types.BytesToAddress(accountIDBytes)

	accountID := accountAddress.Bytes()

<<<<<<< HEAD
	r.registers.Set(fullKey(string(accountID), "", keyBalance), big.NewInt(0).Bytes())
	r.registers.Set(fullKey(string(accountID), string(accountID), keyCode), code)
	r.setAccountPublicKeys(accountID, publicKeys)
=======
	i.registers.Set(fullKey(string(accountID), "", keyBalance), big.NewInt(0).Bytes())
	// TODO: store key weight
	i.registers.Set(fullKey(string(accountID), string(accountID), keyPublicKey), publicKey)
	i.registers.Set(fullKey(string(accountID), string(accountID), keyCode), code)
>>>>>>> e3e2707f

	r.registers.Set(keyLatestAccount, accountID)

	r.Log("Creating new account\n")
	r.Log(fmt.Sprintf("Address: %s", accountAddress.Hex()))
	r.Log(fmt.Sprintf("Code:\n%s", string(code)))

	return accountID, nil
}

func (r *RuntimeContext) setAccountPublicKeys(accountID []byte, publicKeys [][]byte) {
	count := big.NewInt(int64(len(publicKeys)))

	r.registers.Set(
		fullKey(string(accountID), string(accountID), keyPublicKeyCount),
		count.Bytes(),
	)

	for i, publicKey := range publicKeys {
		r.registers.Set(
			fullKey(string(accountID), string(accountID), keyPublicKey(i)),
			publicKey,
		)
	}
}

func (r *RuntimeContext) getAccountPublicKeys(accountID []byte) ([][]byte, error) {
	countBytes, exists := r.registers.Get(
		fullKey(string(accountID), string(accountID), keyPublicKeyCount),
	)
	if !exists {
		return [][]byte{}, nil
	}

	count := int(big.NewInt(0).SetBytes(countBytes).Int64())

	publicKeys := make([][]byte, count)

	for i := 0; i < count; i++ {
		publicKey, exists := r.registers.Get(
			fullKey(string(accountID), string(accountID), keyPublicKey(i)),
		)

		if !exists {
			return nil, fmt.Errorf("failed to retrieve key from account %s", accountID)
		}

		publicKeys[i] = publicKey
	}

	return publicKeys, nil
}

func (r *RuntimeContext) UpdateAccountCode(accountID, code []byte) (err error) {
	_, exists := r.registers.Get(fullKey(string(accountID), "", keyBalance))
	if !exists {
		return fmt.Errorf("Account with ID %s does not exist", accountID)
	}

	r.registers.Set(fullKey(string(accountID), string(accountID), keyCode), code)

	return nil
}

func (r *RuntimeContext) GetAccount(address types.Address) *types.Account {
	accountID := address.Bytes()

	balanceBytes, exists := r.registers.Get(fullKey(string(accountID), "", keyBalance))
	if !exists {
		return nil
	}

	balanceInt := big.NewInt(0).SetBytes(balanceBytes)

	// TODO: handle errors properly
	code, _ := r.registers.Get(fullKey(string(accountID), string(accountID), keyCode))
	publicKeys, _ := r.getAccountPublicKeys(accountID)

	return &types.Account{
<<<<<<< HEAD
		Address:    address,
		Balance:    balanceInt.Uint64(),
		Code:       code,
		PublicKeys: publicKeys,
=======
		Address: address,
		Balance: balanceInt.Uint64(),
		Code:    code,
		// TODO: use stored key weight
		Keys: []types.AccountKey{{PublicKey: publicKey, Weight: constants.AccountKeyWeightThreshold}},
>>>>>>> e3e2707f
	}
}

func (r *RuntimeContext) ResolveImport(location runtime.ImportLocation) ([]byte, error) {
	addressLocation, ok := location.(runtime.AddressImportLocation)
	if !ok {
		return nil, errors.New("import location must be an account address")
	}

	accountID := []byte(addressLocation)

	code, exists := r.registers.Get(fullKey(string(accountID), string(accountID), keyCode))
	if !exists {
		return nil, fmt.Errorf("no code deployed at address %x", accountID)
	}

	return code, nil
}

func (r *RuntimeContext) GetSigningAccounts() []types.Address {
	return r.Accounts
}

func (r *RuntimeContext) Log(message string) {
	r.Logger(message)
}

const (
	keyLatestAccount  = "latest_account"
	keyBalance        = "balance"
	keyCode           = "code"
	keyPublicKeyCount = "public_key_count"
)

func fullKey(owner, controller, key string) string {
	return strings.Join([]string{owner, controller, key}, "__")
}

func keyPublicKey(index int) string {
	return fmt.Sprintf("public_key_%d", index)
}<|MERGE_RESOLUTION|>--- conflicted
+++ resolved
@@ -44,16 +44,11 @@
 
 	accountID := accountAddress.Bytes()
 
-<<<<<<< HEAD
 	r.registers.Set(fullKey(string(accountID), "", keyBalance), big.NewInt(0).Bytes())
 	r.registers.Set(fullKey(string(accountID), string(accountID), keyCode), code)
+
+	// TODO: store key weight
 	r.setAccountPublicKeys(accountID, publicKeys)
-=======
-	i.registers.Set(fullKey(string(accountID), "", keyBalance), big.NewInt(0).Bytes())
-	// TODO: store key weight
-	i.registers.Set(fullKey(string(accountID), string(accountID), keyPublicKey), publicKey)
-	i.registers.Set(fullKey(string(accountID), string(accountID), keyCode), code)
->>>>>>> e3e2707f
 
 	r.registers.Set(keyLatestAccount, accountID)
 
@@ -132,19 +127,20 @@
 	code, _ := r.registers.Get(fullKey(string(accountID), string(accountID), keyCode))
 	publicKeys, _ := r.getAccountPublicKeys(accountID)
 
+	accountKeys := make([]types.AccountKey, len(publicKeys))
+	for i, publicKey := range publicKeys {
+		accountKeys[i] = types.AccountKey{
+			PublicKey: publicKey,
+			// TODO: use stored key weight
+			Weight: constants.AccountKeyWeightThreshold,
+		}
+	}
+
 	return &types.Account{
-<<<<<<< HEAD
-		Address:    address,
-		Balance:    balanceInt.Uint64(),
-		Code:       code,
-		PublicKeys: publicKeys,
-=======
 		Address: address,
 		Balance: balanceInt.Uint64(),
 		Code:    code,
-		// TODO: use stored key weight
-		Keys: []types.AccountKey{{PublicKey: publicKey, Weight: constants.AccountKeyWeightThreshold}},
->>>>>>> e3e2707f
+		Keys:    accountKeys,
 	}
 }
 

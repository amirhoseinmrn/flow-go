--- conflicted
+++ resolved
@@ -3532,17 +3532,6 @@
               return answer()
           }
         `,
-<<<<<<< HEAD
-		nil,
-		nil,
-		nil,
-		func(location ast.Location) (program *ast.Program, e error) {
-			assert.Equal(t,
-				ast.StringLocation("imported"),
-				location,
-			)
-			return checkerImported.Program, nil
-=======
 		ParseAndCheckOptions{
 			ImportResolver: func(location ast.ImportLocation) (program *ast.Program, e error) {
 				assert.Equal(t,
@@ -3551,7 +3540,6 @@
 				)
 				return checkerImported.Program, nil
 			},
->>>>>>> be38f664
 		},
 	)
 	require.Nil(t, err)
@@ -3597,17 +3585,6 @@
               return answer()
           }
         `,
-<<<<<<< HEAD
-		valueDeclarations,
-		nil,
-		nil,
-		func(location ast.Location) (program *ast.Program, e error) {
-			assert.Equal(t,
-				ast.StringLocation("imported"),
-				location,
-			)
-			return checkerImported.Program, nil
-=======
 		ParseAndCheckOptions{
 			Values: valueDeclarations,
 			ImportResolver: func(location ast.ImportLocation) (program *ast.Program, e error) {
@@ -3617,7 +3594,6 @@
 				)
 				return checkerImported.Program, nil
 			},
->>>>>>> be38f664
 		},
 	)
 	require.Nil(t, err)
@@ -4623,17 +4599,6 @@
               Y().x()
           }
         `,
-<<<<<<< HEAD
-		nil,
-		nil,
-		nil,
-		func(location ast.Location) (program *ast.Program, e error) {
-			assert.Equal(t,
-				ast.StringLocation("imported"),
-				location,
-			)
-			return checkerImported.Program, nil
-=======
 		ParseAndCheckOptions{
 			ImportResolver: func(location ast.ImportLocation) (program *ast.Program, e error) {
 				assert.Equal(t,
@@ -4642,7 +4607,6 @@
 				)
 				return checkerImported.Program, nil
 			},
->>>>>>> be38f664
 		},
 	)
 	require.Nil(t, err)

--- conflicted
+++ resolved
@@ -41,14 +41,10 @@
 	GlobalValues      map[string]*Variable
 	GlobalTypes       map[string]Type
 	inCondition       bool
-<<<<<<< HEAD
-	Origins           *Origins
-	exitDetector      *ExitDetector
-=======
 	Occurrences       *Occurrences
 	variableOrigins   map[*Variable]*Origin
 	memberOrigins     map[Type]map[string]*Origin
->>>>>>> e06f648e
+	exitDetector      *ExitDetector
 	seenImports       map[ast.ImportLocation]bool
 	isChecked         bool
 	// TODO: refactor into fields on AST?
@@ -91,14 +87,10 @@
 		typeActivations:                    typeActivations,
 		GlobalValues:                       map[string]*Variable{},
 		GlobalTypes:                        map[string]Type{},
-<<<<<<< HEAD
-		Origins:                            NewOrigins(),
-		exitDetector:                       NewExitDetector(),
-=======
 		Occurrences:                        NewOccurrences(),
 		variableOrigins:                    map[*Variable]*Origin{},
 		memberOrigins:                      map[Type]map[string]*Origin{},
->>>>>>> e06f648e
+		exitDetector:                       NewExitDetector(),
 		seenImports:                        map[ast.ImportLocation]bool{},
 		FunctionDeclarationFunctionTypes:   map[*ast.FunctionDeclaration]*FunctionType{},
 		VariableDeclarationValueTypes:      map[*ast.VariableDeclaration]Type{},

--- conflicted
+++ resolved
@@ -179,14 +179,6 @@
 	return infos
 }
 
-<<<<<<< HEAD
-func createNodes(
-	t *testing.T,
-	participants *ConsensusParticipants,
-	rootSnapshot protocol.Snapshot,
-	stopper *Stopper,
-) ([]*Node, *Hub) {
-=======
 // createNodes creates consensus nodes based on the input ConsensusParticipants info.
 // All nodes will be started using a common parent context.
 // Each node is connected to the Stopper, which will cancel the context when the
@@ -194,7 +186,6 @@
 // The list of created nodes, the common network hub, and a function which starts
 // all the nodes together, is returned.
 func createNodes(t *testing.T, participants *ConsensusParticipants, rootSnapshot protocol.Snapshot, stopper *Stopper) (nodes []*Node, hub *Hub, startNodes func()) {
->>>>>>> 85e0eed4
 	consensus, err := rootSnapshot.Identities(filter.HasRole(flow.RoleConsensus))
 	require.NoError(t, err)
 

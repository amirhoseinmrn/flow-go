--- conflicted
+++ resolved
@@ -134,15 +134,10 @@
 	blocksDB := storage.NewBlocks(db, headersDB, payloadsDB)
 	setupsDB := storage.NewEpochSetups(metrics, db)
 	commitsDB := storage.NewEpochCommits(metrics, db)
-<<<<<<< HEAD
+	statusesDB := storage.NewEpochStatuses(metrics, db)
 	consumer := events.NewNoop()
 
-	state, err := protocol.NewState(metrics, db, headersDB, sealsDB, indexDB, payloadsDB, blocksDB, setupsDB, commitsDB, consumer)
-=======
-	statusesDB := storage.NewEpochStatuses(metrics, db)
-
-	state, err := protocol.NewState(metrics, db, headersDB, sealsDB, indexDB, payloadsDB, blocksDB, setupsDB, commitsDB, statusesDB)
->>>>>>> 69301572
+	state, err := protocol.NewState(metrics, db, headersDB, sealsDB, indexDB, payloadsDB, blocksDB, setupsDB, commitsDB, statusesDB, consumer)
 	require.NoError(t, err)
 
 	err = state.Mutate().Bootstrap(root, result, seal)

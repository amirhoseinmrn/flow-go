--- conflicted
+++ resolved
@@ -29,11 +29,7 @@
 	// FinalizedBlock returns the finalized block with the largest view number
 	FinalizedBlock() *model.Block
 
-<<<<<<< HEAD
-	// NewestView returns the largest view number for proposals that were added to Forks.
-=======
 	// NewestView returns the largest view number of all proposals that were added to Forks.
->>>>>>> c5443e73
 	NewestView() uint64
 
 	// AddProposal adds the block proposal to Forks. This might cause an update of the finalized block

--- conflicted
+++ resolved
@@ -117,11 +117,7 @@
 	}, nil
 }
 
-<<<<<<< HEAD
-// weightedRandomSelection - given a random source source and a given count, pre-generate the indexs of leader.
-=======
-// WeightedRandomSelection - given a seed and a given count, pre-generate the indices of leader.
->>>>>>> adade03d
+// weightedRandomSelection - given a random source source and a given count, pre-generate the indices of leader.
 // The chance to be selected as leader is proportional to its weight.
 // If an identity has 0 stake (weight is 0), it won't be selected as leader.
 // This algorithm is essentially Fitness proportionate selection:

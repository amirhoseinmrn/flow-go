--- conflicted
+++ resolved
@@ -7,11 +7,7 @@
 	"github.com/onflow/flow-go/model/flow"
 )
 
-<<<<<<< HEAD
-// QCCreatedDistributor subscribes for qc created event from hotstuff and distributes it to subscribers
-=======
 // QCCreatedDistributor ingests events about QC creation from hotstuff and distributes them to subscribers.
->>>>>>> c5443e73
 // Objects are concurrency safe.
 // NOTE: it can be refactored to work without lock since usually we never subscribe after startup. Mostly
 // list of observers is static.
